{
  "total_tests": 19,
  "metrics_df": [
    {
      "test_name": "cerebellum_morphologies",
<<<<<<< HEAD
      "Correctness [GEval]": 0.3,
      "Tool Correctness": 0.5,
      "Argument Correctness": 0.0,
      "Deterministic Argument Correctness": 0.0,
      "Overall Argument Correctness": 0.0
    },
    {
      "test_name": "connectivity_metrics",
      "Correctness [GEval]": 0.8622459324198198,
=======
      "Correctness [GEval]": 0.4081250379730183,
      "Tool Correctness": 1.0,
      "Argument Correctness": 0.0,
      "Deterministic Argument Correctness": 0.25,
      "Overall Argument Correctness": 0.25
    },
    {
      "test_name": "connectivity_metrics",
      "Correctness [GEval]": 0.7785993191004008,
>>>>>>> c807aa64
      "Tool Correctness": 1.0,
      "Argument Correctness": 0.5,
      "Deterministic Argument Correctness": 1.0,
      "Overall Argument Correctness": 1.0
    },
    {
      "test_name": "connectivity_metrics_extra_filters",
<<<<<<< HEAD
      "Correctness [GEval]": 0.8375719125991857,
=======
      "Correctness [GEval]": 0.7601081459173955,
>>>>>>> c807aa64
      "Tool Correctness": 1.0,
      "Argument Correctness": 0.5,
      "Deterministic Argument Correctness": 1.0,
      "Overall Argument Correctness": 1.0
    },
    {
      "test_name": "get_specific_circuit",
<<<<<<< HEAD
      "Correctness [GEval]": 0.8167043901704739,
=======
      "Correctness [GEval]": 0.7635141211131015,
>>>>>>> c807aa64
      "Tool Correctness": 1.0,
      "Argument Correctness": 1.0,
      "Deterministic Argument Correctness": 1.0,
      "Overall Argument Correctness": 1.0
    },
    {
      "test_name": "ion_channel",
<<<<<<< HEAD
      "Correctness [GEval]": 0.6060396473372895,
=======
      "Correctness [GEval]": 0.5761753659545074,
>>>>>>> c807aa64
      "Tool Correctness": 1.0,
      "Argument Correctness": 1.0,
      "Deterministic Argument Correctness": 0.0,
      "Overall Argument Correctness": 1.0
    },
    {
      "test_name": "ion_channel_recording",
<<<<<<< HEAD
      "Correctness [GEval]": 0.4430937640050236,
      "Tool Correctness": 1.0,
      "Argument Correctness": 0.5,
      "Deterministic Argument Correctness": 0.75,
      "Overall Argument Correctness": 0.75
    },
    {
      "test_name": "matplotlib_plot",
      "Correctness [GEval]": 0.6277619466872555,
      "Tool Correctness": 1.0,
      "Argument Correctness": 0.25,
      "Deterministic Argument Correctness": 0.2857142857142857,
      "Overall Argument Correctness": 0.2857142857142857
    },
    {
      "test_name": "morphology_studies",
      "Correctness [GEval]": 0.7718599811179983,
=======
      "Correctness [GEval]": 0.7012826442732458,
      "Tool Correctness": 1.0,
      "Argument Correctness": 0.5,
      "Deterministic Argument Correctness": 0.6666666666666666,
      "Overall Argument Correctness": 0.6666666666666666
    },
    {
      "test_name": "matplotlib_plot",
      "Correctness [GEval]": 0.6258884745265947,
      "Tool Correctness": 1.0,
      "Argument Correctness": 0.5,
      "Deterministic Argument Correctness": 0.2857142857142857,
      "Overall Argument Correctness": 0.5
    },
    {
      "test_name": "morphology_studies",
      "Correctness [GEval]": 0.7218352497802626,
>>>>>>> c807aa64
      "Tool Correctness": 1.0,
      "Argument Correctness": 1.0,
      "Deterministic Argument Correctness": 0.0,
      "Overall Argument Correctness": 1.0
    },
    {
      "test_name": "neuroscientists_search",
<<<<<<< HEAD
      "Correctness [GEval]": 0.21013328071629006,
=======
      "Correctness [GEval]": 0.2991182785596072,
>>>>>>> c807aa64
      "Tool Correctness": 1.0,
      "Argument Correctness": 1.0,
      "Deterministic Argument Correctness": 0.5,
      "Overall Argument Correctness": 1.0
    },
    {
      "test_name": "platform_explore",
<<<<<<< HEAD
      "Correctness [GEval]": 0.5486762499673703,
=======
      "Correctness [GEval]": 0.5,
>>>>>>> c807aa64
      "Tool Correctness": 1.0,
      "Argument Correctness": 1.0,
      "Deterministic Argument Correctness": 1.0,
      "Overall Argument Correctness": 1.0
    },
    {
      "test_name": "platform_news",
<<<<<<< HEAD
      "Correctness [GEval]": 0.7402388594410867,
=======
      "Correctness [GEval]": 0.6106717169007551,
>>>>>>> c807aa64
      "Tool Correctness": 1.0,
      "Argument Correctness": 0.0,
      "Deterministic Argument Correctness": 1.0,
      "Overall Argument Correctness": 1.0
    },
    {
      "test_name": "platform_ui_simulate",
<<<<<<< HEAD
      "Correctness [GEval]": 0.5700876489755672,
=======
      "Correctness [GEval]": 0.49396177244885886,
>>>>>>> c807aa64
      "Tool Correctness": 1.0,
      "Argument Correctness": 1.0,
      "Deterministic Argument Correctness": 1.0,
      "Overall Argument Correctness": 1.0
    },
    {
      "test_name": "platform_viewing",
<<<<<<< HEAD
      "Correctness [GEval]": 0.6163065554563839,
=======
      "Correctness [GEval]": 0.628052941528449,
>>>>>>> c807aa64
      "Tool Correctness": 1.0,
      "Argument Correctness": 0.0,
      "Deterministic Argument Correctness": 1.0,
      "Overall Argument Correctness": 1.0
    },
    {
      "test_name": "simulation_tutorial",
<<<<<<< HEAD
      "Correctness [GEval]": 0.3710834470814026,
=======
      "Correctness [GEval]": 0.29228018420850155,
>>>>>>> c807aa64
      "Tool Correctness": 0.0,
      "Argument Correctness": 1.0,
      "Deterministic Argument Correctness": 0.0,
      "Overall Argument Correctness": 1.0
    },
    {
      "test_name": "sin_plot",
<<<<<<< HEAD
      "Correctness [GEval]": 0.575630618475562,
=======
      "Correctness [GEval]": 0.6394687909919446,
>>>>>>> c807aa64
      "Tool Correctness": 1.0,
      "Argument Correctness": 1.0,
      "Deterministic Argument Correctness": 0.07142857142857142,
      "Overall Argument Correctness": 1.0
    },
    {
      "test_name": "software_docs_entitysdk",
      "Correctness [GEval]": 0.5787695003026714,
      "Tool Correctness": 1.0,
      "Argument Correctness": 1.0,
      "Deterministic Argument Correctness": 0.3333333333333333,
      "Overall Argument Correctness": 1.0
    },
    {
      "test_name": "software_docs_obione",
      "Correctness [GEval]": 0.4635046082785605,
      "Tool Correctness": 1.0,
      "Argument Correctness": 0.0,
      "Deterministic Argument Correctness": 0.6666666666666666,
      "Overall Argument Correctness": 0.6666666666666666
    },
    {
      "test_name": "species_list",
<<<<<<< HEAD
      "Correctness [GEval]": 0.5227190027650492,
=======
      "Correctness [GEval]": 0.4476524717838231,
>>>>>>> c807aa64
      "Tool Correctness": 1.0,
      "Argument Correctness": 1.0,
      "Deterministic Argument Correctness": 1.0,
      "Overall Argument Correctness": 1.0
    },
    {
      "test_name": "thalamus_id",
<<<<<<< HEAD
      "Correctness [GEval]": 0.4544041001357989,
=======
      "Correctness [GEval]": 0.4155734982323101,
>>>>>>> c807aa64
      "Tool Correctness": 1.0,
      "Argument Correctness": 1.0,
      "Deterministic Argument Correctness": 0.0,
      "Overall Argument Correctness": 1.0
    }
  ],
<<<<<<< HEAD
  "created_at": "2025-11-03 14:17:10.647722"
=======
  "created_at": "2025-11-04 14:29:47.597623"
>>>>>>> c807aa64
}<|MERGE_RESOLUTION|>--- conflicted
+++ resolved
@@ -3,17 +3,6 @@
   "metrics_df": [
     {
       "test_name": "cerebellum_morphologies",
-<<<<<<< HEAD
-      "Correctness [GEval]": 0.3,
-      "Tool Correctness": 0.5,
-      "Argument Correctness": 0.0,
-      "Deterministic Argument Correctness": 0.0,
-      "Overall Argument Correctness": 0.0
-    },
-    {
-      "test_name": "connectivity_metrics",
-      "Correctness [GEval]": 0.8622459324198198,
-=======
       "Correctness [GEval]": 0.4081250379730183,
       "Tool Correctness": 1.0,
       "Argument Correctness": 0.0,
@@ -23,7 +12,6 @@
     {
       "test_name": "connectivity_metrics",
       "Correctness [GEval]": 0.7785993191004008,
->>>>>>> c807aa64
       "Tool Correctness": 1.0,
       "Argument Correctness": 0.5,
       "Deterministic Argument Correctness": 1.0,
@@ -31,11 +19,7 @@
     },
     {
       "test_name": "connectivity_metrics_extra_filters",
-<<<<<<< HEAD
-      "Correctness [GEval]": 0.8375719125991857,
-=======
       "Correctness [GEval]": 0.7601081459173955,
->>>>>>> c807aa64
       "Tool Correctness": 1.0,
       "Argument Correctness": 0.5,
       "Deterministic Argument Correctness": 1.0,
@@ -43,11 +27,7 @@
     },
     {
       "test_name": "get_specific_circuit",
-<<<<<<< HEAD
-      "Correctness [GEval]": 0.8167043901704739,
-=======
       "Correctness [GEval]": 0.7635141211131015,
->>>>>>> c807aa64
       "Tool Correctness": 1.0,
       "Argument Correctness": 1.0,
       "Deterministic Argument Correctness": 1.0,
@@ -55,11 +35,7 @@
     },
     {
       "test_name": "ion_channel",
-<<<<<<< HEAD
-      "Correctness [GEval]": 0.6060396473372895,
-=======
       "Correctness [GEval]": 0.5761753659545074,
->>>>>>> c807aa64
       "Tool Correctness": 1.0,
       "Argument Correctness": 1.0,
       "Deterministic Argument Correctness": 0.0,
@@ -67,25 +43,6 @@
     },
     {
       "test_name": "ion_channel_recording",
-<<<<<<< HEAD
-      "Correctness [GEval]": 0.4430937640050236,
-      "Tool Correctness": 1.0,
-      "Argument Correctness": 0.5,
-      "Deterministic Argument Correctness": 0.75,
-      "Overall Argument Correctness": 0.75
-    },
-    {
-      "test_name": "matplotlib_plot",
-      "Correctness [GEval]": 0.6277619466872555,
-      "Tool Correctness": 1.0,
-      "Argument Correctness": 0.25,
-      "Deterministic Argument Correctness": 0.2857142857142857,
-      "Overall Argument Correctness": 0.2857142857142857
-    },
-    {
-      "test_name": "morphology_studies",
-      "Correctness [GEval]": 0.7718599811179983,
-=======
       "Correctness [GEval]": 0.7012826442732458,
       "Tool Correctness": 1.0,
       "Argument Correctness": 0.5,
@@ -103,19 +60,14 @@
     {
       "test_name": "morphology_studies",
       "Correctness [GEval]": 0.7218352497802626,
->>>>>>> c807aa64
       "Tool Correctness": 1.0,
       "Argument Correctness": 1.0,
-      "Deterministic Argument Correctness": 0.0,
+      "Deterministic Argument Correctness": 0.3333333333333333,
       "Overall Argument Correctness": 1.0
     },
     {
       "test_name": "neuroscientists_search",
-<<<<<<< HEAD
-      "Correctness [GEval]": 0.21013328071629006,
-=======
       "Correctness [GEval]": 0.2991182785596072,
->>>>>>> c807aa64
       "Tool Correctness": 1.0,
       "Argument Correctness": 1.0,
       "Deterministic Argument Correctness": 0.5,
@@ -123,11 +75,7 @@
     },
     {
       "test_name": "platform_explore",
-<<<<<<< HEAD
-      "Correctness [GEval]": 0.5486762499673703,
-=======
       "Correctness [GEval]": 0.5,
->>>>>>> c807aa64
       "Tool Correctness": 1.0,
       "Argument Correctness": 1.0,
       "Deterministic Argument Correctness": 1.0,
@@ -135,11 +83,7 @@
     },
     {
       "test_name": "platform_news",
-<<<<<<< HEAD
-      "Correctness [GEval]": 0.7402388594410867,
-=======
       "Correctness [GEval]": 0.6106717169007551,
->>>>>>> c807aa64
       "Tool Correctness": 1.0,
       "Argument Correctness": 0.0,
       "Deterministic Argument Correctness": 1.0,
@@ -147,11 +91,7 @@
     },
     {
       "test_name": "platform_ui_simulate",
-<<<<<<< HEAD
-      "Correctness [GEval]": 0.5700876489755672,
-=======
       "Correctness [GEval]": 0.49396177244885886,
->>>>>>> c807aa64
       "Tool Correctness": 1.0,
       "Argument Correctness": 1.0,
       "Deterministic Argument Correctness": 1.0,
@@ -159,11 +99,7 @@
     },
     {
       "test_name": "platform_viewing",
-<<<<<<< HEAD
-      "Correctness [GEval]": 0.6163065554563839,
-=======
       "Correctness [GEval]": 0.628052941528449,
->>>>>>> c807aa64
       "Tool Correctness": 1.0,
       "Argument Correctness": 0.0,
       "Deterministic Argument Correctness": 1.0,
@@ -171,11 +107,7 @@
     },
     {
       "test_name": "simulation_tutorial",
-<<<<<<< HEAD
-      "Correctness [GEval]": 0.3710834470814026,
-=======
       "Correctness [GEval]": 0.29228018420850155,
->>>>>>> c807aa64
       "Tool Correctness": 0.0,
       "Argument Correctness": 1.0,
       "Deterministic Argument Correctness": 0.0,
@@ -183,11 +115,7 @@
     },
     {
       "test_name": "sin_plot",
-<<<<<<< HEAD
-      "Correctness [GEval]": 0.575630618475562,
-=======
       "Correctness [GEval]": 0.6394687909919446,
->>>>>>> c807aa64
       "Tool Correctness": 1.0,
       "Argument Correctness": 1.0,
       "Deterministic Argument Correctness": 0.07142857142857142,
@@ -211,11 +139,7 @@
     },
     {
       "test_name": "species_list",
-<<<<<<< HEAD
-      "Correctness [GEval]": 0.5227190027650492,
-=======
       "Correctness [GEval]": 0.4476524717838231,
->>>>>>> c807aa64
       "Tool Correctness": 1.0,
       "Argument Correctness": 1.0,
       "Deterministic Argument Correctness": 1.0,
@@ -223,20 +147,12 @@
     },
     {
       "test_name": "thalamus_id",
-<<<<<<< HEAD
-      "Correctness [GEval]": 0.4544041001357989,
-=======
       "Correctness [GEval]": 0.4155734982323101,
->>>>>>> c807aa64
       "Tool Correctness": 1.0,
       "Argument Correctness": 1.0,
       "Deterministic Argument Correctness": 0.0,
       "Overall Argument Correctness": 1.0
     }
   ],
-<<<<<<< HEAD
-  "created_at": "2025-11-03 14:17:10.647722"
-=======
   "created_at": "2025-11-04 14:29:47.597623"
->>>>>>> c807aa64
 }