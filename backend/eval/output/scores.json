--- conflicted
+++ resolved
@@ -3,11 +3,7 @@
   "metrics_df": [
     {
       "test_name": "cerebellum_morphologies",
-<<<<<<< HEAD
       "Correctness [GEval]": 0.666549325447216,
-=======
-      "Correctness [GEval]": 0.5584702440560462,
->>>>>>> 64cbb03d
       "Tool Correctness": 1.0,
       "Argument Correctness": 0.0,
       "Deterministic Argument Correctness": 1.0,
@@ -15,11 +11,7 @@
     },
     {
       "test_name": "cerebellum_morphologies_descendants",
-<<<<<<< HEAD
       "Correctness [GEval]": 0.7023573204008288,
-=======
-      "Correctness [GEval]": 0.7774491084457111,
->>>>>>> 64cbb03d
       "Tool Correctness": 1.0,
       "Argument Correctness": 0.5,
       "Deterministic Argument Correctness": 1.0,
@@ -27,11 +19,7 @@
     },
     {
       "test_name": "connectivity_metrics",
-<<<<<<< HEAD
       "Correctness [GEval]": 0.8180526890995956,
-=======
-      "Correctness [GEval]": 0.8877439166909061,
->>>>>>> 64cbb03d
       "Tool Correctness": 1.0,
       "Argument Correctness": 0.5,
       "Deterministic Argument Correctness": 1.0,
@@ -39,11 +27,7 @@
     },
     {
       "test_name": "connectivity_metrics_extra_filters",
-<<<<<<< HEAD
       "Correctness [GEval]": 0.8407150508478425,
-=======
-      "Correctness [GEval]": 0.8699944171042355,
->>>>>>> 64cbb03d
       "Tool Correctness": 1.0,
       "Argument Correctness": 0.5,
       "Deterministic Argument Correctness": 1.0,
@@ -51,11 +35,7 @@
     },
     {
       "test_name": "cortex_morphologies",
-<<<<<<< HEAD
       "Correctness [GEval]": 0.46066580198035967,
-=======
-      "Correctness [GEval]": 0.35084502306869814,
->>>>>>> 64cbb03d
       "Tool Correctness": 1.0,
       "Argument Correctness": 0.0,
       "Deterministic Argument Correctness": 0.75,
@@ -63,24 +43,15 @@
     },
     {
       "test_name": "get_specific_circuit",
-<<<<<<< HEAD
       "Correctness [GEval]": 0.5800357674303526,
       "Tool Correctness": 0.0,
-=======
-      "Correctness [GEval]": 0.8001633817306104,
-      "Tool Correctness": 1.0,
->>>>>>> 64cbb03d
       "Argument Correctness": 1.0,
       "Deterministic Argument Correctness": 0.0,
       "Overall Argument Correctness": 1.0
     },
     {
       "test_name": "hippocampus_morphologies",
-<<<<<<< HEAD
       "Correctness [GEval]": 0.4423507899280092,
-=======
-      "Correctness [GEval]": 0.4816332916401526,
->>>>>>> 64cbb03d
       "Tool Correctness": 1.0,
       "Argument Correctness": 0.0,
       "Deterministic Argument Correctness": 1.0,
@@ -88,11 +59,7 @@
     },
     {
       "test_name": "ion_channel",
-<<<<<<< HEAD
       "Correctness [GEval]": 0.6596158543509604,
-=======
-      "Correctness [GEval]": 0.7257502931655003,
->>>>>>> 64cbb03d
       "Tool Correctness": 1.0,
       "Argument Correctness": 1.0,
       "Deterministic Argument Correctness": 0.5,
@@ -100,11 +67,7 @@
     },
     {
       "test_name": "ion_channel_recording",
-<<<<<<< HEAD
       "Correctness [GEval]": 0.8758466733531238,
-=======
-      "Correctness [GEval]": 0.8403164893153073,
->>>>>>> 64cbb03d
       "Tool Correctness": 1.0,
       "Argument Correctness": 0.5,
       "Deterministic Argument Correctness": 0.75,
@@ -112,11 +75,7 @@
     },
     {
       "test_name": "literature_search",
-<<<<<<< HEAD
       "Correctness [GEval]": 0.8795394641694699,
-=======
-      "Correctness [GEval]": 0.960176653484354,
->>>>>>> 64cbb03d
       "Tool Correctness": 1.0,
       "Argument Correctness": 1.0,
       "Deterministic Argument Correctness": 0.25,
@@ -124,11 +83,7 @@
     },
     {
       "test_name": "morphology_studies",
-<<<<<<< HEAD
       "Correctness [GEval]": 0.7668403349332269,
-=======
-      "Correctness [GEval]": 0.8747824969024756,
->>>>>>> 64cbb03d
       "Tool Correctness": 1.0,
       "Argument Correctness": 1.0,
       "Deterministic Argument Correctness": 0.0,
@@ -136,11 +91,7 @@
     },
     {
       "test_name": "neuroscientists_search",
-<<<<<<< HEAD
       "Correctness [GEval]": 0.6701314700823956,
-=======
-      "Correctness [GEval]": 0.8340869299938891,
->>>>>>> 64cbb03d
       "Tool Correctness": 1.0,
       "Argument Correctness": 1.0,
       "Deterministic Argument Correctness": 0.0,
@@ -148,11 +99,7 @@
     },
     {
       "test_name": "off_topic_cooking",
-<<<<<<< HEAD
       "Correctness [GEval]": 0.7856227978191678,
-=======
-      "Correctness [GEval]": 0.8360857021470901,
->>>>>>> 64cbb03d
       "Tool Correctness": 1.0,
       "Argument Correctness": 1.0,
       "Deterministic Argument Correctness": 1.0,
@@ -160,11 +107,7 @@
     },
     {
       "test_name": "off_topic_programming",
-<<<<<<< HEAD
       "Correctness [GEval]": 0.9040764344728365,
-=======
-      "Correctness [GEval]": 0.7395923356267553,
->>>>>>> 64cbb03d
       "Tool Correctness": 1.0,
       "Argument Correctness": 1.0,
       "Deterministic Argument Correctness": 1.0,
@@ -172,11 +115,7 @@
     },
     {
       "test_name": "off_topic_sports",
-<<<<<<< HEAD
       "Correctness [GEval]": 0.7716013116342926,
-=======
-      "Correctness [GEval]": 1.0,
->>>>>>> 64cbb03d
       "Tool Correctness": 1.0,
       "Argument Correctness": 1.0,
       "Deterministic Argument Correctness": 1.0,
@@ -184,11 +123,7 @@
     },
     {
       "test_name": "off_topic_weather",
-<<<<<<< HEAD
       "Correctness [GEval]": 0.8341434370668702,
-=======
-      "Correctness [GEval]": 1.0,
->>>>>>> 64cbb03d
       "Tool Correctness": 1.0,
       "Argument Correctness": 1.0,
       "Deterministic Argument Correctness": 1.0,
@@ -196,11 +131,7 @@
     },
     {
       "test_name": "platform_explore",
-<<<<<<< HEAD
       "Correctness [GEval]": 0.6752736078934733,
-=======
-      "Correctness [GEval]": 0.6229802313697113,
->>>>>>> 64cbb03d
       "Tool Correctness": 1.0,
       "Argument Correctness": 1.0,
       "Deterministic Argument Correctness": 1.0,
@@ -208,11 +139,7 @@
     },
     {
       "test_name": "platform_news",
-<<<<<<< HEAD
       "Correctness [GEval]": 0.7956969790208974,
-=======
-      "Correctness [GEval]": 0.7780978234191708,
->>>>>>> 64cbb03d
       "Tool Correctness": 1.0,
       "Argument Correctness": 0.0,
       "Deterministic Argument Correctness": 1.0,
@@ -220,11 +147,7 @@
     },
     {
       "test_name": "platform_ui_simulate",
-<<<<<<< HEAD
       "Correctness [GEval]": 0.269785082154052,
-=======
-      "Correctness [GEval]": 0.6070747411052058,
->>>>>>> 64cbb03d
       "Tool Correctness": 1.0,
       "Argument Correctness": 1.0,
       "Deterministic Argument Correctness": 1.0,
@@ -232,11 +155,7 @@
     },
     {
       "test_name": "platform_viewing",
-<<<<<<< HEAD
       "Correctness [GEval]": 0.7795041611363802,
-=======
-      "Correctness [GEval]": 0.8161093810940487,
->>>>>>> 64cbb03d
       "Tool Correctness": 1.0,
       "Argument Correctness": 0.0,
       "Deterministic Argument Correctness": 1.0,
@@ -244,11 +163,7 @@
     },
     {
       "test_name": "plotting",
-<<<<<<< HEAD
       "Correctness [GEval]": 0.7652779266511831,
-=======
-      "Correctness [GEval]": 0.6410923438524778,
->>>>>>> 64cbb03d
       "Tool Correctness": 1.0,
       "Argument Correctness": 1.0,
       "Deterministic Argument Correctness": 0.5,
@@ -256,20 +171,14 @@
     },
     {
       "test_name": "read_paper",
-<<<<<<< HEAD
       "Correctness [GEval]": 0.3404582195226227,
       "Tool Correctness": 0.0,
-=======
-      "Correctness [GEval]": 0.7083898133433977,
-      "Tool Correctness": 1.0,
->>>>>>> 64cbb03d
       "Argument Correctness": 1.0,
       "Deterministic Argument Correctness": 1.0,
       "Overall Argument Correctness": 1.0
     },
     {
       "test_name": "simulation_tutorial",
-<<<<<<< HEAD
       "Correctness [GEval]": 0.6272780848421424,
       "Tool Correctness": 1.0,
       "Argument Correctness": 0.0,
@@ -279,17 +188,6 @@
     {
       "test_name": "sin_plot",
       "Correctness [GEval]": 0.7021869829722521,
-=======
-      "Correctness [GEval]": 0.5887242096753817,
-      "Tool Correctness": 0.0,
-      "Argument Correctness": 1.0,
-      "Deterministic Argument Correctness": 0.0,
-      "Overall Argument Correctness": 1.0
-    },
-    {
-      "test_name": "sin_plot",
-      "Correctness [GEval]": 0.7697750260329647,
->>>>>>> 64cbb03d
       "Tool Correctness": 1.0,
       "Argument Correctness": 1.0,
       "Deterministic Argument Correctness": 0.0,
@@ -297,11 +195,7 @@
     },
     {
       "test_name": "software_docs_entitysdk",
-<<<<<<< HEAD
       "Correctness [GEval]": 0.771364926207442,
-=======
-      "Correctness [GEval]": 0.733767384641564,
->>>>>>> 64cbb03d
       "Tool Correctness": 1.0,
       "Argument Correctness": 1.0,
       "Deterministic Argument Correctness": 0.25,
@@ -309,7 +203,6 @@
     },
     {
       "test_name": "software_docs_obione",
-<<<<<<< HEAD
       "Correctness [GEval]": 0.5298289300688572,
       "Tool Correctness": 1.0,
       "Argument Correctness": 0.0,
@@ -319,17 +212,6 @@
     {
       "test_name": "species_list",
       "Correctness [GEval]": 0.6852679114628266,
-=======
-      "Correctness [GEval]": 0.7811722949253724,
-      "Tool Correctness": 1.0,
-      "Argument Correctness": 1.0,
-      "Deterministic Argument Correctness": 0.2,
-      "Overall Argument Correctness": 1.0
-    },
-    {
-      "test_name": "species_list",
-      "Correctness [GEval]": 0.6429886507049731,
->>>>>>> 64cbb03d
       "Tool Correctness": 1.0,
       "Argument Correctness": 1.0,
       "Deterministic Argument Correctness": 1.0,
@@ -337,40 +219,20 @@
     },
     {
       "test_name": "thalamus_id",
-<<<<<<< HEAD
       "Correctness [GEval]": 0.4560002119744085,
-=======
-      "Correctness [GEval]": 0.4967046319092744,
->>>>>>> 64cbb03d
-      "Tool Correctness": 1.0,
-      "Argument Correctness": 1.0,
-      "Deterministic Argument Correctness": 0.5,
-      "Overall Argument Correctness": 1.0
-    },
-    {
-      "test_name": "warning_test",
-      "Correctness [GEval]": 0.7375928128148225,
-      "Tool Correctness": 1.0,
-      "Argument Correctness": 1.0,
-      "Deterministic Argument Correctness": 1.0,
+      "Tool Correctness": 1.0,
+      "Argument Correctness": 1.0,
+      "Deterministic Argument Correctness": 0.5,
       "Overall Argument Correctness": 1.0
     },
     {
       "test_name": "web_search",
-<<<<<<< HEAD
       "Correctness [GEval]": 0.7945547074568,
-=======
-      "Correctness [GEval]": 0.4863489363287193,
->>>>>>> 64cbb03d
       "Tool Correctness": 1.0,
       "Argument Correctness": 1.0,
       "Deterministic Argument Correctness": 0.5,
       "Overall Argument Correctness": 1.0
     }
   ],
-<<<<<<< HEAD
   "created_at": "2025-11-24 15:49:07.222632"
-=======
-  "created_at": "2025-11-26 14:06:29.826722"
->>>>>>> 64cbb03d
 }