--- conflicted
+++ resolved
@@ -3,19 +3,7 @@
   "metrics_df": [
     {
       "test_name": "cerebellum_morphologies",
-<<<<<<< HEAD
       "Correctness [GEval]": 0.46307011062996806,
-=======
-      "Correctness [GEval]": 0.7353869349174808,
-      "Tool Correctness": 1.0,
-      "Argument Correctness": 0.0,
-      "Deterministic Argument Correctness": 1.0,
-      "Overall Argument Correctness": 1.0
-    },
-    {
-      "test_name": "cerebellum_morphologies_descendants",
-      "Correctness [GEval]": 0.7043457159658145,
->>>>>>> 63267324
       "Tool Correctness": 1.0,
       "Argument Correctness": 0.5,
       "Deterministic Argument Correctness": 1.0,
@@ -23,28 +11,16 @@
     },
     {
       "test_name": "connectivity_metrics",
-<<<<<<< HEAD
       "Correctness [GEval]": 0.8058858984291011,
       "Tool Correctness": 0.5,
       "Argument Correctness": 1.0,
       "Deterministic Argument Correctness": 0.5,
-=======
-      "Correctness [GEval]": 0.8413822094291581,
-      "Tool Correctness": 1.0,
-      "Argument Correctness": 0.5,
-      "Deterministic Argument Correctness": 1.0,
->>>>>>> 63267324
       "Overall Argument Correctness": 1.0
     },
     {
       "test_name": "connectivity_metrics_extra_filters",
-<<<<<<< HEAD
       "Correctness [GEval]": 0.8212285260583936,
       "Tool Correctness": 0.5,
-=======
-      "Correctness [GEval]": 0.8070269281059362,
-      "Tool Correctness": 1.0,
->>>>>>> 63267324
       "Argument Correctness": 0.5,
       "Deterministic Argument Correctness": 0.5,
       "Overall Argument Correctness": 0.5
@@ -59,13 +35,8 @@
     },
     {
       "test_name": "get_specific_circuit",
-<<<<<<< HEAD
       "Correctness [GEval]": 0.7064444702755955,
       "Tool Correctness": 1.0,
-=======
-      "Correctness [GEval]": 0.4548528662574201,
-      "Tool Correctness": 0.0,
->>>>>>> 63267324
       "Argument Correctness": 1.0,
       "Deterministic Argument Correctness": 0.0,
       "Overall Argument Correctness": 1.0
@@ -80,32 +51,15 @@
     },
     {
       "test_name": "ion_channel",
-<<<<<<< HEAD
       "Correctness [GEval]": 0.6669458800192654,
-=======
-      "Correctness [GEval]": 0.7807403647069058,
-      "Tool Correctness": 1.0,
-      "Argument Correctness": 1.0,
-      "Deterministic Argument Correctness": 0.5,
-      "Overall Argument Correctness": 1.0
-    },
-    {
-      "test_name": "ion_channel_recording",
-      "Correctness [GEval]": 0.8749718614233014,
->>>>>>> 63267324
-      "Tool Correctness": 1.0,
-      "Argument Correctness": 1.0,
-      "Deterministic Argument Correctness": 0.5,
-      "Overall Argument Correctness": 1.0
-    },
-    {
-<<<<<<< HEAD
+      "Tool Correctness": 1.0,
+      "Argument Correctness": 1.0,
+      "Deterministic Argument Correctness": 0.5,
+      "Overall Argument Correctness": 1.0
+    },
+    {
       "test_name": "ion_channel_recording",
       "Correctness [GEval]": 0.42693811119409036,
-=======
-      "test_name": "literature_search",
-      "Correctness [GEval]": 0.648942087564872,
->>>>>>> 63267324
       "Tool Correctness": 1.0,
       "Argument Correctness": 1.0,
       "Deterministic Argument Correctness": 0.75,
@@ -121,11 +75,7 @@
     },
     {
       "test_name": "morphology_studies",
-<<<<<<< HEAD
       "Correctness [GEval]": 0.6516039269359125,
-=======
-      "Correctness [GEval]": 0.4840374574429811,
->>>>>>> 63267324
       "Tool Correctness": 1.0,
       "Argument Correctness": 1.0,
       "Deterministic Argument Correctness": 0.0,
@@ -133,11 +83,7 @@
     },
     {
       "test_name": "neuroscientists_search",
-<<<<<<< HEAD
       "Correctness [GEval]": 0.492258585604121,
-=======
-      "Correctness [GEval]": 0.7001340077257124,
->>>>>>> 63267324
       "Tool Correctness": 1.0,
       "Argument Correctness": 1.0,
       "Deterministic Argument Correctness": 0.0,
@@ -177,11 +123,7 @@
     },
     {
       "test_name": "platform_explore",
-<<<<<<< HEAD
       "Correctness [GEval]": 0.5434197607659249,
-=======
-      "Correctness [GEval]": 0.2853000957950641,
->>>>>>> 63267324
       "Tool Correctness": 1.0,
       "Argument Correctness": 1.0,
       "Deterministic Argument Correctness": 1.0,
@@ -189,11 +131,7 @@
     },
     {
       "test_name": "platform_news",
-<<<<<<< HEAD
       "Correctness [GEval]": 0.6228443739128287,
-=======
-      "Correctness [GEval]": 0.8330807047145509,
->>>>>>> 63267324
       "Tool Correctness": 1.0,
       "Argument Correctness": 0.0,
       "Deterministic Argument Correctness": 1.0,
@@ -201,11 +139,7 @@
     },
     {
       "test_name": "platform_ui_simulate",
-<<<<<<< HEAD
       "Correctness [GEval]": 0.5741954361510082,
-=======
-      "Correctness [GEval]": 0.5975963651681446,
->>>>>>> 63267324
       "Tool Correctness": 1.0,
       "Argument Correctness": 1.0,
       "Deterministic Argument Correctness": 1.0,
@@ -213,11 +147,7 @@
     },
     {
       "test_name": "platform_viewing",
-<<<<<<< HEAD
       "Correctness [GEval]": 0.6178160600166793,
-=======
-      "Correctness [GEval]": 0.6731008652407333,
->>>>>>> 63267324
       "Tool Correctness": 1.0,
       "Argument Correctness": 0.0,
       "Deterministic Argument Correctness": 1.0,
@@ -225,11 +155,7 @@
     },
     {
       "test_name": "plotting",
-<<<<<<< HEAD
       "Correctness [GEval]": 0.5787714752671883,
-=======
-      "Correctness [GEval]": 0.7366374977736997,
->>>>>>> 63267324
       "Tool Correctness": 1.0,
       "Argument Correctness": 1.0,
       "Deterministic Argument Correctness": 0.5,
@@ -237,7 +163,6 @@
     },
     {
       "test_name": "read_paper",
-<<<<<<< HEAD
       "Correctness [GEval]": 0.5138325537487309,
       "Tool Correctness": 1.0,
       "Argument Correctness": 1.0,
@@ -280,12 +205,8 @@
       "test_name": "simulation_tutorial",
       "Correctness [GEval]": 0.5615612029368113,
       "Tool Correctness": 0.0,
-=======
-      "Correctness [GEval]": 0.32354476156942,
-      "Tool Correctness": 1.0,
->>>>>>> 63267324
-      "Argument Correctness": 1.0,
-      "Deterministic Argument Correctness": 1.0,
+      "Argument Correctness": 1.0,
+      "Deterministic Argument Correctness": 0.0,
       "Overall Argument Correctness": 1.0
     },
     {
@@ -314,11 +235,7 @@
     },
     {
       "test_name": "species_list",
-<<<<<<< HEAD
       "Correctness [GEval]": 0.5885956765236975,
-=======
-      "Correctness [GEval]": 0.6400358146726484,
->>>>>>> 63267324
       "Tool Correctness": 1.0,
       "Argument Correctness": 1.0,
       "Deterministic Argument Correctness": 1.0,
@@ -326,36 +243,12 @@
     },
     {
       "test_name": "thalamus_id",
-<<<<<<< HEAD
       "Correctness [GEval]": 0.6270511522356663,
-=======
-      "Correctness [GEval]": 0.7415867699349027,
-      "Tool Correctness": 1.0,
-      "Argument Correctness": 1.0,
-      "Deterministic Argument Correctness": 0.5,
-      "Overall Argument Correctness": 1.0
-    },
-    {
-      "test_name": "warning_test",
-      "Correctness [GEval]": 0.618138951957894,
-      "Tool Correctness": 1.0,
-      "Argument Correctness": 1.0,
-      "Deterministic Argument Correctness": 0.0,
-      "Overall Argument Correctness": 1.0
-    },
-    {
-      "test_name": "web_search",
-      "Correctness [GEval]": 0.4164325021025331,
->>>>>>> 63267324
       "Tool Correctness": 1.0,
       "Argument Correctness": 0.0,
       "Deterministic Argument Correctness": 0.0,
       "Overall Argument Correctness": 0.0
     }
   ],
-<<<<<<< HEAD
   "created_at": "2025-11-10 11:49:26.344448"
-=======
-  "created_at": "2025-11-28 16:33:30.267246"
->>>>>>> 63267324
 }