{
  "total_tests": 30,
  "metrics_df": [
    {
      "test_name": "cerebellum_morphologies",
<<<<<<< HEAD
      "Correctness [GEval]": 0.7512249837602836,
=======
      "Correctness [GEval]": 0.5584702440560462,
>>>>>>> 64cbb03d
      "Tool Correctness": 1.0,
      "Argument Correctness": 0.0,
      "Deterministic Argument Correctness": 1.0,
      "Overall Argument Correctness": 1.0
    },
    {
      "test_name": "cerebellum_morphologies_descendants",
<<<<<<< HEAD
      "Correctness [GEval]": 0.8075898933301684,
=======
      "Correctness [GEval]": 0.7774491084457111,
>>>>>>> 64cbb03d
      "Tool Correctness": 1.0,
      "Argument Correctness": 0.5,
      "Deterministic Argument Correctness": 1.0,
      "Overall Argument Correctness": 1.0
    },
    {
      "test_name": "connectivity_metrics",
<<<<<<< HEAD
      "Correctness [GEval]": 0.8205120987577896,
=======
      "Correctness [GEval]": 0.8877439166909061,
>>>>>>> 64cbb03d
      "Tool Correctness": 1.0,
      "Argument Correctness": 0.5,
      "Deterministic Argument Correctness": 1.0,
      "Overall Argument Correctness": 1.0
    },
    {
      "test_name": "connectivity_metrics_extra_filters",
<<<<<<< HEAD
      "Correctness [GEval]": 0.883426518279478,
=======
      "Correctness [GEval]": 0.8699944171042355,
>>>>>>> 64cbb03d
      "Tool Correctness": 1.0,
      "Argument Correctness": 0.5,
      "Deterministic Argument Correctness": 1.0,
      "Overall Argument Correctness": 1.0
    },
    {
      "test_name": "cortex_morphologies",
<<<<<<< HEAD
      "Correctness [GEval]": 0.44887751081405325,
=======
      "Correctness [GEval]": 0.35084502306869814,
>>>>>>> 64cbb03d
      "Tool Correctness": 1.0,
      "Argument Correctness": 0.0,
      "Deterministic Argument Correctness": 0.75,
      "Overall Argument Correctness": 0.75
    },
    {
      "test_name": "get_specific_circuit",
<<<<<<< HEAD
      "Correctness [GEval]": 0.8131775731749805,
=======
      "Correctness [GEval]": 0.8001633817306104,
>>>>>>> 64cbb03d
      "Tool Correctness": 1.0,
      "Argument Correctness": 1.0,
      "Deterministic Argument Correctness": 1.0,
      "Overall Argument Correctness": 1.0
    },
    {
      "test_name": "hippocampus_morphologies",
<<<<<<< HEAD
      "Correctness [GEval]": 0.26418392666560964,
=======
      "Correctness [GEval]": 0.4816332916401526,
>>>>>>> 64cbb03d
      "Tool Correctness": 1.0,
      "Argument Correctness": 0.0,
      "Deterministic Argument Correctness": 1.0,
      "Overall Argument Correctness": 1.0
    },
    {
      "test_name": "ion_channel",
<<<<<<< HEAD
      "Correctness [GEval]": 0.6673814768065085,
=======
      "Correctness [GEval]": 0.7257502931655003,
>>>>>>> 64cbb03d
      "Tool Correctness": 1.0,
      "Argument Correctness": 1.0,
      "Deterministic Argument Correctness": 0.5,
      "Overall Argument Correctness": 1.0
    },
    {
      "test_name": "ion_channel_recording",
<<<<<<< HEAD
      "Correctness [GEval]": 0.8063751323830093,
      "Tool Correctness": 1.0,
      "Argument Correctness": 0.5,
      "Deterministic Argument Correctness": 0.75,
      "Overall Argument Correctness": 0.75
    },
    {
      "test_name": "literature_search",
      "Correctness [GEval]": 0.500309502413774,
      "Tool Correctness": 1.0,
      "Argument Correctness": 1.0,
      "Deterministic Argument Correctness": 0.25,
      "Overall Argument Correctness": 1.0
    },
    {
      "test_name": "me_model_glossary",
      "Correctness [GEval]": 0.7868794503044612,
      "Tool Correctness": 1.0,
      "Argument Correctness": 1.0,
      "Deterministic Argument Correctness": 0.6666666666666666,
=======
      "Correctness [GEval]": 0.8403164893153073,
      "Tool Correctness": 1.0,
      "Argument Correctness": 0.5,
      "Deterministic Argument Correctness": 0.75,
      "Overall Argument Correctness": 0.75
    },
    {
      "test_name": "literature_search",
      "Correctness [GEval]": 0.960176653484354,
      "Tool Correctness": 1.0,
      "Argument Correctness": 1.0,
      "Deterministic Argument Correctness": 0.25,
>>>>>>> 64cbb03d
      "Overall Argument Correctness": 1.0
    },
    {
      "test_name": "morphology_studies",
<<<<<<< HEAD
      "Correctness [GEval]": 0.6064846461813543,
=======
      "Correctness [GEval]": 0.8747824969024756,
>>>>>>> 64cbb03d
      "Tool Correctness": 1.0,
      "Argument Correctness": 1.0,
      "Deterministic Argument Correctness": 0.0,
      "Overall Argument Correctness": 1.0
    },
    {
      "test_name": "neuroscientists_search",
<<<<<<< HEAD
      "Correctness [GEval]": 0.2805487650600571,
=======
      "Correctness [GEval]": 0.8340869299938891,
>>>>>>> 64cbb03d
      "Tool Correctness": 1.0,
      "Argument Correctness": 1.0,
      "Deterministic Argument Correctness": 0.0,
      "Overall Argument Correctness": 1.0
    },
    {
      "test_name": "off_topic_cooking",
<<<<<<< HEAD
      "Correctness [GEval]": 0.785019318214513,
=======
      "Correctness [GEval]": 0.8360857021470901,
>>>>>>> 64cbb03d
      "Tool Correctness": 1.0,
      "Argument Correctness": 1.0,
      "Deterministic Argument Correctness": 1.0,
      "Overall Argument Correctness": 1.0
    },
    {
      "test_name": "off_topic_programming",
<<<<<<< HEAD
      "Correctness [GEval]": 0.5029107278172792,
=======
      "Correctness [GEval]": 0.7395923356267553,
>>>>>>> 64cbb03d
      "Tool Correctness": 1.0,
      "Argument Correctness": 1.0,
      "Deterministic Argument Correctness": 1.0,
      "Overall Argument Correctness": 1.0
    },
    {
      "test_name": "off_topic_sports",
      "Correctness [GEval]": 1.0,
      "Tool Correctness": 1.0,
      "Argument Correctness": 1.0,
      "Deterministic Argument Correctness": 1.0,
      "Overall Argument Correctness": 1.0
    },
    {
      "test_name": "off_topic_weather",
<<<<<<< HEAD
      "Correctness [GEval]": 0.7645187877103872,
=======
      "Correctness [GEval]": 1.0,
>>>>>>> 64cbb03d
      "Tool Correctness": 1.0,
      "Argument Correctness": 1.0,
      "Deterministic Argument Correctness": 1.0,
      "Overall Argument Correctness": 1.0
    },
    {
      "test_name": "platform_explore",
<<<<<<< HEAD
      "Correctness [GEval]": 0.30603964697327407,
=======
      "Correctness [GEval]": 0.6229802313697113,
>>>>>>> 64cbb03d
      "Tool Correctness": 1.0,
      "Argument Correctness": 1.0,
      "Deterministic Argument Correctness": 1.0,
      "Overall Argument Correctness": 1.0
    },
    {
      "test_name": "platform_news",
<<<<<<< HEAD
      "Correctness [GEval]": 0.8163393790815501,
=======
      "Correctness [GEval]": 0.7780978234191708,
>>>>>>> 64cbb03d
      "Tool Correctness": 1.0,
      "Argument Correctness": 0.0,
      "Deterministic Argument Correctness": 1.0,
      "Overall Argument Correctness": 1.0
    },
    {
      "test_name": "platform_ui_simulate",
<<<<<<< HEAD
      "Correctness [GEval]": 0.6599004929670662,
=======
      "Correctness [GEval]": 0.6070747411052058,
>>>>>>> 64cbb03d
      "Tool Correctness": 1.0,
      "Argument Correctness": 1.0,
      "Deterministic Argument Correctness": 1.0,
      "Overall Argument Correctness": 1.0
    },
    {
      "test_name": "platform_viewing",
<<<<<<< HEAD
      "Correctness [GEval]": 0.7365553312810565,
=======
      "Correctness [GEval]": 0.8161093810940487,
>>>>>>> 64cbb03d
      "Tool Correctness": 1.0,
      "Argument Correctness": 0.0,
      "Deterministic Argument Correctness": 1.0,
      "Overall Argument Correctness": 1.0
    },
    {
      "test_name": "plotting",
<<<<<<< HEAD
      "Correctness [GEval]": 0.606039647215951,
=======
      "Correctness [GEval]": 0.6410923438524778,
>>>>>>> 64cbb03d
      "Tool Correctness": 1.0,
      "Argument Correctness": 1.0,
      "Deterministic Argument Correctness": 0.5,
      "Overall Argument Correctness": 1.0
    },
    {
      "test_name": "read_paper",
<<<<<<< HEAD
      "Correctness [GEval]": 0.25067322144586995,
      "Tool Correctness": 1.0,
=======
      "Correctness [GEval]": 0.7083898133433977,
      "Tool Correctness": 1.0,
      "Argument Correctness": 1.0,
      "Deterministic Argument Correctness": 1.0,
      "Overall Argument Correctness": 1.0
    },
    {
      "test_name": "simulation_tutorial",
      "Correctness [GEval]": 0.5887242096753817,
      "Tool Correctness": 0.0,
>>>>>>> 64cbb03d
      "Argument Correctness": 1.0,
      "Deterministic Argument Correctness": 1.0,
      "Overall Argument Correctness": 1.0
    },
    {
      "test_name": "sin_plot",
<<<<<<< HEAD
      "Correctness [GEval]": 0.7567416739007797,
=======
      "Correctness [GEval]": 0.7697750260329647,
>>>>>>> 64cbb03d
      "Tool Correctness": 1.0,
      "Argument Correctness": 1.0,
      "Deterministic Argument Correctness": 0.0,
      "Overall Argument Correctness": 1.0
    },
    {
      "test_name": "software_docs_entitysdk",
<<<<<<< HEAD
      "Correctness [GEval]": 0.6515987013959725,
=======
      "Correctness [GEval]": 0.733767384641564,
>>>>>>> 64cbb03d
      "Tool Correctness": 1.0,
      "Argument Correctness": 1.0,
      "Deterministic Argument Correctness": 0.25,
      "Overall Argument Correctness": 1.0
    },
    {
      "test_name": "software_docs_obione",
<<<<<<< HEAD
      "Correctness [GEval]": 0.46956831293375856,
      "Tool Correctness": 1.0,
      "Argument Correctness": 1.0,
      "Deterministic Argument Correctness": 0.25,
=======
      "Correctness [GEval]": 0.7811722949253724,
      "Tool Correctness": 1.0,
      "Argument Correctness": 1.0,
      "Deterministic Argument Correctness": 0.2,
>>>>>>> 64cbb03d
      "Overall Argument Correctness": 1.0
    },
    {
      "test_name": "species_list",
<<<<<<< HEAD
      "Correctness [GEval]": 0.6540292001393887,
=======
      "Correctness [GEval]": 0.6429886507049731,
>>>>>>> 64cbb03d
      "Tool Correctness": 1.0,
      "Argument Correctness": 1.0,
      "Deterministic Argument Correctness": 1.0,
      "Overall Argument Correctness": 1.0
    },
    {
      "test_name": "thalamus_id",
<<<<<<< HEAD
      "Correctness [GEval]": 0.7386209977992653,
=======
      "Correctness [GEval]": 0.4967046319092744,
>>>>>>> 64cbb03d
      "Tool Correctness": 1.0,
      "Argument Correctness": 1.0,
      "Deterministic Argument Correctness": 0.5,
      "Overall Argument Correctness": 1.0
    },
    {
      "test_name": "warning_test",
      "Correctness [GEval]": 0.7375928128148225,
      "Tool Correctness": 1.0,
      "Argument Correctness": 1.0,
      "Deterministic Argument Correctness": 1.0,
      "Overall Argument Correctness": 1.0
    },
    {
      "test_name": "web_search",
<<<<<<< HEAD
      "Correctness [GEval]": 0.4092448191165274,
=======
      "Correctness [GEval]": 0.4863489363287193,
>>>>>>> 64cbb03d
      "Tool Correctness": 1.0,
      "Argument Correctness": 1.0,
      "Deterministic Argument Correctness": 0.5,
      "Overall Argument Correctness": 1.0
    }
  ],
<<<<<<< HEAD
  "created_at": "2025-11-28 14:50:09.524808"
=======
  "created_at": "2025-11-26 14:06:29.826722"
>>>>>>> 64cbb03d
}<|MERGE_RESOLUTION|>--- conflicted
+++ resolved
@@ -3,11 +3,7 @@
   "metrics_df": [
     {
       "test_name": "cerebellum_morphologies",
-<<<<<<< HEAD
-      "Correctness [GEval]": 0.7512249837602836,
-=======
       "Correctness [GEval]": 0.5584702440560462,
->>>>>>> 64cbb03d
       "Tool Correctness": 1.0,
       "Argument Correctness": 0.0,
       "Deterministic Argument Correctness": 1.0,
@@ -15,11 +11,7 @@
     },
     {
       "test_name": "cerebellum_morphologies_descendants",
-<<<<<<< HEAD
-      "Correctness [GEval]": 0.8075898933301684,
-=======
       "Correctness [GEval]": 0.7774491084457111,
->>>>>>> 64cbb03d
       "Tool Correctness": 1.0,
       "Argument Correctness": 0.5,
       "Deterministic Argument Correctness": 1.0,
@@ -27,11 +19,7 @@
     },
     {
       "test_name": "connectivity_metrics",
-<<<<<<< HEAD
-      "Correctness [GEval]": 0.8205120987577896,
-=======
       "Correctness [GEval]": 0.8877439166909061,
->>>>>>> 64cbb03d
       "Tool Correctness": 1.0,
       "Argument Correctness": 0.5,
       "Deterministic Argument Correctness": 1.0,
@@ -39,11 +27,7 @@
     },
     {
       "test_name": "connectivity_metrics_extra_filters",
-<<<<<<< HEAD
-      "Correctness [GEval]": 0.883426518279478,
-=======
       "Correctness [GEval]": 0.8699944171042355,
->>>>>>> 64cbb03d
       "Tool Correctness": 1.0,
       "Argument Correctness": 0.5,
       "Deterministic Argument Correctness": 1.0,
@@ -51,11 +35,7 @@
     },
     {
       "test_name": "cortex_morphologies",
-<<<<<<< HEAD
-      "Correctness [GEval]": 0.44887751081405325,
-=======
       "Correctness [GEval]": 0.35084502306869814,
->>>>>>> 64cbb03d
       "Tool Correctness": 1.0,
       "Argument Correctness": 0.0,
       "Deterministic Argument Correctness": 0.75,
@@ -63,11 +43,7 @@
     },
     {
       "test_name": "get_specific_circuit",
-<<<<<<< HEAD
-      "Correctness [GEval]": 0.8131775731749805,
-=======
       "Correctness [GEval]": 0.8001633817306104,
->>>>>>> 64cbb03d
       "Tool Correctness": 1.0,
       "Argument Correctness": 1.0,
       "Deterministic Argument Correctness": 1.0,
@@ -75,11 +51,7 @@
     },
     {
       "test_name": "hippocampus_morphologies",
-<<<<<<< HEAD
-      "Correctness [GEval]": 0.26418392666560964,
-=======
       "Correctness [GEval]": 0.4816332916401526,
->>>>>>> 64cbb03d
       "Tool Correctness": 1.0,
       "Argument Correctness": 0.0,
       "Deterministic Argument Correctness": 1.0,
@@ -87,11 +59,7 @@
     },
     {
       "test_name": "ion_channel",
-<<<<<<< HEAD
-      "Correctness [GEval]": 0.6673814768065085,
-=======
       "Correctness [GEval]": 0.7257502931655003,
->>>>>>> 64cbb03d
       "Tool Correctness": 1.0,
       "Argument Correctness": 1.0,
       "Deterministic Argument Correctness": 0.5,
@@ -99,8 +67,7 @@
     },
     {
       "test_name": "ion_channel_recording",
-<<<<<<< HEAD
-      "Correctness [GEval]": 0.8063751323830093,
+      "Correctness [GEval]": 0.8403164893153073,
       "Tool Correctness": 1.0,
       "Argument Correctness": 0.5,
       "Deterministic Argument Correctness": 0.75,
@@ -108,41 +75,15 @@
     },
     {
       "test_name": "literature_search",
-      "Correctness [GEval]": 0.500309502413774,
+      "Correctness [GEval]": 0.960176653484354,
       "Tool Correctness": 1.0,
       "Argument Correctness": 1.0,
       "Deterministic Argument Correctness": 0.25,
       "Overall Argument Correctness": 1.0
     },
     {
-      "test_name": "me_model_glossary",
-      "Correctness [GEval]": 0.7868794503044612,
-      "Tool Correctness": 1.0,
-      "Argument Correctness": 1.0,
-      "Deterministic Argument Correctness": 0.6666666666666666,
-=======
-      "Correctness [GEval]": 0.8403164893153073,
-      "Tool Correctness": 1.0,
-      "Argument Correctness": 0.5,
-      "Deterministic Argument Correctness": 0.75,
-      "Overall Argument Correctness": 0.75
-    },
-    {
-      "test_name": "literature_search",
-      "Correctness [GEval]": 0.960176653484354,
-      "Tool Correctness": 1.0,
-      "Argument Correctness": 1.0,
-      "Deterministic Argument Correctness": 0.25,
->>>>>>> 64cbb03d
-      "Overall Argument Correctness": 1.0
-    },
-    {
       "test_name": "morphology_studies",
-<<<<<<< HEAD
-      "Correctness [GEval]": 0.6064846461813543,
-=======
       "Correctness [GEval]": 0.8747824969024756,
->>>>>>> 64cbb03d
       "Tool Correctness": 1.0,
       "Argument Correctness": 1.0,
       "Deterministic Argument Correctness": 0.0,
@@ -150,11 +91,7 @@
     },
     {
       "test_name": "neuroscientists_search",
-<<<<<<< HEAD
-      "Correctness [GEval]": 0.2805487650600571,
-=======
       "Correctness [GEval]": 0.8340869299938891,
->>>>>>> 64cbb03d
       "Tool Correctness": 1.0,
       "Argument Correctness": 1.0,
       "Deterministic Argument Correctness": 0.0,
@@ -162,11 +99,7 @@
     },
     {
       "test_name": "off_topic_cooking",
-<<<<<<< HEAD
-      "Correctness [GEval]": 0.785019318214513,
-=======
       "Correctness [GEval]": 0.8360857021470901,
->>>>>>> 64cbb03d
       "Tool Correctness": 1.0,
       "Argument Correctness": 1.0,
       "Deterministic Argument Correctness": 1.0,
@@ -174,11 +107,7 @@
     },
     {
       "test_name": "off_topic_programming",
-<<<<<<< HEAD
-      "Correctness [GEval]": 0.5029107278172792,
-=======
       "Correctness [GEval]": 0.7395923356267553,
->>>>>>> 64cbb03d
       "Tool Correctness": 1.0,
       "Argument Correctness": 1.0,
       "Deterministic Argument Correctness": 1.0,
@@ -194,11 +123,7 @@
     },
     {
       "test_name": "off_topic_weather",
-<<<<<<< HEAD
-      "Correctness [GEval]": 0.7645187877103872,
-=======
       "Correctness [GEval]": 1.0,
->>>>>>> 64cbb03d
       "Tool Correctness": 1.0,
       "Argument Correctness": 1.0,
       "Deterministic Argument Correctness": 1.0,
@@ -206,11 +131,7 @@
     },
     {
       "test_name": "platform_explore",
-<<<<<<< HEAD
-      "Correctness [GEval]": 0.30603964697327407,
-=======
       "Correctness [GEval]": 0.6229802313697113,
->>>>>>> 64cbb03d
       "Tool Correctness": 1.0,
       "Argument Correctness": 1.0,
       "Deterministic Argument Correctness": 1.0,
@@ -218,11 +139,7 @@
     },
     {
       "test_name": "platform_news",
-<<<<<<< HEAD
-      "Correctness [GEval]": 0.8163393790815501,
-=======
       "Correctness [GEval]": 0.7780978234191708,
->>>>>>> 64cbb03d
       "Tool Correctness": 1.0,
       "Argument Correctness": 0.0,
       "Deterministic Argument Correctness": 1.0,
@@ -230,11 +147,7 @@
     },
     {
       "test_name": "platform_ui_simulate",
-<<<<<<< HEAD
-      "Correctness [GEval]": 0.6599004929670662,
-=======
       "Correctness [GEval]": 0.6070747411052058,
->>>>>>> 64cbb03d
       "Tool Correctness": 1.0,
       "Argument Correctness": 1.0,
       "Deterministic Argument Correctness": 1.0,
@@ -242,11 +155,7 @@
     },
     {
       "test_name": "platform_viewing",
-<<<<<<< HEAD
-      "Correctness [GEval]": 0.7365553312810565,
-=======
       "Correctness [GEval]": 0.8161093810940487,
->>>>>>> 64cbb03d
       "Tool Correctness": 1.0,
       "Argument Correctness": 0.0,
       "Deterministic Argument Correctness": 1.0,
@@ -254,11 +163,7 @@
     },
     {
       "test_name": "plotting",
-<<<<<<< HEAD
-      "Correctness [GEval]": 0.606039647215951,
-=======
       "Correctness [GEval]": 0.6410923438524778,
->>>>>>> 64cbb03d
       "Tool Correctness": 1.0,
       "Argument Correctness": 1.0,
       "Deterministic Argument Correctness": 0.5,
@@ -266,10 +171,6 @@
     },
     {
       "test_name": "read_paper",
-<<<<<<< HEAD
-      "Correctness [GEval]": 0.25067322144586995,
-      "Tool Correctness": 1.0,
-=======
       "Correctness [GEval]": 0.7083898133433977,
       "Tool Correctness": 1.0,
       "Argument Correctness": 1.0,
@@ -280,18 +181,13 @@
       "test_name": "simulation_tutorial",
       "Correctness [GEval]": 0.5887242096753817,
       "Tool Correctness": 0.0,
->>>>>>> 64cbb03d
-      "Argument Correctness": 1.0,
-      "Deterministic Argument Correctness": 1.0,
+      "Argument Correctness": 1.0,
+      "Deterministic Argument Correctness": 0.0,
       "Overall Argument Correctness": 1.0
     },
     {
       "test_name": "sin_plot",
-<<<<<<< HEAD
-      "Correctness [GEval]": 0.7567416739007797,
-=======
       "Correctness [GEval]": 0.7697750260329647,
->>>>>>> 64cbb03d
       "Tool Correctness": 1.0,
       "Argument Correctness": 1.0,
       "Deterministic Argument Correctness": 0.0,
@@ -299,11 +195,7 @@
     },
     {
       "test_name": "software_docs_entitysdk",
-<<<<<<< HEAD
-      "Correctness [GEval]": 0.6515987013959725,
-=======
       "Correctness [GEval]": 0.733767384641564,
->>>>>>> 64cbb03d
       "Tool Correctness": 1.0,
       "Argument Correctness": 1.0,
       "Deterministic Argument Correctness": 0.25,
@@ -311,26 +203,15 @@
     },
     {
       "test_name": "software_docs_obione",
-<<<<<<< HEAD
-      "Correctness [GEval]": 0.46956831293375856,
-      "Tool Correctness": 1.0,
-      "Argument Correctness": 1.0,
-      "Deterministic Argument Correctness": 0.25,
-=======
       "Correctness [GEval]": 0.7811722949253724,
       "Tool Correctness": 1.0,
       "Argument Correctness": 1.0,
       "Deterministic Argument Correctness": 0.2,
->>>>>>> 64cbb03d
       "Overall Argument Correctness": 1.0
     },
     {
       "test_name": "species_list",
-<<<<<<< HEAD
-      "Correctness [GEval]": 0.6540292001393887,
-=======
       "Correctness [GEval]": 0.6429886507049731,
->>>>>>> 64cbb03d
       "Tool Correctness": 1.0,
       "Argument Correctness": 1.0,
       "Deterministic Argument Correctness": 1.0,
@@ -338,11 +219,7 @@
     },
     {
       "test_name": "thalamus_id",
-<<<<<<< HEAD
-      "Correctness [GEval]": 0.7386209977992653,
-=======
       "Correctness [GEval]": 0.4967046319092744,
->>>>>>> 64cbb03d
       "Tool Correctness": 1.0,
       "Argument Correctness": 1.0,
       "Deterministic Argument Correctness": 0.5,
@@ -358,20 +235,12 @@
     },
     {
       "test_name": "web_search",
-<<<<<<< HEAD
-      "Correctness [GEval]": 0.4092448191165274,
-=======
       "Correctness [GEval]": 0.4863489363287193,
->>>>>>> 64cbb03d
       "Tool Correctness": 1.0,
       "Argument Correctness": 1.0,
       "Deterministic Argument Correctness": 0.5,
       "Overall Argument Correctness": 1.0
     }
   ],
-<<<<<<< HEAD
-  "created_at": "2025-11-28 14:50:09.524808"
-=======
   "created_at": "2025-11-26 14:06:29.826722"
->>>>>>> 64cbb03d
 }