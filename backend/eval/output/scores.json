{
  "total_tests": 24,
  "metrics_df": [
    {
      "test_name": "cerebellum_morphologies",
<<<<<<< HEAD
      "Correctness [GEval]": 0.46307011062996806,
=======
      "Correctness [GEval]": 0.5658687545019288,
>>>>>>> 6300f448
      "Tool Correctness": 1.0,
      "Argument Correctness": 0.0,
      "Deterministic Argument Correctness": 1.0,
      "Overall Argument Correctness": 1.0
    },
    {
      "test_name": "connectivity_metrics",
<<<<<<< HEAD
      "Correctness [GEval]": 0.8058858984291011,
      "Tool Correctness": 0.5,
      "Argument Correctness": 1.0,
      "Deterministic Argument Correctness": 0.5,
=======
      "Correctness [GEval]": 0.7910221296434499,
      "Tool Correctness": 1.0,
      "Argument Correctness": 0.5,
      "Deterministic Argument Correctness": 1.0,
>>>>>>> 6300f448
      "Overall Argument Correctness": 1.0
    },
    {
      "test_name": "connectivity_metrics_extra_filters",
<<<<<<< HEAD
      "Correctness [GEval]": 0.8212285260583936,
      "Tool Correctness": 0.5,
=======
      "Correctness [GEval]": 0.8106319629451374,
      "Tool Correctness": 1.0,
>>>>>>> 6300f448
      "Argument Correctness": 0.5,
      "Deterministic Argument Correctness": 0.5,
      "Overall Argument Correctness": 0.5
    },
    {
      "test_name": "cortex_morphologies",
      "Correctness [GEval]": 0.4038147365599317,
      "Tool Correctness": 1.0,
      "Argument Correctness": 0.0,
      "Deterministic Argument Correctness": 0.75,
      "Overall Argument Correctness": 0.75
    },
    {
      "test_name": "get_specific_circuit",
<<<<<<< HEAD
      "Correctness [GEval]": 0.7064444702755955,
=======
      "Correctness [GEval]": 0.8032167645599859,
>>>>>>> 6300f448
      "Tool Correctness": 1.0,
      "Argument Correctness": 1.0,
      "Deterministic Argument Correctness": 1.0,
      "Overall Argument Correctness": 1.0
    },
    {
      "test_name": "hippocampus_morphologies",
      "Correctness [GEval]": 0.28740926464682565,
      "Tool Correctness": 1.0,
      "Argument Correctness": 0.0,
      "Deterministic Argument Correctness": 1.0,
      "Overall Argument Correctness": 1.0
    },
    {
      "test_name": "ion_channel",
<<<<<<< HEAD
      "Correctness [GEval]": 0.6669458800192654,
=======
      "Correctness [GEval]": 0.7136546955472854,
>>>>>>> 6300f448
      "Tool Correctness": 1.0,
      "Argument Correctness": 1.0,
      "Deterministic Argument Correctness": 0.5,
      "Overall Argument Correctness": 1.0
    },
    {
      "test_name": "ion_channel_recording",
<<<<<<< HEAD
      "Correctness [GEval]": 0.42693811119409036,
=======
      "Correctness [GEval]": 0.3241443392822464,
>>>>>>> 6300f448
      "Tool Correctness": 1.0,
      "Argument Correctness": 0.3333333333333333,
      "Deterministic Argument Correctness": 0.75,
      "Overall Argument Correctness": 0.75
    },
    {
      "test_name": "literature_search",
      "Correctness [GEval]": 0.8393623568586868,
      "Tool Correctness": 1.0,
      "Argument Correctness": 1.0,
      "Deterministic Argument Correctness": 0.0,
      "Overall Argument Correctness": 1.0
    },
    {
      "test_name": "morphology_studies",
<<<<<<< HEAD
      "Correctness [GEval]": 0.6516039269359125,
=======
      "Correctness [GEval]": 0.7367153535510628,
>>>>>>> 6300f448
      "Tool Correctness": 1.0,
      "Argument Correctness": 1.0,
      "Deterministic Argument Correctness": 0.0,
      "Overall Argument Correctness": 1.0
    },
    {
      "test_name": "neuroscientists_search",
<<<<<<< HEAD
      "Correctness [GEval]": 0.492258585604121,
=======
      "Correctness [GEval]": 0.2979534470470277,
>>>>>>> 6300f448
      "Tool Correctness": 1.0,
      "Argument Correctness": 1.0,
      "Deterministic Argument Correctness": 0.0,
      "Overall Argument Correctness": 1.0
    },
    {
      "test_name": "platform_explore",
<<<<<<< HEAD
      "Correctness [GEval]": 0.5434197607659249,
      "Tool Correctness": 1.0,
      "Argument Correctness": 1.0,
      "Deterministic Argument Correctness": 1.0,
      "Overall Argument Correctness": 1.0
    },
    {
      "test_name": "platform_news",
      "Correctness [GEval]": 0.6228443739128287,
=======
      "Correctness [GEval]": 0.42066700446487726,
      "Tool Correctness": 0.0,
      "Argument Correctness": 0.0,
      "Deterministic Argument Correctness": 0.0,
      "Overall Argument Correctness": 0.0
    },
    {
      "test_name": "platform_news",
      "Correctness [GEval]": 0.5927136465514036,
>>>>>>> 6300f448
      "Tool Correctness": 1.0,
      "Argument Correctness": 0.0,
      "Deterministic Argument Correctness": 1.0,
      "Overall Argument Correctness": 1.0
    },
    {
      "test_name": "platform_ui_simulate",
<<<<<<< HEAD
      "Correctness [GEval]": 0.5741954361510082,
=======
      "Correctness [GEval]": 0.5434197600559638,
>>>>>>> 6300f448
      "Tool Correctness": 1.0,
      "Argument Correctness": 1.0,
      "Deterministic Argument Correctness": 1.0,
      "Overall Argument Correctness": 1.0
    },
    {
      "test_name": "platform_viewing",
<<<<<<< HEAD
      "Correctness [GEval]": 0.6178160600166793,
=======
      "Correctness [GEval]": 0.5205656025203098,
>>>>>>> 6300f448
      "Tool Correctness": 1.0,
      "Argument Correctness": 0.0,
      "Deterministic Argument Correctness": 1.0,
      "Overall Argument Correctness": 1.0
    },
    {
      "test_name": "plotting",
<<<<<<< HEAD
      "Correctness [GEval]": 0.5787714752671883,
=======
      "Correctness [GEval]": 0.46997447761095446,
>>>>>>> 6300f448
      "Tool Correctness": 1.0,
      "Argument Correctness": 1.0,
      "Deterministic Argument Correctness": 0.0,
      "Overall Argument Correctness": 1.0
    },
    {
      "test_name": "read_paper",
      "Correctness [GEval]": 0.5467840369545625,
      "Tool Correctness": 1.0,
      "Argument Correctness": 1.0,
      "Deterministic Argument Correctness": 1.0,
      "Overall Argument Correctness": 1.0
    },
    {
      "test_name": "simulation_tutorial",
<<<<<<< HEAD
      "Correctness [GEval]": 0.41272513495389695,
=======
      "Correctness [GEval]": 0.3394270308841965,
>>>>>>> 6300f448
      "Tool Correctness": 0.0,
      "Argument Correctness": 1.0,
      "Deterministic Argument Correctness": 0.0,
      "Overall Argument Correctness": 1.0
    },
    {
      "test_name": "sin_plot",
<<<<<<< HEAD
      "Correctness [GEval]": 0.5935372023272877,
=======
      "Correctness [GEval]": 0.6265859647621035,
>>>>>>> 6300f448
      "Tool Correctness": 1.0,
      "Argument Correctness": 1.0,
      "Deterministic Argument Correctness": 0.0,
      "Overall Argument Correctness": 1.0
    },
    {
      "test_name": "software_docs_entitysdk",
<<<<<<< HEAD
      "Correctness [GEval]": 0.616641340148296,
      "Tool Correctness": 1.0,
=======
      "Correctness [GEval]": 0.5260613112172459,
      "Tool Correctness": 0.0,
>>>>>>> 6300f448
      "Argument Correctness": 1.0,
      "Deterministic Argument Correctness": 0.3333333333333333,
      "Overall Argument Correctness": 1.0
    },
    {
      "test_name": "software_docs_obione",
<<<<<<< HEAD
      "Correctness [GEval]": 0.4221762795171301,
      "Tool Correctness": 1.0,
      "Argument Correctness": 0.0,
      "Deterministic Argument Correctness": 0.6666666666666666,
      "Overall Argument Correctness": 0.6666666666666666
    },
    {
      "test_name": "species_list",
      "Correctness [GEval]": 0.5885956765236975,
=======
      "Correctness [GEval]": 0.5272342774165472,
      "Tool Correctness": 1.0,
      "Argument Correctness": 0.0,
      "Deterministic Argument Correctness": 0.0,
      "Overall Argument Correctness": 0.0
    },
    {
      "test_name": "species_list",
      "Correctness [GEval]": 0.7211515493418295,
>>>>>>> 6300f448
      "Tool Correctness": 1.0,
      "Argument Correctness": 1.0,
      "Deterministic Argument Correctness": 1.0,
      "Overall Argument Correctness": 1.0
    },
    {
      "test_name": "thalamus_id",
<<<<<<< HEAD
      "Correctness [GEval]": 0.6270511522356663,
=======
      "Correctness [GEval]": 0.5479960105457402,
>>>>>>> 6300f448
      "Tool Correctness": 1.0,
      "Argument Correctness": 0.0,
      "Deterministic Argument Correctness": 0.0,
      "Overall Argument Correctness": 0.0
<<<<<<< HEAD
    }
  ],
  "created_at": "2025-11-10 11:49:26.344448"
=======
    },
    {
      "test_name": "web_search",
      "Correctness [GEval]": 0.8205120983333641,
      "Tool Correctness": 1.0,
      "Argument Correctness": 1.0,
      "Deterministic Argument Correctness": 0.5,
      "Overall Argument Correctness": 1.0
    }
  ],
  "created_at": "2025-11-18 16:10:23.115799"
>>>>>>> 6300f448
}<|MERGE_RESOLUTION|>--- conflicted
+++ resolved
@@ -3,11 +3,7 @@
   "metrics_df": [
     {
       "test_name": "cerebellum_morphologies",
-<<<<<<< HEAD
       "Correctness [GEval]": 0.46307011062996806,
-=======
-      "Correctness [GEval]": 0.5658687545019288,
->>>>>>> 6300f448
       "Tool Correctness": 1.0,
       "Argument Correctness": 0.0,
       "Deterministic Argument Correctness": 1.0,
@@ -15,28 +11,16 @@
     },
     {
       "test_name": "connectivity_metrics",
-<<<<<<< HEAD
       "Correctness [GEval]": 0.8058858984291011,
       "Tool Correctness": 0.5,
       "Argument Correctness": 1.0,
       "Deterministic Argument Correctness": 0.5,
-=======
-      "Correctness [GEval]": 0.7910221296434499,
-      "Tool Correctness": 1.0,
-      "Argument Correctness": 0.5,
-      "Deterministic Argument Correctness": 1.0,
->>>>>>> 6300f448
       "Overall Argument Correctness": 1.0
     },
     {
       "test_name": "connectivity_metrics_extra_filters",
-<<<<<<< HEAD
       "Correctness [GEval]": 0.8212285260583936,
       "Tool Correctness": 0.5,
-=======
-      "Correctness [GEval]": 0.8106319629451374,
-      "Tool Correctness": 1.0,
->>>>>>> 6300f448
       "Argument Correctness": 0.5,
       "Deterministic Argument Correctness": 0.5,
       "Overall Argument Correctness": 0.5
@@ -51,11 +35,7 @@
     },
     {
       "test_name": "get_specific_circuit",
-<<<<<<< HEAD
       "Correctness [GEval]": 0.7064444702755955,
-=======
-      "Correctness [GEval]": 0.8032167645599859,
->>>>>>> 6300f448
       "Tool Correctness": 1.0,
       "Argument Correctness": 1.0,
       "Deterministic Argument Correctness": 1.0,
@@ -71,11 +51,7 @@
     },
     {
       "test_name": "ion_channel",
-<<<<<<< HEAD
       "Correctness [GEval]": 0.6669458800192654,
-=======
-      "Correctness [GEval]": 0.7136546955472854,
->>>>>>> 6300f448
       "Tool Correctness": 1.0,
       "Argument Correctness": 1.0,
       "Deterministic Argument Correctness": 0.5,
@@ -83,31 +59,15 @@
     },
     {
       "test_name": "ion_channel_recording",
-<<<<<<< HEAD
       "Correctness [GEval]": 0.42693811119409036,
-=======
-      "Correctness [GEval]": 0.3241443392822464,
->>>>>>> 6300f448
-      "Tool Correctness": 1.0,
-      "Argument Correctness": 0.3333333333333333,
-      "Deterministic Argument Correctness": 0.75,
-      "Overall Argument Correctness": 0.75
-    },
-    {
-      "test_name": "literature_search",
-      "Correctness [GEval]": 0.8393623568586868,
       "Tool Correctness": 1.0,
       "Argument Correctness": 1.0,
-      "Deterministic Argument Correctness": 0.0,
+      "Deterministic Argument Correctness": 0.75,
       "Overall Argument Correctness": 1.0
     },
     {
       "test_name": "morphology_studies",
-<<<<<<< HEAD
       "Correctness [GEval]": 0.6516039269359125,
-=======
-      "Correctness [GEval]": 0.7367153535510628,
->>>>>>> 6300f448
       "Tool Correctness": 1.0,
       "Argument Correctness": 1.0,
       "Deterministic Argument Correctness": 0.0,
@@ -115,11 +75,7 @@
     },
     {
       "test_name": "neuroscientists_search",
-<<<<<<< HEAD
       "Correctness [GEval]": 0.492258585604121,
-=======
-      "Correctness [GEval]": 0.2979534470470277,
->>>>>>> 6300f448
       "Tool Correctness": 1.0,
       "Argument Correctness": 1.0,
       "Deterministic Argument Correctness": 0.0,
@@ -127,7 +83,6 @@
     },
     {
       "test_name": "platform_explore",
-<<<<<<< HEAD
       "Correctness [GEval]": 0.5434197607659249,
       "Tool Correctness": 1.0,
       "Argument Correctness": 1.0,
@@ -137,17 +92,6 @@
     {
       "test_name": "platform_news",
       "Correctness [GEval]": 0.6228443739128287,
-=======
-      "Correctness [GEval]": 0.42066700446487726,
-      "Tool Correctness": 0.0,
-      "Argument Correctness": 0.0,
-      "Deterministic Argument Correctness": 0.0,
-      "Overall Argument Correctness": 0.0
-    },
-    {
-      "test_name": "platform_news",
-      "Correctness [GEval]": 0.5927136465514036,
->>>>>>> 6300f448
       "Tool Correctness": 1.0,
       "Argument Correctness": 0.0,
       "Deterministic Argument Correctness": 1.0,
@@ -155,11 +99,7 @@
     },
     {
       "test_name": "platform_ui_simulate",
-<<<<<<< HEAD
       "Correctness [GEval]": 0.5741954361510082,
-=======
-      "Correctness [GEval]": 0.5434197600559638,
->>>>>>> 6300f448
       "Tool Correctness": 1.0,
       "Argument Correctness": 1.0,
       "Deterministic Argument Correctness": 1.0,
@@ -167,11 +107,7 @@
     },
     {
       "test_name": "platform_viewing",
-<<<<<<< HEAD
       "Correctness [GEval]": 0.6178160600166793,
-=======
-      "Correctness [GEval]": 0.5205656025203098,
->>>>>>> 6300f448
       "Tool Correctness": 1.0,
       "Argument Correctness": 0.0,
       "Deterministic Argument Correctness": 1.0,
@@ -179,11 +115,7 @@
     },
     {
       "test_name": "plotting",
-<<<<<<< HEAD
       "Correctness [GEval]": 0.5787714752671883,
-=======
-      "Correctness [GEval]": 0.46997447761095446,
->>>>>>> 6300f448
       "Tool Correctness": 1.0,
       "Argument Correctness": 1.0,
       "Deterministic Argument Correctness": 0.0,
@@ -199,11 +131,7 @@
     },
     {
       "test_name": "simulation_tutorial",
-<<<<<<< HEAD
       "Correctness [GEval]": 0.41272513495389695,
-=======
-      "Correctness [GEval]": 0.3394270308841965,
->>>>>>> 6300f448
       "Tool Correctness": 0.0,
       "Argument Correctness": 1.0,
       "Deterministic Argument Correctness": 0.0,
@@ -211,11 +139,7 @@
     },
     {
       "test_name": "sin_plot",
-<<<<<<< HEAD
       "Correctness [GEval]": 0.5935372023272877,
-=======
-      "Correctness [GEval]": 0.6265859647621035,
->>>>>>> 6300f448
       "Tool Correctness": 1.0,
       "Argument Correctness": 1.0,
       "Deterministic Argument Correctness": 0.0,
@@ -223,20 +147,14 @@
     },
     {
       "test_name": "software_docs_entitysdk",
-<<<<<<< HEAD
       "Correctness [GEval]": 0.616641340148296,
       "Tool Correctness": 1.0,
-=======
-      "Correctness [GEval]": 0.5260613112172459,
-      "Tool Correctness": 0.0,
->>>>>>> 6300f448
       "Argument Correctness": 1.0,
       "Deterministic Argument Correctness": 0.3333333333333333,
       "Overall Argument Correctness": 1.0
     },
     {
       "test_name": "software_docs_obione",
-<<<<<<< HEAD
       "Correctness [GEval]": 0.4221762795171301,
       "Tool Correctness": 1.0,
       "Argument Correctness": 0.0,
@@ -246,17 +164,6 @@
     {
       "test_name": "species_list",
       "Correctness [GEval]": 0.5885956765236975,
-=======
-      "Correctness [GEval]": 0.5272342774165472,
-      "Tool Correctness": 1.0,
-      "Argument Correctness": 0.0,
-      "Deterministic Argument Correctness": 0.0,
-      "Overall Argument Correctness": 0.0
-    },
-    {
-      "test_name": "species_list",
-      "Correctness [GEval]": 0.7211515493418295,
->>>>>>> 6300f448
       "Tool Correctness": 1.0,
       "Argument Correctness": 1.0,
       "Deterministic Argument Correctness": 1.0,
@@ -264,30 +171,12 @@
     },
     {
       "test_name": "thalamus_id",
-<<<<<<< HEAD
       "Correctness [GEval]": 0.6270511522356663,
-=======
-      "Correctness [GEval]": 0.5479960105457402,
->>>>>>> 6300f448
       "Tool Correctness": 1.0,
       "Argument Correctness": 0.0,
       "Deterministic Argument Correctness": 0.0,
       "Overall Argument Correctness": 0.0
-<<<<<<< HEAD
     }
   ],
   "created_at": "2025-11-10 11:49:26.344448"
-=======
-    },
-    {
-      "test_name": "web_search",
-      "Correctness [GEval]": 0.8205120983333641,
-      "Tool Correctness": 1.0,
-      "Argument Correctness": 1.0,
-      "Deterministic Argument Correctness": 0.5,
-      "Overall Argument Correctness": 1.0
-    }
-  ],
-  "created_at": "2025-11-18 16:10:23.115799"
->>>>>>> 6300f448
 }