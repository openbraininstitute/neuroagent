{
  "total_tests": 17,
  "metrics_df": [
    {
      "test_name": "cerebellum_morphologies",
<<<<<<< HEAD
      "Correctness [GEval]": 0.4241913428638625,
      "Tool Correctness": 0.5,
=======
      "Correctness [GEval]": 0.4911273235362933,
      "Tool Correctness": 1.0,
>>>>>>> 5d908b27
      "Argument Correctness": 1.0,
      "Deterministic Argument Correctness": 0.0,
      "Overall Argument Correctness": 1.0
    },
    {
      "test_name": "connectivity_metrics",
      "Correctness [GEval]": 0.353025997784424,
      "Tool Correctness": 1.0,
      "Argument Correctness": 0.3333333333333333,
      "Deterministic Argument Correctness": 1.0,
      "Overall Argument Correctness": 1.0
    },
    {
      "test_name": "connectivity_metrics_extra_filters",
      "Correctness [GEval]": 0.44162010316698436,
      "Tool Correctness": 1.0,
      "Argument Correctness": 0.5,
      "Deterministic Argument Correctness": 1.0,
      "Overall Argument Correctness": 1.0
    },
    {
      "test_name": "get_specific_circuit",
      "Correctness [GEval]": 0.7375309970223041,
      "Tool Correctness": 1.0,
      "Argument Correctness": 1.0,
      "Deterministic Argument Correctness": 1.0,
      "Overall Argument Correctness": 1.0
    },
    {
      "test_name": "ion_channel",
      "Correctness [GEval]": 0.5669620375720192,
      "Tool Correctness": 1.0,
      "Argument Correctness": 1.0,
      "Deterministic Argument Correctness": 0.0,
      "Overall Argument Correctness": 1.0
    },
    {
      "test_name": "ion_channel_recording",
      "Correctness [GEval]": 0.7788036366090026,
      "Tool Correctness": 1.0,
      "Argument Correctness": 1.0,
      "Deterministic Argument Correctness": 0.75,
      "Overall Argument Correctness": 1.0
    },
    {
      "test_name": "matplotlib_plot",
      "Correctness [GEval]": 0.6483157826020227,
      "Tool Correctness": 1.0,
      "Argument Correctness": 1.0,
      "Deterministic Argument Correctness": 0.2857142857142857,
      "Overall Argument Correctness": 1.0
    },
    {
      "test_name": "morphology_studies",
      "Correctness [GEval]": 0.8205120967619781,
      "Tool Correctness": 1.0,
      "Argument Correctness": 1.0,
      "Deterministic Argument Correctness": 0.3333333333333333,
      "Overall Argument Correctness": 1.0
    },
    {
      "test_name": "neuroscientists_search",
      "Correctness [GEval]": 0.41472906688922695,
      "Tool Correctness": 1.0,
      "Argument Correctness": 1.0,
      "Deterministic Argument Correctness": 0.0,
      "Overall Argument Correctness": 1.0
    },
    {
      "test_name": "platform_explore",
      "Correctness [GEval]": 0.5319363939585442,
      "Tool Correctness": 1.0,
      "Argument Correctness": 1.0,
      "Deterministic Argument Correctness": 1.0,
      "Overall Argument Correctness": 1.0
    },
    {
      "test_name": "platform_news",
      "Correctness [GEval]": 0.5840699005531502,
      "Tool Correctness": 1.0,
      "Argument Correctness": 0.0,
      "Deterministic Argument Correctness": 1.0,
      "Overall Argument Correctness": 1.0
    },
    {
      "test_name": "platform_ui_simulate",
      "Correctness [GEval]": 0.642548440868685,
      "Tool Correctness": 1.0,
      "Argument Correctness": 1.0,
      "Deterministic Argument Correctness": 1.0,
      "Overall Argument Correctness": 1.0
    },
    {
      "test_name": "platform_viewing",
      "Correctness [GEval]": 0.6672652320644004,
      "Tool Correctness": 1.0,
      "Argument Correctness": 0.0,
      "Deterministic Argument Correctness": 1.0,
      "Overall Argument Correctness": 1.0
    },
    {
      "test_name": "simulation_tutorial",
      "Correctness [GEval]": 0.4056801929590538,
      "Tool Correctness": 0.0,
      "Argument Correctness": 1.0,
      "Deterministic Argument Correctness": 0.0,
      "Overall Argument Correctness": 1.0
    },
    {
      "test_name": "sin_plot",
      "Correctness [GEval]": 0.7,
      "Tool Correctness": 1.0,
      "Argument Correctness": 1.0,
      "Deterministic Argument Correctness": 0.07142857142857142,
      "Overall Argument Correctness": 1.0
    },
    {
      "test_name": "species_list",
      "Correctness [GEval]": 0.5101060615804245,
      "Tool Correctness": 1.0,
      "Argument Correctness": 1.0,
      "Deterministic Argument Correctness": 1.0,
      "Overall Argument Correctness": 1.0
    },
    {
      "test_name": "thalamus_id",
      "Correctness [GEval]": 0.4857787936196659,
      "Tool Correctness": 1.0,
      "Argument Correctness": 1.0,
      "Deterministic Argument Correctness": 0.0,
      "Overall Argument Correctness": 1.0
    }
  ],
  "created_at": "2025-10-31 15:33:00.039556"
}<|MERGE_RESOLUTION|>--- conflicted
+++ resolved
@@ -3,13 +3,8 @@
   "metrics_df": [
     {
       "test_name": "cerebellum_morphologies",
-<<<<<<< HEAD
       "Correctness [GEval]": 0.4241913428638625,
       "Tool Correctness": 0.5,
-=======
-      "Correctness [GEval]": 0.4911273235362933,
-      "Tool Correctness": 1.0,
->>>>>>> 5d908b27
       "Argument Correctness": 1.0,
       "Deterministic Argument Correctness": 0.0,
       "Overall Argument Correctness": 1.0
@@ -143,5 +138,5 @@
       "Overall Argument Correctness": 1.0
     }
   ],
-  "created_at": "2025-10-31 15:33:00.039556"
+  "created_at": "2025-10-30 12:42:22.071840"
 }