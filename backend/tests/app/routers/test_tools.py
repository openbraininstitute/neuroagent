import json

import pytest

from neuroagent.app.config import Settings
from neuroagent.app.database.sql_schemas import Entity
from neuroagent.app.dependencies import get_settings, get_tool_list
from neuroagent.app.main import app
from tests.conftest import mock_keycloak_user_identification


@pytest.mark.asyncio
async def test_execute_tool_call_accepted(
    patch_required_env,
    httpx_mock,
    app_client,
    db_connection,
    populate_db,
    get_weather_tool,
):
    mock_keycloak_user_identification(httpx_mock)
    test_settings = Settings(
        db={"prefix": db_connection}, keycloak={"issuer": "https://great_issuer.com"}
    )
    app.dependency_overrides[get_settings] = lambda: test_settings
    db_items, session = populate_db
    thread, _, tool_call = db_items.values()
    app.dependency_overrides[get_tool_list] = lambda: [get_weather_tool]

    with app_client as app_client:
        response = app_client.patch(
            f"/tools/{thread.thread_id}/execute/{tool_call.tool_call_id}",
            json={"validation": "accepted"},
        )
    assert response.json()["status"] == "done"
    # Check if validation status changed and new tool message appeared
    await session.refresh(tool_call)
    assert tool_call.validated
    messages = await thread.awaitable_attrs.messages
    assert messages[-1].entity == Entity.TOOL


@pytest.mark.asyncio
async def test_execute_tool_call_rejected(
    patch_required_env,
    httpx_mock,
    app_client,
    db_connection,
    populate_db,
    get_weather_tool,
):
    mock_keycloak_user_identification(httpx_mock)
    test_settings = Settings(
        db={"prefix": db_connection}, keycloak={"issuer": "https://great_issuer.com"}
    )
    app.dependency_overrides[get_settings] = lambda: test_settings
    db_items, session = populate_db
    thread, _, tool_call = db_items.values()

    app.dependency_overrides[get_tool_list] = lambda: [get_weather_tool]

    with app_client as app_client:
        response = app_client.patch(
            f"/tools/{thread.thread_id}/execute/{tool_call.tool_call_id}",
            json={"validation": "rejected"},
        )

    assert response.json()["status"] == "done"
    # Check if validation status changed and new tool message appeared
    await session.refresh(tool_call)
    assert not tool_call.validated
    messages = await thread.awaitable_attrs.messages
    assert messages[-1].entity == Entity.TOOL


@pytest.mark.asyncio
async def test_execute_tool_call_validation_error(
    patch_required_env,
    httpx_mock,
    app_client,
    db_connection,
    populate_db,
    get_weather_tool,
):
    mock_keycloak_user_identification(httpx_mock)
    test_settings = Settings(
        db={"prefix": db_connection}, keycloak={"issuer": "https://great_issuer.com"}
    )
    app.dependency_overrides[get_settings] = lambda: test_settings
    db_items, session = populate_db
    thread, _, tool_call = db_items.values()

    app.dependency_overrides[get_tool_list] = lambda: [get_weather_tool]

    with app_client as app_client:
        response = app_client.patch(
            f"/tools/{thread.thread_id}/execute/{tool_call.tool_call_id}",
            json={
                "validation": "accepted",
                "args": json.dumps({"lction": "Zurich"}),
            },  # Make a mistake in the args json
        )

    # Check if validation status didn't change
    assert response.json()["status"] == "validation-error"
    await session.refresh(tool_call)
    assert tool_call.validated is None


@pytest.mark.asyncio
async def test_get_available_tools(
    patch_required_env,
    httpx_mock,
    app_client,
    db_connection,
):
    mock_keycloak_user_identification(httpx_mock)
    test_settings = Settings(
        db={"prefix": db_connection}, keycloak={"issuer": "https://great_issuer.com"}
    )
    app.dependency_overrides[get_settings] = lambda: test_settings

    with app_client as app_client:
        response = app_client.get("/tools")

    assert response.status_code == 200
    tools = response.json()
    assert isinstance(tools, list)
<<<<<<< HEAD
    assert len(tools) == 16
=======
>>>>>>> 14b37381

    assert set(tools[0].keys()) == {"name", "name_frontend"}


@pytest.mark.asyncio
async def test_get_tool_metadata(
    patch_required_env,
    httpx_mock,
    app_client,
    db_connection,
    get_weather_tool,
):
    mock_keycloak_user_identification(httpx_mock)
    test_settings = Settings(
        db={"prefix": db_connection}, keycloak={"issuer": "https://great_issuer.com"}
    )
    app.dependency_overrides[get_settings] = lambda: test_settings
    app.dependency_overrides[get_tool_list] = lambda: [get_weather_tool]

    with app_client as app_client:
        response = app_client.get(f"/tools/{get_weather_tool.name}")

    assert response.status_code == 200
    tool_metadata = response.json()

    # Check all required fields are present
    expected_fields = {
        "name",
        "name_frontend",
        "description",
        "description_frontend",
        "input_schema",
        "hil",
        "is_online",
    }
    assert set(tool_metadata.keys()) == expected_fields

    # Check specific values
    assert tool_metadata["name"] == get_weather_tool.name
    assert tool_metadata["name_frontend"] == get_weather_tool.name_frontend
    assert tool_metadata["description"] == get_weather_tool.description
    assert (
        tool_metadata["description_frontend"] == get_weather_tool.description_frontend
    )

    assert isinstance(tool_metadata["input_schema"], str)
    assert tool_metadata["is_online"]

    # Verify input_schema is valid JSON and has expected structure
    input_schema = json.loads(tool_metadata["input_schema"])
    assert input_schema == {
        "parameters": [
            {
                "name": "location",
                "description": "The location to get the weather for",
                "required": True,
                "default": None,
            }
        ]
    }<|MERGE_RESOLUTION|>--- conflicted
+++ resolved
@@ -126,10 +126,6 @@
     assert response.status_code == 200
     tools = response.json()
     assert isinstance(tools, list)
-<<<<<<< HEAD
-    assert len(tools) == 16
-=======
->>>>>>> 14b37381
 
     assert set(tools[0].keys()) == {"name", "name_frontend"}
 
