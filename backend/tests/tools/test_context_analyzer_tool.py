--- conflicted
+++ resolved
@@ -7,100 +7,6 @@
     is_uuid,
 )
 
-<<<<<<< HEAD
-# Mock platform description data
-MOCK_PLATFORM_DESCRIPTIONS = {
-    "general": "General platform information. ",
-    "sidebar": "Sidebar navigation information. ",
-    "page_selection": "Page selection information. ",
-    "home": "Home page specific information. ",
-    "library": "Library page specific information. ",
-    "project_team": "Project team page specific information. ",
-    "activity": "Activity page specific information. ",
-    "notebooks": "Notebooks page specific information. ",
-    "chat": "Chat functionality information. ",
-    "explore": "Explore page general information. ",
-    "explore-morphology": "Morphology exploration information. ",
-    "explore-morphology-details": "Detailed morphology view information. ",
-    "explore-electrophysiology": "Electrophysiology exploration information. ",
-    "explore-electrophysiology-details": "Detailed electrophysiology view information. ",
-    "explore-neuron-density": "Neuron density exploration information. ",
-    "explore-neuron-density-details": "Detailed neuron density view information. ",
-    "explore-bouton-density": "Bouton density exploration information. ",
-    "explore-bouton-density-details": "Detailed bouton density view information. ",
-    "explore-synapse-per-connection": "Synapse per connection exploration information. ",
-    "build": "Build page general information. ",
-    "build-me-model": "ME model building information. ",
-    "build-me-model-details": "ME model configuration details. ",
-    "build-me-model-morphology-selection": "Morphology selection for ME model. ",
-    "build-me-model-e-model-selection": "E-model selection for ME model. ",
-    "build-synaptome": "Synaptome building information. ",
-    "build-synaptome-details": "Synaptome configuration details. ",
-    "experiment": "Simulation/experiment page information. ",
-    "admin": "Admin page information. ",
-}
-
-# Mock brain region response
-MOCK_BRAIN_REGION = {
-    "creation_date": "2025-06-27T11:10:27.186088Z",
-    "update_date": "2025-06-27T11:10:27.186088Z",
-    "id": "75e3944e-8dcd-4210-a3a2-258f3de63d61",
-    "annotation_value": 123,
-    "name": "Test brain region",
-    "acronym": "TE",
-    "color_hex_triplet": "FF7080",
-    "parent_structure_id": "5cf6e757-8b50-4f22-ba3b-a000a78826d6",
-    "hierarchy_id": "e3e70682-c209-4cac-a29f-6fbed82c0700",
-}
-
-# Mock morphology entities response
-MOCK_MORPHOLOGY_ENTITIES = {
-    "data": [
-        {"id": "morph-1", "name": "Morphology 1"},
-        {"id": "morph-2", "name": "Morphology 2"},
-        {"id": "morph-3", "name": "Morphology 3"},
-    ],
-}
-
-# Mock electrophysiology entities response
-MOCK_ELECTROPHYSIOLOGY_ENTITIES = {
-    "data": [
-        {"id": "ephys-1", "name": "Electrophysiology 1"},
-        {"id": "ephys-2", "name": "Electrophysiology 2"},
-    ]
-}
-
-# Mock detailed entity response
-MOCK_DETAILED_ENTITY = {
-    "id": "afa2434f-1ccc-4fff-a047-d399e59768c9",
-    "name": "Test Morphology",
-    "description": "A test morphology entity",
-    "type": "morphology",
-}
-
-# Query params for the get all endpoints :
-QUERY_PARAMS = {
-    "page_size": "30",
-    "page": "1",
-    "order_by": "-creation_date",
-    "within_brain_region_hierarchy_id": "e3e70682-c209-4cac-a29f-6fbed82c07cd",
-    "within_brain_region_brain_region_id": "affb7c97-b458-45db-b671-5fe0005fe4e2",
-    "within_brain_region_ascendants": "false",
-    "with_facets": "true",
-}
-
-
-@pytest.fixture
-def mock_metadata():
-    """Create mock metadata for testing."""
-    metadata = ContextAnalyzerMetdata(
-        current_frontend_url="temp_url",
-        vlab_id="4d3c5a1e-13a2-4fa7-87bb-4ea92b7c7a3d",
-        project_id="9a8f4c5d-27e4-44a1-a7d2-9e5d69fdb1f6",
-        entitycore_url="http://test-entitycore.com",
-        entity_frontend_url="mock_url",
-        httpx_client=httpx.AsyncClient(),
-=======
 
 def test_valid_uuid():
     """Test that valid UUID strings return True."""
@@ -225,7 +131,6 @@
     tool = ContextAnalyzerTool(
         metadata=ContextAnalyzerMetdata(current_frontend_url=url),
         input_schema=ContextAnalyzerInput(),
->>>>>>> 63267324
     )
 
     result = await tool.arun()
