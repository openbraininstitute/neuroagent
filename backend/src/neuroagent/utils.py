--- conflicted
+++ resolved
@@ -255,83 +255,6 @@
             objects_to_delete = []
 
 
-<<<<<<< HEAD
-def parse_frontend_url(url: str | None = None) -> dict:
-    """
-    Parse a Virtual Lab URL and extract relevant information
-
-    Args:
-        url: The URL to parse
-
-    Returns
-    -------
-        Dictionary containing parsed information with keys:
-        - is_in_project: bool
-        - full_page_path: str (page_path joined with '/')
-        - query_params: dict of query parameters
-        - page_description: str
-    """
-    parsed_url = urlparse(url)
-    query_params = parse_qs(parsed_url.query)
-
-    # Remove the base path and split into components
-    path = parsed_url.path
-    if not path.startswith("/app/virtual-lab/"):
-        raise ValueError("Invalid Virtual Lab URL")
-
-    # Remove base path
-    remaining_path = path[len("/app/virtual-lab/") :]
-    path_components = [comp for comp in remaining_path.split("/") if comp]
-
-    # Check if we're in a project or not
-    if (
-        len(path_components) >= 4
-        and path_components[0] == "lab"
-        and path_components[2] == "project"
-    ):
-        is_in_project = True
-        page_path = path_components[4:] if len(path_components) > 4 else []
-
-    elif len(path_components) >= 1 and path_components[0] == "explore":
-        is_in_project = False
-        page_path = path_components
-
-    else:
-        raise ValueError(f"Unrecognized URL pattern: {url}")
-
-    # Get page type and other derived information
-    page_type = page_path[0] if page_path else "unknown"
-    full_page_path = "/".join(page_path)
-
-    # Get the description of the current page
-    if page_type == "home":
-        page_description = ""
-    elif page_type == "library":
-        page_description = ""
-    elif page_type == "team":
-        page_description = ""
-    elif page_type == "activity":
-        page_description = ""
-    elif page_type == "notebooks":
-        page_description = ""
-    elif page_type == "explore":
-        page_description = ""
-    elif page_type == "build":
-        page_description = ""
-    elif page_type == "simulate":
-        page_description = ""
-    elif page_type == "admin":
-        page_description = """"""
-    else:
-        raise ValueError("Unknown page type.")
-
-    return {
-        "is_in_project": is_in_project,
-        "full_page_path": full_page_path,
-        "query_params": query_params,
-        "page_description": page_description,
-    }
-=======
 def assign_token_count(
     message: Messages, usage: CompletionUsage | None, model: str
 ) -> None:
@@ -366,4 +289,80 @@
 
         # Assign to message
         message.token_consumption = token_consumption
->>>>>>> ea241e2a
+
+
+def parse_frontend_url(url: str | None = None) -> dict[str, Any]:
+    """
+    Parse a Virtual Lab URL and extract relevant information.
+
+    Args:
+        url: The URL to parse
+
+    Returns
+    -------
+        Dictionary containing parsed information with keys:
+        - is_in_project: bool
+        - full_page_path: str (page_path joined with '/')
+        - query_params: dict of query parameters
+        - page_description: str
+    """
+    parsed_url = urlparse(url)
+    query_params = parse_qs(parsed_url.query)
+
+    # Remove the base path and split into components
+    path = parsed_url.path
+    if not path.startswith("/app/virtual-lab/"):
+        raise ValueError("Invalid Virtual Lab URL")
+
+    # Remove base path
+    remaining_path = path[len("/app/virtual-lab/") :]
+    path_components = [comp for comp in remaining_path.split("/") if comp]
+
+    # Check if we're in a project or not
+    if (
+        len(path_components) >= 4
+        and path_components[0] == "lab"
+        and path_components[2] == "project"
+    ):
+        is_in_project = True
+        page_path = path_components[4:] if len(path_components) > 4 else []
+
+    elif len(path_components) >= 1 and path_components[0] == "explore":
+        is_in_project = False
+        page_path = path_components
+
+    else:
+        raise ValueError(f"Unrecognized URL pattern: {url}")
+
+    # Get page type and other derived information
+    page_type = page_path[0] if page_path else "unknown"
+    full_page_path = "/".join(page_path)
+
+    # Get the description of the current page
+    if page_type == "home":
+        page_description = ""
+    elif page_type == "library":
+        page_description = ""
+    elif page_type == "team":
+        page_description = ""
+    elif page_type == "activity":
+        page_description = ""
+    elif page_type == "notebooks":
+        page_description = ""
+    elif page_type == "explore":
+        page_description = ""
+    elif page_type == "build":
+        page_description = ""
+    elif page_type == "simulate":
+        page_description = ""
+    elif page_type == "admin":
+        page_description = """"""
+    else:
+        raise ValueError("Unknown page type.")
+
+    return {
+        "is_in_project": is_in_project,
+        "full_page_path": full_page_path,
+        "query_params": query_params,
+        "page_description": page_description,
+    }