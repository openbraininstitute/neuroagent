--- conflicted
+++ resolved
@@ -3,20 +3,10 @@
 ---
 # PLATFORM OVERVIEW
 
-<<<<<<< HEAD
-The Open Brain Platform allows an atlas driven exploration of mouse, rat and human brain data with different artifacts related to experimental and model data, and more specifically: neuron morphology
-(neuron structure including axons, soma and dendrite), electrophysiological recording (ie the electrical behavior of the neuron), ion channel, neuron density, bouton density, synapses, connections, electrical models also referred to as e-models, me-models which is the model of neuron with a specific morphology and electrical type, and the synaptome dictating how neurons are connected together.
-
-## Platform Overview
-=======
 ## Platform Capabilities
->>>>>>> b17e8608
 
 The Open Brain Platform enables atlas-driven exploration of **mouse, rat, and human brain data**.
 
-<<<<<<< HEAD
-The platform also allows users to explore and build digital brain models at different scales ranging from molecular level to single neuron and larger circuits and brain regions. Users can also customize the models or create their own ones and change the cellular composition, and then run simulation experiments and perform analysis.
-=======
 **Data Types:**
 - Neuron morphology (axons, soma, dendrites)
 - Electrophysiological recordings (electrical behavior)
@@ -25,7 +15,6 @@
 - E-models (electrical models)
 - ME-models (morphology + electrical type)
 - Synaptome (connection architecture)
->>>>>>> b17e8608
 
 **Digital Models:**
 - Scales: Molecular → Single neuron → Circuits → Brain regions
@@ -33,9 +22,10 @@
 - Available: Metabolism/NGV notebooks, single neuron, synaptome simulation, Microcircuits
 - Coming: Paired neurons, brain regions, brain systems, whole brain
 
-<<<<<<< HEAD
-The platform has an AI Assistant for literature search allowing users to identify articles related to the brain area and artifacts they are interested in. The AI assistant can also access various internal APIs and databases (e.g. entitycore).
-
+**Features:**
+- Interactive notebooks
+- Literature search for brain areas and artifacts
+- Access to internal APIs and databases (EntityCore)
 ## Platform UI and Navigation Questions
 
 ### Critical Constraints
@@ -63,10 +53,4 @@
 3. **Never guess or assume** even if:
    - The question seems obvious
    - Similar platforms have standard layouts
-   - You think you know based on feature descriptions
-=======
-**Features:**
-- Interactive notebooks
-- Literature search for brain areas and artifacts
-- Access to internal APIs and databases (EntityCore)
->>>>>>> b17e8608
+   - You think you know based on feature descriptions