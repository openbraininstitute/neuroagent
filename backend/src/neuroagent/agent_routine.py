"""Run the agent routine."""

import asyncio
import copy
import json
import logging
from collections import defaultdict
from typing import Any, AsyncIterator

from openai import AsyncOpenAI, AsyncStream
from openai.types.chat.chat_completion_chunk import ChatCompletionChunk
from pydantic import BaseModel, ValidationError

from neuroagent.app.database.sql_schemas import Entity, Messages, ToolCalls
from neuroagent.new_types import (
    Agent,
    Response,
    Result,
)
from neuroagent.tools.base_tool import BaseTool
from neuroagent.utils import (
    complete_partial_json,
    get_entity,
    merge_chunk,
    messages_to_openai_content,
)

logger = logging.getLogger(__name__)


class AgentsRoutine:
    """Agents routine class. Wrapper for all the functions running the agent."""

    def __init__(self, client: AsyncOpenAI | None = None) -> None:
        if not client:
            client = AsyncOpenAI()
        self.client = client

    async def get_chat_completion(
        self,
        agent: Agent,
        history: list[dict[str, str]],
        context_variables: dict[str, Any],
        model_override: str | None,
        stream: bool = False,
    ) -> AsyncStream[ChatCompletionChunk]:
        """Send the OpenAI request."""
        context_variables = defaultdict(str, context_variables)
        instructions = (
            agent.instructions(context_variables)  # type: ignore
            if callable(agent.instructions)
            else agent.instructions
        )
        messages = [{"role": "system", "content": instructions}] + history

        tools = [tool.pydantic_to_openai_schema() for tool in agent.tools]

        create_params = {
            "model": model_override or agent.model,
            "messages": messages,
            "tools": tools or None,
            "tool_choice": agent.tool_choice,
            "stream": stream,
        }
        if stream:
            create_params["stream_options"] = {"include_usage": True}  # type: ignore

        if tools:
            create_params["parallel_tool_calls"] = agent.parallel_tool_calls
        return await self.client.chat.completions.create(**create_params)  # type: ignore

    def handle_function_result(self, result: Result | Agent | BaseModel) -> Result:
        """Check if agent handoff or regular tool call."""
        match result:
            case Result() as result:
                return result

            case Agent() as agent:
                return Result(
                    value=json.dumps({"assistant": agent.name}),
                    agent=agent,
                )
            case BaseModel() as model:
                try:
                    return Result(value=model.model_dump_json())
                except json.JSONDecodeError:
                    return Result(value=str(result))
            case _:
                error_message = f"Failed to parse the result: {result}. Make sure the tool returns a pydantic BaseModel or Result object."
                raise TypeError(error_message)

    async def execute_tool_calls(
        self,
        tool_calls: list[ToolCalls],
        tools: list[type[BaseTool]],
        context_variables: dict[str, Any],
    ) -> Response:
        """Run async tool calls."""
        tasks = [
            asyncio.create_task(
                self.handle_tool_call(
                    tool_call=tool_call,
                    tools=tools,
                    context_variables=context_variables,
                )
            )
            for tool_call in tool_calls
        ]
        results = await asyncio.gather(*tasks)
        messages, agents = zip(*results)
        try:
            agent = next((agent for agent in reversed(agents) if agent is not None))
        except StopIteration:
            agent = None

        return Response(
            messages=messages, agent=agent, context_variables=context_variables
        )

    async def handle_tool_call(
        self,
        tool_call: ToolCalls,
        tools: list[type[BaseTool]],
        context_variables: dict[str, Any],
        raise_validation_errors: bool = False,
    ) -> tuple[dict[str, str], Agent | None]:
        """Run individual tools."""
        tool_map = {tool.name: tool for tool in tools}

        name = tool_call.name
        # handle missing tool case, skip to next tool
        if name not in tool_map:
            return {
                "role": "tool",
                "tool_call_id": tool_call.tool_call_id,
                "tool_name": name,
                "content": f"Error: Tool {name} not found.",
            }, None
        kwargs = json.loads(tool_call.arguments)

        tool = tool_map[name]
        try:
            input_schema = tool.__annotations__["input_schema"](**kwargs)
        except ValidationError as err:
            # Raise validation error if requested
            if raise_validation_errors:
                raise err
            else:
                # Otherwise transforn it into an OpenAI response for the model to retry
                response = {
                    "role": "tool",
                    "tool_call_id": tool_call.tool_call_id,
                    "tool_name": name,
                    "content": err.json(),
                }
                return response, None

        try:
            tool_metadata = tool.__annotations__["metadata"](**context_variables)
        except ValidationError as err:
            # Raise validation error if requested
            if raise_validation_errors:
                raise err
            else:
                # Otherwise transforn it into an OpenAI response for the model to retry
                response = {
                    "role": "tool",
                    "tool_call_id": tool_call.tool_call_id,
                    "tool_name": name,
                    "content": "The user is not allowed to run this tool. Don't call it again.",
                }
                return response, None

        tool_instance = tool(input_schema=input_schema, metadata=tool_metadata)
        # pass context_variables to agent functions
        try:
            raw_result = await tool_instance.arun()
        except Exception as err:
            response = {
                "role": "tool",
                "tool_call_id": tool_call.tool_call_id,
                "tool_name": name,
                "content": str(err),
            }
            return response, None

        result: Result = self.handle_function_result(raw_result)
        response = {
            "role": "tool",
            "tool_call_id": tool_call.tool_call_id,
            "tool_name": name,
            "content": result.value,
        }
        if result.agent:
            agent = result.agent
        else:
            agent = None
        return response, agent

    async def astream(
        self,
        agent: Agent,
        messages: list[Messages],
        context_variables: dict[str, Any] = {},
        model_override: str | None = None,
        max_turns: int = 10,
        max_parallel_tool_calls: int = 5,
    ) -> AsyncIterator[str]:
        """Stream the agent response."""
        try:
            active_agent = agent
            content = await messages_to_openai_content(messages)
            history = copy.deepcopy(content)
            tool_map = {tool.name: tool for tool in agent.tools}
            turns = 0

            while turns <= max_turns:
                # Force an AI message once max turns reached.
                # I.e. we do a total number of turns of max_turns + 1
                # The +1 being the final AI message.
                if turns == max_turns:
                    agent.tool_choice = "none"
                    agent.instructions = "You are a very nice assistant that is unable to further help the user due to rate limiting. The user just reached the maximum amount of turns he can take with you in a single query. Your one and only job is to let him know that in a nice way, and that the only way to continue the conversation is to send another message. Completely disregard his demand since you cannot fulfill it, simply state that he reached the limit."

                message: dict[str, Any] = {
                    "content": "",
                    "sender": agent.name,
                    "role": "assistant",
                    "function_call": None,
                    "tool_calls": defaultdict(
                        lambda: {
                            "function": {"arguments": "", "name": ""},
                            "id": "",
                            "type": "",
                        }
                    ),
                }

                # get completion with current history, agent
                completion = await self.get_chat_completion(
                    agent=active_agent,
                    history=history,
                    context_variables=context_variables,
                    model_override=model_override,
                    stream=True,
                )
                turns += 1
                draft_tool_calls: list[dict[str, str]] = []
                draft_tool_calls_index = -1
                async for chunk in completion:
                    for choice in chunk.choices:
                        if choice.finish_reason == "stop":
                            continue

                        elif choice.finish_reason == "tool_calls":
                            for draft_tool_call in draft_tool_calls:
                                input_args = json.loads(
                                    draft_tool_call["arguments"] or "{}"
                                )
                                try:
                                    input_schema = (
                                        tool_map[draft_tool_call["name"]]
                                        .__annotations__["input_schema"](**input_args)
                                        .model_dump()
                                    )
                                except ValidationError:
                                    input_schema = input_args
                                tool_call_data = {
                                    "toolCallId": draft_tool_call["id"],
                                    "toolName": draft_tool_call["name"],
                                    "args": input_schema,
                                }
                                yield f"9:{json.dumps(tool_call_data, separators=(',', ':'))}\n"

                        # Check for tool calls
                        elif choice.delta.tool_calls:
                            for tool_call in choice.delta.tool_calls:
                                if tool_call is None:
                                    continue
                                if tool_call.function is None:
                                    continue
                                id = tool_call.id
                                name = tool_call.function.name
                                arguments = tool_call.function.arguments
                                if id is not None:
                                    draft_tool_calls_index += 1
                                    draft_tool_calls.append(
                                        {"id": id, "name": name, "arguments": ""}  # type: ignore
                                    )
                                    tool_begin_data = {
                                        "toolCallId": id,
                                        "toolName": name,
                                    }
                                    yield f"b:{json.dumps(tool_begin_data, separators=(',', ':'))}\n"

                                if arguments:
                                    current_id = (
                                        id
                                        or draft_tool_calls[draft_tool_calls_index][
                                            "id"
                                        ]
                                    )
                                    args_data = {
                                        "toolCallId": current_id,
                                        "argsTextDelta": arguments,
                                    }
                                    yield f"c:{json.dumps(args_data, separators=(',', ':'))}\n"
                                    draft_tool_calls[draft_tool_calls_index][
                                        "arguments"
                                    ] += arguments

                        else:
                            if choice.delta.content is not None:
                                yield f"0:{json.dumps(choice.delta.content, separators=(',', ':'))}\n"

                        delta_json = choice.delta.model_dump()
                        delta_json.pop("role", None)
                        merge_chunk(message, delta_json)

                if chunk.choices == []:
                    finish_data = {
                        "finishReason": "tool-calls"
                        if len(draft_tool_calls) > 0
                        else "stop",
                    }
                else:
                    finish_data = {"finishReason": "stop"}

                message["tool_calls"] = list(message.get("tool_calls", {}).values())
                if not message["tool_calls"]:
                    message["tool_calls"] = None

                # If tool calls requested, instantiate them as an SQL compatible class
                if message["tool_calls"]:
                    tool_calls = [
                        ToolCalls(
                            tool_call_id=tool_call["id"],
                            name=tool_call["function"]["name"],
                            arguments=tool_call["function"]["arguments"],
                        )
                        for tool_call in message["tool_calls"]
                    ]
                else:
                    tool_calls = []

                # Append the history with the json version
                history.append(copy.deepcopy(message))

                # We add a true / false to check if there were tool calls.
                message["tool_calls"] = (
                    "tool_calls" in message and message["tool_calls"]
                )

                # Stage the new message for addition to DB
                messages.append(
                    Messages(
                        order=len(messages),
                        thread_id=messages[-1].thread_id,
                        entity=get_entity(message),
                        content=json.dumps(message),
                        tool_calls=tool_calls,
                        is_complete=True,
                    )
                )

                if not messages[-1].tool_calls:
                    yield f"e:{json.dumps(finish_data)}\n"
                    break

                # kick out tool calls that require HIL
                tool_calls_to_execute = [
                    tool_call
                    for tool_call in messages[-1].tool_calls
                    if not tool_map[tool_call.name].hil
                ]

                tool_calls_with_hil = [
                    tool_call
                    for tool_call in messages[-1].tool_calls
                    if tool_map[tool_call.name].hil
                ]

                # handle function calls, updating context_variables, and switching agents
                if tool_calls_to_execute:
                    tool_calls_executed = await self.execute_tool_calls(
                        tool_calls_to_execute[:max_parallel_tool_calls],
                        active_agent.tools,
                        context_variables,
                    )
                    tool_calls_executed.messages.extend(
                        [
                            {
                                "role": "tool",
                                "tool_call_id": call.tool_call_id,
                                "tool_name": call.name,
                                "content": f"The tool {call.name} with arguments {call.arguments} could not be executed due to rate limit. Call it again.",
                            }
                            for call in tool_calls_to_execute[max_parallel_tool_calls:]
                        ]
                    )
                else:
                    tool_calls_executed = Response(
                        messages=[], agent=None, context_variables=context_variables
                    )

<<<<<<< HEAD
            # Stage the new message for addition to DB
            messages.append(
                Messages(
                    thread_id=messages[-1].thread_id,
                    entity=get_entity(message),
                    content=json.dumps(message),
                    tool_calls=tool_calls,
                )
            )
=======
                # Before extending history, yield each tool response
                for tool_response in tool_calls_executed.messages:
                    response_data = {
                        "toolCallId": tool_response["tool_call_id"],
                        "result": tool_response["content"],
                    }
                    yield f"a:{json.dumps(response_data, separators=(',', ':'))}\n"
>>>>>>> f33e8138

                yield f"e:{json.dumps(finish_data)}\n"

                messages.extend(
                    [
                        Messages(
                            order=len(messages) + i,
                            thread_id=messages[-1].thread_id,
                            entity=Entity.TOOL,
                            content=json.dumps(tool_response),
                            is_complete=True,
                        )
                        for i, tool_response in enumerate(tool_calls_executed.messages)
                    ]
                )

                # If the tool call response contains HIL validation, do not update anything and return
                if tool_calls_with_hil:
                    annotation_data = [
                        {"toolCallId": msg.tool_call_id, "validated": "pending"}
                        for msg in tool_calls_with_hil
                    ]

                    yield f"8:{json.dumps(annotation_data, separators=(',', ':'))}\n"
                    yield f"e:{json.dumps(finish_data)}\n"
                    break

<<<<<<< HEAD
            messages.extend(
                [
                    Messages(
                        thread_id=messages[-1].thread_id,
                        entity=Entity.TOOL,
                        content=json.dumps(tool_response),
=======
                history.extend(tool_calls_executed.messages)
                context_variables.update(tool_calls_executed.context_variables)
                if tool_calls_executed.agent:
                    active_agent = tool_calls_executed.agent

            done_data = {
                "finishReason": "stop",
            }
            yield f"d:{json.dumps(done_data)}\n"

        # User interrupts streaming
        except asyncio.exceptions.CancelledError:
            if isinstance(message["tool_calls"], defaultdict):
                message["tool_calls"] = list(message.get("tool_calls", {}).values())

            if not message["tool_calls"]:
                message["tool_calls"] = None
            else:
                # Attempt to fix partial JSONs if any
                for elem in message["tool_calls"]:
                    elem["function"]["arguments"] = complete_partial_json(
                        elem["function"]["arguments"]
>>>>>>> f33e8138
                    )
            logger.debug(f"Stream interrupted. Partial message {message}")

            if message["tool_calls"]:
                tool_calls = [
                    ToolCalls(
                        tool_call_id=tool_call["id"],
                        name=tool_call["function"]["name"],
                        arguments=tool_call["function"]["arguments"],
                    )
                    for tool_call in message["tool_calls"]
                ]
            else:
                tool_calls = []

            # If the partial message hasn't been appended and the last message is not an AI_TOOL, append partial message
            if (
                json.dumps(message) != messages[-1].content
                and messages[-1].entity != Entity.AI_TOOL
            ):
                messages.append(
                    Messages(
                        order=len(messages),
                        thread_id=messages[-1].thread_id,
                        entity=get_entity(message),
                        content=json.dumps(message),
                        tool_calls=tool_calls,
                        is_complete=False,
                    )
                )

            # Append default tool message to partial tool calls
            if messages[-1].entity == Entity.AI_TOOL:
                messages.extend(
                    [
                        Messages(
                            order=len(messages),
                            thread_id=messages[-1].thread_id,
                            entity=Entity.TOOL,
                            content=json.dumps(
                                {
                                    "role": "tool",
                                    "tool_call_id": call.tool_call_id,
                                    "tool_name": call.name,
                                    "content": "Tool execution aborted by the user.",
                                }
                            ),
                            is_complete=False,
                        )
                        for call in tool_calls
                    ]
                )<|MERGE_RESOLUTION|>--- conflicted
+++ resolved
@@ -354,7 +354,6 @@
                 # Stage the new message for addition to DB
                 messages.append(
                     Messages(
-                        order=len(messages),
                         thread_id=messages[-1].thread_id,
                         entity=get_entity(message),
                         content=json.dumps(message),
@@ -403,17 +402,6 @@
                         messages=[], agent=None, context_variables=context_variables
                     )
 
-<<<<<<< HEAD
-            # Stage the new message for addition to DB
-            messages.append(
-                Messages(
-                    thread_id=messages[-1].thread_id,
-                    entity=get_entity(message),
-                    content=json.dumps(message),
-                    tool_calls=tool_calls,
-                )
-            )
-=======
                 # Before extending history, yield each tool response
                 for tool_response in tool_calls_executed.messages:
                     response_data = {
@@ -421,14 +409,12 @@
                         "result": tool_response["content"],
                     }
                     yield f"a:{json.dumps(response_data, separators=(',', ':'))}\n"
->>>>>>> f33e8138
 
                 yield f"e:{json.dumps(finish_data)}\n"
 
                 messages.extend(
                     [
                         Messages(
-                            order=len(messages) + i,
                             thread_id=messages[-1].thread_id,
                             entity=Entity.TOOL,
                             content=json.dumps(tool_response),
@@ -449,14 +435,6 @@
                     yield f"e:{json.dumps(finish_data)}\n"
                     break
 
-<<<<<<< HEAD
-            messages.extend(
-                [
-                    Messages(
-                        thread_id=messages[-1].thread_id,
-                        entity=Entity.TOOL,
-                        content=json.dumps(tool_response),
-=======
                 history.extend(tool_calls_executed.messages)
                 context_variables.update(tool_calls_executed.context_variables)
                 if tool_calls_executed.agent:
@@ -479,7 +457,6 @@
                 for elem in message["tool_calls"]:
                     elem["function"]["arguments"] = complete_partial_json(
                         elem["function"]["arguments"]
->>>>>>> f33e8138
                     )
             logger.debug(f"Stream interrupted. Partial message {message}")
 
@@ -502,7 +479,6 @@
             ):
                 messages.append(
                     Messages(
-                        order=len(messages),
                         thread_id=messages[-1].thread_id,
                         entity=get_entity(message),
                         content=json.dumps(message),
@@ -516,7 +492,6 @@
                 messages.extend(
                     [
                         Messages(
-                            order=len(messages),
                             thread_id=messages[-1].thread_id,
                             entity=Entity.TOOL,
                             content=json.dumps(
