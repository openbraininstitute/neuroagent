--- conflicted
+++ resolved
@@ -84,21 +84,18 @@
             "tools": tools or [],
             "include": ["reasoning.encrypted_content"],
             "store": False,
+            "text": {"verbosity": "medium"},
         }
-<<<<<<< HEAD
 
         if agent.tool_choice:
             create_params["tool_choice"] = agent.tool_choice
+
+        if agent.reasoning is not None:
+            create_params["reasoning"] = {"effort": agent.reasoning, "summary": "auto"}
 
         if agent.model == "gpt-5-mini":
             create_params["reasoning"] = {"effort": "low", "summary": "auto"}
             create_params["text"] = {"verbosity": "medium"}
-=======
-        if stream:
-            create_params["stream_options"] = {"include_usage": True}
-        if agent.reasoning is not None:
-            create_params["reasoning_effort"] = agent.reasoning
->>>>>>> 6300f448
 
         if tools:
             create_params["parallel_tool_calls"] = agent.parallel_tool_calls
