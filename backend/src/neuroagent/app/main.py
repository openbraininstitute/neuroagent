"""Main."""

import logging
from contextlib import aclosing, asynccontextmanager
from logging.config import dictConfig
from typing import Annotated, Any, AsyncContextManager
from uuid import uuid4

from asgi_correlation_id import CorrelationIdMiddleware
from fastapi import Depends, FastAPI
from fastapi.middleware.cors import CORSMiddleware
from fastapi.openapi.utils import get_openapi
from obp_accounting_sdk import AsyncAccountingSessionFactory
from obp_accounting_sdk.errors import (
    AccountingReservationError,
    AccountingUsageError,
    InsufficientFundsError,
)
from redis import asyncio as aioredis
from starlette import status
from starlette.middleware.base import BaseHTTPMiddleware
from starlette.requests import Request
from starlette.responses import JSONResponse

from neuroagent import __version__
from neuroagent.app.app_utils import (
    get_br_embeddings,
    get_semantic_router,
    setup_engine,
)
from neuroagent.app.config import Settings
from neuroagent.app.dependencies import (
    get_connection_string,
<<<<<<< HEAD
    get_mcp_tool_list,
=======
    get_s3_client,
>>>>>>> d14eaf6a
    get_settings,
    get_tool_list,
)
from neuroagent.app.middleware import strip_path_prefix
from neuroagent.app.routers import qa, storage, threads, tools
from neuroagent.mcp import MCPClient

LOGGING = {
    "version": 1,
    "disable_existing_loggers": False,
    "filters": {
        "correlation_id": {
            "()": "asgi_correlation_id.CorrelationIdFilter",
            "uuid_length": 32,
            "default_value": "-",
        },
    },
    "formatters": {
        "request_id": {
            "class": "logging.Formatter",
            "format": (
                "[%(levelname)s] %(asctime)s (%(correlation_id)s) %(name)s %(message)s"
            ),
        },
    },
    "handlers": {
        "request_id": {
            "class": "logging.StreamHandler",
            "filters": ["correlation_id"],
            "formatter": "request_id",
        },
    },
    "loggers": {
        "": {
            "handlers": ["request_id"],
            "level": "INFO",
            "propagate": True,
        },
    },
}
dictConfig(LOGGING)

logger = logging.getLogger(__name__)


@asynccontextmanager  # type: ignore
async def lifespan(fastapi_app: FastAPI) -> AsyncContextManager[None]:  # type: ignore
    """Read environment (settings of the application)."""
    app_settings: Settings = fastapi_app.dependency_overrides.get(
        get_settings, get_settings
    )()

    # Initialize Redis client if rate limiting is enabled
    if not app_settings.rate_limiter.disabled:
        redis_client = aioredis.Redis(
            host=app_settings.rate_limiter.redis_host,
            port=app_settings.rate_limiter.redis_port,
            decode_responses=True,
        )
        fastapi_app.state.redis_client = redis_client
    else:
        fastapi_app.state.redis_client = None

    # Get the sqlalchemy engine and store it in app state.
    engine = setup_engine(app_settings, get_connection_string(app_settings))
    fastapi_app.state.engine = engine

    prefix = app_settings.misc.application_prefix
    fastapi_app.openapi_url = f"{prefix}/openapi.json"
    fastapi_app.servers = [{"url": prefix}]

    # Do not rely on the middleware order in the list "fastapi_app.user_middleware" since this is subject to changes.
    try:
        cors_middleware = filter(
            lambda x: x.__dict__["cls"] == CORSMiddleware, fastapi_app.user_middleware
        ).__next__()
        cors_middleware.kwargs["allow_origins"] = (
            app_settings.misc.cors_origins.replace(" ", "").split(",")
        )
    except StopIteration:
        pass

    logging.getLogger().setLevel(app_settings.logging.external_packages.upper())
    logging.getLogger("neuroagent").setLevel(app_settings.logging.level.upper())
    logging.getLogger("bluepyefe").setLevel("CRITICAL")

    semantic_router = get_semantic_router(settings=app_settings)
    fastapi_app.state.semantic_router = semantic_router

    s3_client = get_s3_client(app_settings)
    br_embeddings = get_br_embeddings(
        s3_client=s3_client,
        bucket_name=app_settings.storage.bucket_name,
        folder="shared",
    )
    fastapi_app.state.br_embeddings = br_embeddings

    async with aclosing(
        AsyncAccountingSessionFactory(
            base_url=app_settings.accounting.base_url,
            disabled=app_settings.accounting.disabled,
        )
    ) as session_factory:
        fastapi_app.state.accounting_session_factory = session_factory

        async with MCPClient(config=app_settings.mcp) as mcp_client:
            # trigger dynamic tool generation - only done once - it is cached
            _ = fastapi_app.dependency_overrides.get(
                get_mcp_tool_list, get_mcp_tool_list
            )(mcp_client)
            fastapi_app.state.mcp_client = mcp_client
            yield

    # Cleanup connections
    if engine:
        await engine.dispose()

    if fastapi_app.state.redis_client is not None:
        await fastapi_app.state.redis_client.aclose()

    # MCP client cleanup is handled by the context manager


app = FastAPI(
    title="Agents",
    summary="API of the agentic chatbot from the Open Brain Institute",
    version=__version__,
    swagger_ui_parameters={"tryItOutEnabled": True},
    lifespan=lifespan,
)

app.add_middleware(
    CORSMiddleware,
    allow_origins=["*"],  # Allow all origins
    allow_credentials=True,
    allow_methods=["*"],
    allow_headers=["*"],
)
app.add_middleware(
    CorrelationIdMiddleware,
    header_name="X-Request-ID",
    update_request_header=True,
    generator=lambda: uuid4().hex,
    transformer=lambda a: a,
)
app.add_middleware(BaseHTTPMiddleware, dispatch=strip_path_prefix)

app.include_router(qa.router)
app.include_router(threads.router)
app.include_router(tools.router)
app.include_router(storage.router)


def custom_openapi() -> dict[str, Any]:
    """Add tool outputs to the openapi."""
    if app.openapi_schema:
        return app.openapi_schema

    openapi_schema = get_openapi(
        title="Agents",
        version=__version__,
        summary="API of the agentic chatbot from the Open Brain Institute",
        routes=app.routes,
    )

    tool_list = app.dependency_overrides.get(get_tool_list, get_tool_list)()
    for tool in tool_list:
        tool_output_type = tool.arun.__annotations__["return"]
        tool_schema = tool_output_type.model_json_schema(
            ref_template="#/components/schemas/{model}"
        )
        defs = tool_schema.pop("$defs", None)

        # Find nested models and define them as their own schemas instead of having nested '$defs'
        if defs:
            openapi_schema["components"]["schemas"].update(defs)
        openapi_schema["components"]["schemas"][tool_output_type.__name__] = tool_schema

    app.openapi_schema = openapi_schema
    return app.openapi_schema


app.openapi = custom_openapi  # type: ignore


@app.exception_handler(InsufficientFundsError)
async def insufficient_funds_error_handler(
    _request: Request, exc: InsufficientFundsError
) -> JSONResponse:
    """Handle insufficient funds errors."""
    return JSONResponse(
        status_code=status.HTTP_402_PAYMENT_REQUIRED,
        content={"message": f"Error: {exc.__class__.__name__}"},
    )


@app.exception_handler(AccountingReservationError)
@app.exception_handler(AccountingUsageError)
async def accounting_error_handler(
    _request: Request, exc: AccountingReservationError | AccountingUsageError
) -> JSONResponse:
    """Handle accounting errors."""
    # forward the http error code from upstream
    status_code = exc.http_status_code or status.HTTP_500_INTERNAL_SERVER_ERROR
    return JSONResponse(
        status_code=status_code,
        content={"message": f"Error: {exc.__class__.__name__}"},
    )


@app.get("/healthz")
def healthz() -> str:
    """Check the health of the API."""
    return "200"


@app.get("/")
def readyz() -> dict[str, str]:
    """Check if the API is ready to accept traffic."""
    return {"status": "ok"}


@app.get("/settings")
def settings(settings: Annotated[Settings, Depends(get_settings)]) -> Any:
    """Show complete settings of the backend.

    Did not add return model since it pollutes the Swagger UI.
    """
    return settings<|MERGE_RESOLUTION|>--- conflicted
+++ resolved
@@ -31,11 +31,8 @@
 from neuroagent.app.config import Settings
 from neuroagent.app.dependencies import (
     get_connection_string,
-<<<<<<< HEAD
     get_mcp_tool_list,
-=======
     get_s3_client,
->>>>>>> d14eaf6a
     get_settings,
     get_tool_list,
 )
