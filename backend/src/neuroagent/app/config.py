"""Configuration."""

import os
from typing import Any, Literal, Optional

from dotenv import dotenv_values
from pydantic import BaseModel, ConfigDict, SecretStr, model_validator
from pydantic_settings import BaseSettings, SettingsConfigDict


class SettingsAgent(BaseModel):
    """Agent setting."""

<<<<<<< HEAD
    composition: Literal["simple", "multi"] = "multi"
    starting_agent: Literal[
        "triage_agent",
        "explore_agent",
        "simulation_agent",
        "literature_agent",
        "literature_agent",
        "Agent",
    ] = "triage_agent"

    @model_validator(mode="before")
    @classmethod
    def assign_single_agent_name(cls, data: dict[str, str]) -> dict[str, str]:
        """Set single agent's name if simple agent."""
        if data.get("composition") == "simple":
            data["starting_agent"] = "Agent"
        return data
=======
    model: Literal["simple", "multi"] = "simple"
    max_turns: int = 10
    max_parallel_tool_calls: int = 10
>>>>>>> b394825b

    model_config = ConfigDict(frozen=True)


class SettingsStorage(BaseModel):
    """Storage settings."""

    endpoint_url: str | None = None
    bucket_name: str = "neuroagent"
    access_key: SecretStr | None = None
    secret_key: SecretStr | None = None
    expires_in: int = 600
    brain_region_hierarchy_key: str = "shared/brainregion_hierarchy.json"
    cell_type_hierarchy_key: str = "shared/celltypes_hierarchy.json"

    model_config = ConfigDict(frozen=True)


class SettingsDB(BaseModel):
    """DB settings for retrieving history."""

    prefix: str | None = None
    user: str | None = None
    password: SecretStr | None = None
    host: str | None = None
    port: str | None = None
    name: str | None = None

    model_config = ConfigDict(frozen=True)


class SettingsKeycloak(BaseModel):
    """Class retrieving keycloak info for authorization."""

    issuer: str = "https://openbluebrain.com/auth/realms/SBO"
    model_config = ConfigDict(frozen=True)

    @property
    def user_info_endpoint(self) -> str | None:
        """Define the user_info endpoint."""
        return f"{self.issuer}/protocol/openid-connect/userinfo"


class SettingsSemanticScholar(BaseModel):
    """Literature search API settings."""

    api_key: SecretStr | None = None

    model_config = ConfigDict(frozen=True)


class SettingsWebSearch(BaseModel):
    """Literature search API settings."""

    tavily_api_key: SecretStr | None = None

    model_config = ConfigDict(frozen=True)


class SettingsLiterature(BaseModel):
    """Literature search API settings."""

    url: str
    retriever_k: int = 100
    use_reranker: bool = True
    reranker_k: int = 8

    model_config = ConfigDict(frozen=True)


class SettingsTrace(BaseModel):
    """Trace tool settings."""

    search_size: int = 10

    model_config = ConfigDict(frozen=True)


class SettingsKGMorpho(BaseModel):
    """KG Morpho settings."""

    search_size: int = 3

    model_config = ConfigDict(frozen=True)


class SettingsGetMorpho(BaseModel):
    """Get Morpho settings."""

    search_size: int = 10

    model_config = ConfigDict(frozen=True)


class SettingsGetMEModel(BaseModel):
    """Get ME Model settings."""

    search_size: int = 10

    model_config = ConfigDict(frozen=True)


class SettingsBlueNaaS(BaseModel):
    """BlueNaaS settings."""

    url: str = "https://openbluebrain.com/api/bluenaas"
    model_config = ConfigDict(frozen=True)


class SettingsKnowledgeGraph(BaseModel):
    """Knowledge graph API settings."""

    base_url: str
    model_config = ConfigDict(frozen=True)

    @property
    def url(self) -> str:
        """Knowledge graph search url."""
        return f"{self.base_url}/search/query/"

    @property
    def sparql_url(self) -> str:
        """Knowledge graph view for sparql query."""
        return f"{self.base_url}/views/neurosciencegraph/datamodels/https%3A%2F%2Fbluebrain.github.io%2Fnexus%2Fvocabulary%2FdefaultSparqlIndex/sparql"

    @property
    def class_view_url(self) -> str:
        """Knowledge graph view for ES class query."""
        return f"{self.base_url}/views/neurosciencegraph/datamodels/https%3A%2F%2Fbbp.epfl.ch%2Fneurosciencegraph%2Fdata%2Fviews%2Fes%2Fdataset/_search"

    @property
    def hierarchy_url(self) -> str:
        """Knowledge graph url for brainregion/celltype files."""
        return "http://bbp.epfl.ch/neurosciencegraph/ontologies/core"


class SettingsTools(BaseModel):
    """Database settings."""

    literature: SettingsLiterature
    bluenaas: SettingsBlueNaaS = SettingsBlueNaaS()
    morpho: SettingsGetMorpho = SettingsGetMorpho()
    trace: SettingsTrace = SettingsTrace()
    kg_morpho_features: SettingsKGMorpho = SettingsKGMorpho()
    me_model: SettingsGetMEModel = SettingsGetMEModel()
    web_search: SettingsWebSearch = SettingsWebSearch()
    semantic_scholar: SettingsSemanticScholar = SettingsSemanticScholar()

    model_config = ConfigDict(frozen=True)


class SettingsOpenAI(BaseModel):
    """OpenAI settings."""

    token: Optional[SecretStr] = None
    model: str = "gpt-4o-mini"
    suggestion_model: str = "gpt-4o-mini"
    temperature: float = 0
    max_tokens: Optional[int] = None

    model_config = ConfigDict(frozen=True)


class SettingsLogging(BaseModel):
    """Metadata settings."""

    level: Literal["debug", "info", "warning", "error", "critical"] = "info"
    external_packages: Literal["debug", "info", "warning", "error", "critical"] = (
        "warning"
    )

    model_config = ConfigDict(frozen=True)


class SettingsMisc(BaseModel):
    """Other settings."""

    application_prefix: str = ""
    # list is not hashable, the cors_origins have to be provided as a string with
    # comma separated entries, i.e. "value_1, value_2, ..."
    cors_origins: str = ""

    # Query size limiter, in number of characters. (630 words ~= 5000 characters.)
    query_max_size: int = 10000

    frontend_url: str | None = "http://localhost:3000"

    model_config = ConfigDict(frozen=True)


class SettingsRateLimiter(BaseModel):
    """Rate limiter settings."""

    redis_host: str = "localhost"
    redis_port: int = 6379
    disabled: bool = False

    limit_chat: int = 20
    expiry_chat: int = 24 * 60 * 60  # seconds

    limit_suggestions_outside: int = 100
    limit_suggestions_inside: int = 500
    expiry_suggestions: int = 24 * 60 * 60  # seconds

    limit_title: int = 10
    expiry_title: int = 24 * 60 * 60  # seconds

    model_config = ConfigDict(frozen=True)


class SettingsAccounting(BaseModel):
    """Accounting settings."""

    base_url: str | None = None
    disabled: bool = False

    @model_validator(mode="before")
    @classmethod
    def disable_if_no_url(cls, data: Any) -> Any:
        """Disable accounting if no base URL is provided."""
        if data is None:
            return data

        if data.get("base_url") is None:
            data["disabled"] = True

        return data


class Settings(BaseSettings):
    """All settings."""

    tools: SettingsTools
    knowledge_graph: SettingsKnowledgeGraph
    agent: SettingsAgent = SettingsAgent()  # has no required
    db: SettingsDB = SettingsDB()  # has no required
    openai: SettingsOpenAI = SettingsOpenAI()  # has no required
    logging: SettingsLogging = SettingsLogging()  # has no required
    keycloak: SettingsKeycloak = SettingsKeycloak()  # has no required
    misc: SettingsMisc = SettingsMisc()  # has no required
    storage: SettingsStorage = SettingsStorage()  # has no required
    rate_limiter: SettingsRateLimiter = SettingsRateLimiter()  # has no required
    accounting: SettingsAccounting = SettingsAccounting()  # has no required

    model_config = SettingsConfigDict(
        env_file=".env",
        env_prefix="NEUROAGENT_",
        env_nested_delimiter="__",
        frozen=True,
        extra="ignore",
    )


# Load the remaining variables into the environment
# Necessary for things like SSL_CERT_FILE
config = dotenv_values()
for k, v in config.items():
    if k.lower().startswith("neuroagent_"):
        continue
    if v is None:
        continue
    os.environ[k] = os.environ.get(k, v)  # environment has precedence<|MERGE_RESOLUTION|>--- conflicted
+++ resolved
@@ -11,7 +11,6 @@
 class SettingsAgent(BaseModel):
     """Agent setting."""
 
-<<<<<<< HEAD
     composition: Literal["simple", "multi"] = "multi"
     starting_agent: Literal[
         "triage_agent",
@@ -21,6 +20,8 @@
         "literature_agent",
         "Agent",
     ] = "triage_agent"
+    max_turns: int = 10
+    max_parallel_tool_calls: int = 10
 
     @model_validator(mode="before")
     @classmethod
@@ -29,11 +30,6 @@
         if data.get("composition") == "simple":
             data["starting_agent"] = "Agent"
         return data
-=======
-    model: Literal["simple", "multi"] = "simple"
-    max_turns: int = 10
-    max_parallel_tool_calls: int = 10
->>>>>>> b394825b
 
     model_config = ConfigDict(frozen=True)
 
