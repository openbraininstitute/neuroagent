"""Configuration."""

import os
from typing import Any, Literal, Optional

from dotenv import dotenv_values
from pydantic import BaseModel, ConfigDict, SecretStr, model_validator
from pydantic_settings import BaseSettings, SettingsConfigDict


class SettingsAgent(BaseModel):
    """Agent setting."""

    model: Literal["simple", "multi"] = "simple"
    max_turns: int = 10
    max_parallel_tool_calls: int = 10

    model_config = ConfigDict(frozen=True)


class SettingsStorage(BaseModel):
    """Storage settings."""

    endpoint_url: str | None = None
    bucket_name: str = "neuroagent"
    access_key: SecretStr | None = None
    secret_key: SecretStr | None = None
    expires_in: int = 600
    brain_region_hierarchy_key: str = "shared/brainregion_hierarchy.json"
    cell_type_hierarchy_key: str = "shared/celltypes_hierarchy.json"

    model_config = ConfigDict(frozen=True)


class SettingsDB(BaseModel):
    """DB settings for retrieving history."""

    prefix: str | None = None
    user: str | None = None
    password: SecretStr | None = None
    host: str | None = None
    port: str | None = None
    name: str | None = None

    model_config = ConfigDict(frozen=True)


class SettingsKeycloak(BaseModel):
    """Class retrieving keycloak info for authorization."""

    issuer: str = "https://openbluebrain.com/auth/realms/SBO"
    model_config = ConfigDict(frozen=True)

    @property
    def user_info_endpoint(self) -> str | None:
        """Define the user_info endpoint."""
        return f"{self.issuer}/protocol/openid-connect/userinfo"


class SettingsSemanticScholar(BaseModel):
    """Literature search API settings."""

    api_key: SecretStr | None = None

    model_config = ConfigDict(frozen=True)


class SettingsWebSearch(BaseModel):
    """Literature search API settings."""

    tavily_api_key: SecretStr | None = None

    model_config = ConfigDict(frozen=True)


class SettingsLiterature(BaseModel):
    """Literature search API settings."""

    url: str
    retriever_k: int = 100
    use_reranker: bool = True
    reranker_k: int = 8

    model_config = ConfigDict(frozen=True)


class SettingsTrace(BaseModel):
    """Trace tool settings."""

    search_size: int = 10

    model_config = ConfigDict(frozen=True)


class SettingsKGMorpho(BaseModel):
    """KG Morpho settings."""

    search_size: int = 3

    model_config = ConfigDict(frozen=True)


class SettingsGetMorpho(BaseModel):
    """Get Morpho settings."""

    search_size: int = 10

    model_config = ConfigDict(frozen=True)


class SettingsGetMEModel(BaseModel):
    """Get ME Model settings."""

    search_size: int = 10

    model_config = ConfigDict(frozen=True)


class SettingsBlueNaaS(BaseModel):
    """BlueNaaS settings."""

    url: str = "https://openbluebrain.com/api/bluenaas"
    model_config = ConfigDict(frozen=True)


class SettingsKnowledgeGraph(BaseModel):
    """Knowledge graph API settings."""

    base_url: str
    model_config = ConfigDict(frozen=True)

    @property
    def url(self) -> str:
        """Knowledge graph search url."""
        return f"{self.base_url}/search/query/"

    @property
    def sparql_url(self) -> str:
        """Knowledge graph view for sparql query."""
        return f"{self.base_url}/views/neurosciencegraph/datamodels/https%3A%2F%2Fbluebrain.github.io%2Fnexus%2Fvocabulary%2FdefaultSparqlIndex/sparql"

    @property
    def class_view_url(self) -> str:
        """Knowledge graph view for ES class query."""
        return f"{self.base_url}/views/neurosciencegraph/datamodels/https%3A%2F%2Fbbp.epfl.ch%2Fneurosciencegraph%2Fdata%2Fviews%2Fes%2Fdataset/_search"

    @property
    def hierarchy_url(self) -> str:
        """Knowledge graph url for brainregion/celltype files."""
        return "http://bbp.epfl.ch/neurosciencegraph/ontologies/core"


class SettingsTools(BaseModel):
    """Database settings."""

    literature: SettingsLiterature
    bluenaas: SettingsBlueNaaS = SettingsBlueNaaS()
    morpho: SettingsGetMorpho = SettingsGetMorpho()
    trace: SettingsTrace = SettingsTrace()
    kg_morpho_features: SettingsKGMorpho = SettingsKGMorpho()
    me_model: SettingsGetMEModel = SettingsGetMEModel()
    web_search: SettingsWebSearch = SettingsWebSearch()
    semantic_scholar: SettingsSemanticScholar = SettingsSemanticScholar()
    # Pass as a comma separated string
    default_tools: list[str] = ["tool-resampling", "resolve-entities-tool"]
    max_tools: int = 10

    model_config = ConfigDict(frozen=True)

    @model_validator(mode="before")
    @classmethod
    def parse_default_tools(cls, data: dict[str, Any]) -> dict[str, Any]:
        """Turn default_tools into a list."""
        if data.get("default_tools"):
            data["default_tools"] = [
                tool_name.strip() for tool_name in data["default_tools"].split(",")
            ]
        return data


class SettingsOpenAI(BaseModel):
    """OpenAI settings."""

    token: Optional[SecretStr] = None
    model: str = "gpt-4o-mini"
<<<<<<< HEAD
    suggestion_model: str = "o3-mini"
    embedding_model: str = "text-embedding-3-small"
    embedding_dim: int | None = None  # Uses default dim of the model if None
=======
    suggestion_model: str = "gpt-4o-mini"
>>>>>>> b394825b
    temperature: float = 0
    max_tokens: Optional[int] = None

    model_config = ConfigDict(frozen=True)


class SettingsLogging(BaseModel):
    """Metadata settings."""

    level: Literal["debug", "info", "warning", "error", "critical"] = "info"
    external_packages: Literal["debug", "info", "warning", "error", "critical"] = (
        "warning"
    )

    model_config = ConfigDict(frozen=True)


class SettingsMisc(BaseModel):
    """Other settings."""

    application_prefix: str = ""
    # list is not hashable, the cors_origins have to be provided as a string with
    # comma separated entries, i.e. "value_1, value_2, ..."
    cors_origins: str = ""

    # Query size limiter, in number of characters. (630 words ~= 5000 characters.)
    query_max_size: int = 10000

    frontend_url: str | None = "http://localhost:3000"
    is_dev: bool = True

    model_config = ConfigDict(frozen=True)


class SettingsRateLimiter(BaseModel):
    """Rate limiter settings."""

    redis_host: str = "localhost"
    redis_port: int = 6379
    disabled: bool = False

    limit_chat: int = 20
    expiry_chat: int = 24 * 60 * 60  # seconds

    limit_suggestions_outside: int = 100
    limit_suggestions_inside: int = 500
    expiry_suggestions: int = 24 * 60 * 60  # seconds

    limit_title: int = 10
    expiry_title: int = 24 * 60 * 60  # seconds

    model_config = ConfigDict(frozen=True)


class SettingsAccounting(BaseModel):
    """Accounting settings."""

    base_url: str | None = None
    disabled: bool = False

    @model_validator(mode="before")
    @classmethod
    def disable_if_no_url(cls, data: Any) -> Any:
        """Disable accounting if no base URL is provided."""
        if data is None:
            return data

        if data.get("base_url") is None:
            data["disabled"] = True

        return data


class Settings(BaseSettings):
    """All settings."""

    tools: SettingsTools
    knowledge_graph: SettingsKnowledgeGraph
    agent: SettingsAgent = SettingsAgent()  # has no required
    db: SettingsDB = SettingsDB()  # has no required
    openai: SettingsOpenAI = SettingsOpenAI()  # has no required
    logging: SettingsLogging = SettingsLogging()  # has no required
    keycloak: SettingsKeycloak = SettingsKeycloak()  # has no required
    misc: SettingsMisc = SettingsMisc()  # has no required
    storage: SettingsStorage = SettingsStorage()  # has no required
    rate_limiter: SettingsRateLimiter = SettingsRateLimiter()  # has no required
    accounting: SettingsAccounting = SettingsAccounting()  # has no required

    model_config = SettingsConfigDict(
        env_file=".env",
        env_prefix="NEUROAGENT_",
        env_nested_delimiter="__",
        frozen=True,
        extra="ignore",
    )


# Load the remaining variables into the environment
# Necessary for things like SSL_CERT_FILE
config = dotenv_values()
for k, v in config.items():
    if k.lower().startswith("neuroagent_"):
        continue
    if v is None:
        continue
    os.environ[k] = os.environ.get(k, v)  # environment has precedence<|MERGE_RESOLUTION|>--- conflicted
+++ resolved
@@ -183,13 +183,9 @@
 
     token: Optional[SecretStr] = None
     model: str = "gpt-4o-mini"
-<<<<<<< HEAD
-    suggestion_model: str = "o3-mini"
     embedding_model: str = "text-embedding-3-small"
     embedding_dim: int | None = None  # Uses default dim of the model if None
-=======
     suggestion_model: str = "gpt-4o-mini"
->>>>>>> b394825b
     temperature: float = 0
     max_tokens: Optional[int] = None
 
