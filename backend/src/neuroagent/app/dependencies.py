--- conflicted
+++ resolved
@@ -180,12 +180,7 @@
         PlotGeneratorTool,
         MorphologyViewerTool,
         WebSearchTool,
-<<<<<<< HEAD
-        NowTool,
-=======
-        SemanticScholarTool,
         # NowTool,
->>>>>>> 14b37381
         # WeatherTool,
         # RandomPlotGeneratorTool,
     ]
