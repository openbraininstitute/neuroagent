"""App dependencies."""

import logging
from functools import cache
from typing import Annotated, Any, AsyncIterator

import boto3
from fastapi import Depends, HTTPException, Request
from fastapi.security import HTTPBearer
from httpx import AsyncClient, HTTPStatusError
from openai import AsyncOpenAI
from sqlalchemy import select
from sqlalchemy.ext.asyncio import AsyncEngine, AsyncSession
from starlette.status import HTTP_401_UNAUTHORIZED

from neuroagent.agent_routine import AgentsRoutine
from neuroagent.app.app_utils import validate_project
from neuroagent.app.config import Settings
from neuroagent.app.database.sql_schemas import Threads
from neuroagent.new_types import Agent
from neuroagent.tools import (
    ElectrophysFeatureTool,
    GetMorphoTool,
    GetTracesTool,
    KGMorphoFeatureTool,
    LiteratureSearchTool,
    MEModelGetAllTool,
    MEModelGetOneTool,
    MorphologyFeatureTool,
    MorphologyViewerTool,
    PlotGeneratorTool,
    ResolveEntitiesTool,
    SCSGetAllTool,
    SCSGetOneTool,
    SCSPostTool,
)
from neuroagent.tools.base_tool import BaseTool

logger = logging.getLogger(__name__)


class HTTPBearerDirect(HTTPBearer):
    """HTTPBearer class that returns directly the token in the call."""

    async def __call__(self, request: Request) -> str | None:  # type: ignore
        """Intercept the bearer token in the headers."""
        auth_credentials = await super().__call__(request)
        return auth_credentials.credentials if auth_credentials else None


auth = HTTPBearerDirect(auto_error=False)


@cache
def get_settings() -> Settings:
    """Get the global settings."""
    logger.info("Reading the environment and instantiating settings")
    return Settings()


async def get_httpx_client(request: Request) -> AsyncIterator[AsyncClient]:
    """Manage the httpx client for the request."""
    client = AsyncClient(
        timeout=300.0,
        verify=False,
        headers={"x-request-id": request.headers["x-request-id"]},
    )
    try:
        yield client
    finally:
        await client.aclose()


async def get_openai_client(
    settings: Annotated[Settings, Depends(get_settings)],
) -> AsyncIterator[AsyncOpenAI | None]:
    """Get the OpenAi Async client."""
    if not settings.openai.token:
        yield None
    else:
        try:
            client = AsyncOpenAI(api_key=settings.openai.token.get_secret_value())
            yield client
        finally:
            await client.close()


def get_connection_string(
    settings: Annotated[Settings, Depends(get_settings)],
) -> str | None:
    """Get the db interacting class for chat agent."""
    if settings.db.prefix:
        connection_string = settings.db.prefix
        if settings.db.user and settings.db.password:
            # Add authentication.
            connection_string += (
                f"{settings.db.user}:{settings.db.password.get_secret_value()}@"
            )
        if settings.db.host:
            # Either in file DB or connect to remote host.
            connection_string += settings.db.host
        if settings.db.port:
            # Add the port if remote host.
            connection_string += f":{settings.db.port}"
        if settings.db.name:
            # Add database name if specified.
            connection_string += f"/{settings.db.name}"
        return connection_string
    else:
        return None


def get_engine(request: Request) -> AsyncEngine | None:
    """Get the SQL engine."""
    return request.app.state.engine


async def get_session(
    engine: Annotated[AsyncEngine | None, Depends(get_engine)],
) -> AsyncIterator[AsyncSession]:
    """Yield a session per request."""
    if not engine:
        raise HTTPException(
            status_code=500,
            detail={
                "detail": "Couldn't connect to the SQL DB.",
            },
        )
    async with AsyncSession(engine) as session:
        yield session


async def get_user_info(
    token: Annotated[str, Depends(auth)],
    settings: Annotated[Settings, Depends(get_settings)],
    httpx_client: Annotated[AsyncClient, Depends(get_httpx_client)],
) -> dict[str, str | list[str]]:
    """Validate JWT token and returns user ID."""
    if settings.keycloak.user_info_endpoint:
        try:
            response = await httpx_client.get(
                settings.keycloak.user_info_endpoint,
                headers={"Authorization": f"Bearer {token}"},
            )
            response.raise_for_status()
            return response.json()
        except HTTPStatusError:
            raise HTTPException(
                status_code=HTTP_401_UNAUTHORIZED, detail="Invalid token."
            )
    else:
        raise HTTPException(status_code=404, detail="user info url not provided.")


def get_tool_list() -> list[type[BaseTool]]:
    """Return a raw list of all of the available tools."""
    return [
        SCSGetAllTool,
        SCSGetOneTool,
        SCSPostTool,
        MEModelGetAllTool,
        MEModelGetOneTool,
        LiteratureSearchTool,
        ElectrophysFeatureTool,
        GetMorphoTool,
        KGMorphoFeatureTool,
        MorphologyFeatureTool,
        ResolveEntitiesTool,
        GetTracesTool,
        PlotGeneratorTool,
        MorphologyViewerTool,
        # NowTool,
        # WeatherTool,
        # RandomPlotGeneratorTool,
    ]


async def get_selected_tools(
    request: Request, tool_list: Annotated[list[type[BaseTool]], Depends(get_tool_list)]
) -> list[type[BaseTool]]:
    """Get tools specified in the header from the frontend."""
    if request.method == "GET":
        return tool_list

    body = await request.json()
    if body.get("tool_selection") is None:
        return tool_list
    else:
        tool_map = {tool.name: tool for tool in tool_list}
        selected_tools = [
            tool_map[name] for name in body["tool_selection"] if name in tool_map.keys()
        ]
        return selected_tools


def get_starting_agent(
    settings: Annotated[Settings, Depends(get_settings)],
    tool_list: Annotated[list[type[BaseTool]], Depends(get_selected_tools)],
) -> Agent:
    """Get the starting agent."""
    logger.info(f"Loading model {settings.openai.model}.")
    base_instructions = """You are a helpful assistant helping scientists with neuro-scientific questions.
                You must always specify in your answers from which brain regions the information is extracted.
                Do no blindly repeat the brain region requested by the user, use the output of the tools instead."""

    storage_instructions = (
        f"All files in storage can be viewed under {settings.misc.frontend_url}/viewer/{{storage_id}}. "
        "When referencing storage files, always replace {{storage_id}} with the actual storage ID. "
        "Format the links as standard markdown links like: [Description](URL), do not try to embed them as images."
        if settings.misc.frontend_url
        else "Never try to generate links to internal storage ids"
    )

    agent = Agent(
        name="Agent",
        instructions=f"{base_instructions}\n{storage_instructions}",
        tools=tool_list,
        model=settings.openai.model,
    )
    return agent


async def get_thread(
    user_info: Annotated[str, Depends(get_user_info)],
    thread_id: str,
    session: Annotated[AsyncSession, Depends(get_session)],
) -> Threads:
    """Check if the current thread / user matches."""
    thread_result = await session.execute(
        select(Threads).where(
            Threads.user_id == user_info["sub"], Threads.thread_id == thread_id
        )
    )
    thread = thread_result.scalars().one_or_none()
    if not thread:
        raise HTTPException(
            status_code=404,
            detail={
                "detail": "Thread not found.",
            },
        )
    validate_project(
        user_info["groups"], virtual_lab_id=thread.vlab_id, project_id=thread.project_id
    )
    return thread


def get_s3_client(
    settings: Annotated[Settings, Depends(get_settings)],
) -> Any:
    """Get the S3 client."""
    return boto3.client(
        "s3",
        endpoint_url=settings.storage.endpoint_url,
        aws_access_key_id=settings.storage.access_key.get_secret_value(),
        aws_secret_access_key=settings.storage.secret_key.get_secret_value(),
        aws_session_token=None,
        config=boto3.session.Config(signature_version="s3v4"),
    )


def get_context_variables(
    settings: Annotated[Settings, Depends(get_settings)],
    starting_agent: Annotated[Agent, Depends(get_starting_agent)],
    token: Annotated[str, Depends(auth)],
    httpx_client: Annotated[AsyncClient, Depends(get_httpx_client)],
    thread: Annotated[Threads, Depends(get_thread)],
    s3_client: Annotated[Any, Depends(get_s3_client)],
    user_info: Annotated[str, Depends(get_user_info)],
) -> dict[str, Any]:
    """Get the context variables to feed the tool's metadata."""
    return {
        "starting_agent": starting_agent,
        "token": token,
        "retriever_k": settings.tools.literature.retriever_k,
        "reranker_k": settings.tools.literature.reranker_k,
        "use_reranker": settings.tools.literature.use_reranker,
        "literature_search_url": settings.tools.literature.url,
        "knowledge_graph_url": settings.knowledge_graph.url,
        "me_model_search_size": settings.tools.me_model.search_size,
        "bucket_name": settings.storage.bucket_name,
        "brainregion_hierarchy_storage_key": settings.storage.brain_region_hierarchy_key,
        "celltypes_hierarchy_storage_key": settings.storage.cell_type_hierarchy_key,
        "morpho_search_size": settings.tools.morpho.search_size,
        "kg_morpho_feature_search_size": settings.tools.kg_morpho_features.search_size,
        "trace_search_size": settings.tools.trace.search_size,
        "kg_sparql_url": settings.knowledge_graph.sparql_url,
        "kg_class_view_url": settings.knowledge_graph.class_view_url,
        "bluenaas_url": settings.tools.bluenaas.url,
        "httpx_client": httpx_client,
        "vlab_id": thread.vlab_id,
        "project_id": thread.project_id,
        "s3_client": s3_client,
<<<<<<< HEAD
        "bucket_name": settings.storage.bucket_name,
        "user_id": user_info["sub"],
=======
        "user_id": user_id,
>>>>>>> be5a57e2
        "thread_id": thread.thread_id,
    }


def get_healthcheck_variables(
    settings: Annotated[Settings, Depends(get_settings)],
    httpx_client: Annotated[AsyncClient, Depends(get_httpx_client)],
) -> dict[str, Any]:
    """Get the variables needed for healthcheck endpoints.

    We need to add the trailing slash to the urls to make
    sure the load balancer will route the requests to the
    correct service.
    """
    return {
        "httpx_client": httpx_client,
        "literature_search_url": settings.tools.literature.url.rstrip("/") + "/",
        "knowledge_graph_url": settings.knowledge_graph.base_url.rstrip("/") + "/",
        "bluenaas_url": settings.tools.bluenaas.url.rstrip("/") + "/",
    }


def get_agents_routine(
    openai: Annotated[AsyncOpenAI | None, Depends(get_openai_client)],
) -> AgentsRoutine:
    """Get the AgentRoutine client."""
    return AgentsRoutine(openai)<|MERGE_RESOLUTION|>--- conflicted
+++ resolved
@@ -291,12 +291,7 @@
         "vlab_id": thread.vlab_id,
         "project_id": thread.project_id,
         "s3_client": s3_client,
-<<<<<<< HEAD
-        "bucket_name": settings.storage.bucket_name,
         "user_id": user_info["sub"],
-=======
-        "user_id": user_id,
->>>>>>> be5a57e2
         "thread_id": thread.thread_id,
     }
 
