--- conflicted
+++ resolved
@@ -707,11 +707,9 @@
     s3_client: Annotated[Any, Depends(get_s3_client)],
     user_info: Annotated[UserInfo, Depends(get_user_info)],
     openai_client: Annotated[AsyncOpenAI, Depends(get_openai_client)],
-<<<<<<< HEAD
+    session: Annotated[AsyncSession, Depends(get_session)],
     state: Annotated[State, Depends(get_state)],
-=======
     python_sandbox: Annotated[WasmExecutor, Depends(get_python_sandbox)],
->>>>>>> 63267324
 ) -> dict[str, Any]:
     """Get the context variables to feed the tool's metadata."""
     # Get the current frontend url
@@ -736,6 +734,7 @@
         "python_sandbox": python_sandbox,
         "s3_client": s3_client,
         "sanity_url": settings.tools.sanity.url,
+        "session": session,
         "state": state,
         "thread_id": thread.thread_id,
         "thumbnail_generation_url": settings.tools.thumbnail_generation.url,
