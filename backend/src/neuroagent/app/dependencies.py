"""App dependencies."""

import logging
import re
from datetime import datetime, timezone
from functools import cache
from typing import Annotated, Any, AsyncIterator

import boto3
from fastapi import Depends, HTTPException, Request
from fastapi.security import HTTPBearer
from httpx import AsyncClient, HTTPStatusError, get
from obp_accounting_sdk import AsyncAccountingSessionFactory
from openai import AsyncOpenAI
from redis import asyncio as aioredis
from semantic_router.routers import SemanticRouter
from sqlalchemy import select
from sqlalchemy.ext.asyncio import AsyncEngine, AsyncSession
from starlette.status import HTTP_401_UNAUTHORIZED

from neuroagent.agent_routine import AgentsRoutine
from neuroagent.app.app_utils import validate_project
from neuroagent.app.config import Settings
from neuroagent.app.database.sql_schemas import Threads
from neuroagent.app.schemas import OpenRouterModelResponse, UserInfo
from neuroagent.mcp import MCPClient, create_dynamic_tool
from neuroagent.new_types import Agent
from neuroagent.tools import (
    AssetDownloadOneTool,
    AssetGetAllTool,
    AssetGetOneTool,
    BrainAtlasGetAllTool,
    BrainAtlasGetOneTool,
    BrainRegionGetAllTool,
    BrainRegionGetOneTool,
    BrainRegionHierarchyGetAllTool,
    BrainRegionHierarchyGetOneTool,
    ContributionGetAllTool,
    ContributionGetOneTool,
    ElectricalCellRecordingGetAllTool,
    ElectricalCellRecordingGetOneTool,
    EModelGetAllTool,
    EModelGetOneTool,
    EtypeGetAllTool,
    EtypeGetOneTool,
    ExperimentalBoutonDensityGetAllTool,
    ExperimentalBoutonDensityGetOneTool,
    ExperimentalNeuronDensityGetAllTool,
    ExperimentalNeuronDensityGetOneTool,
    ExperimentalSynapsesPerConnectionGetAllTool,
    ExperimentalSynapsesPerConnectionGetOneTool,
    IonChannelModelGetAllTool,
    IonChannelModelGetOneTool,
    LiteratureSearchTool,
    MeasurementAnnotationGetAllTool,
    MeasurementAnnotationGetOneTool,
    MEModelGetAllTool,
    MEModelGetOneTool,
    MorphoMetricsTool,
    MtypeGetAllTool,
    MtypeGetOneTool,
    OrganizationGetAllTool,
    OrganizationGetOneTool,
    PersonGetAllTool,
    PersonGetOneTool,
    PlotGeneratorTool,
    PlotMorphologyGetOneTool,
    ReconstructionMorphologyGetAllTool,
    ReconstructionMorphologyGetOneTool,
    ResolveBrainRegionTool,
    ResolveMtypeTool,
    SCSGetAllTool,
    SCSGetOneTool,
    SCSPlotTool,
    SCSPostTool,
    SpeciesGetAllTool,
    SpeciesGetOneTool,
    StrainGetAllTool,
    StrainGetOneTool,
    SubjectGetAllTool,
    SubjectGetOneTool,
    WebSearchTool,
)
from neuroagent.tools.base_tool import BaseTool

logger = logging.getLogger(__name__)


class HTTPBearerDirect(HTTPBearer):
    """HTTPBearer class that returns directly the token in the call."""

    async def __call__(self, request: Request) -> str | None:  # type: ignore
        """Intercept the bearer token in the headers."""
        auth_credentials = await super().__call__(request)
        return auth_credentials.credentials if auth_credentials else None


auth = HTTPBearerDirect(auto_error=False)


@cache
def get_settings() -> Settings:
    """Get the global settings."""
    logger.info("Reading the environment and instantiating settings")
    return Settings()


async def get_httpx_client(
    request: Request, token: Annotated[str, Depends(auth)]
) -> AsyncIterator[AsyncClient]:
    """Manage the httpx client for the request."""
    client = AsyncClient(
        timeout=300.0,
        verify=False,  # nosec: B501
        headers={
            "x-request-id": request.headers["x-request-id"],
            "Authorization": f"Bearer {token}",
        },
    )
    try:
        yield client
    finally:
        await client.aclose()


def get_accounting_session_factory(request: Request) -> AsyncAccountingSessionFactory:
    """Get the accounting session factory."""
    return request.app.state.accounting_session_factory


async def get_openai_client(
    settings: Annotated[Settings, Depends(get_settings)],
) -> AsyncIterator[AsyncOpenAI | None]:
    """Get the OpenAi Async client."""
    if not settings.llm.openai_token:
        yield None
    else:
        try:
            client = AsyncOpenAI(api_key=settings.llm.openai_token.get_secret_value())
            yield client
        finally:
            await client.close()


async def get_openrouter_client(
    settings: Annotated[Settings, Depends(get_settings)],
) -> AsyncIterator[AsyncOpenAI | None]:
    """Get the OpenAi Async client."""
    if not settings.llm.open_router_token:
        yield None
    else:
        try:
            client = AsyncOpenAI(
                api_key=settings.llm.open_router_token.get_secret_value(),
                base_url="https://openrouter.ai/api/v1",
            )
            yield client
        finally:
            await client.close()


def get_connection_string(
    settings: Annotated[Settings, Depends(get_settings)],
) -> str | None:
    """Get the db interacting class for chat agent."""
    if settings.db.prefix:
        connection_string = settings.db.prefix
        if settings.db.user and settings.db.password:
            # Add authentication.
            connection_string += (
                f"{settings.db.user}:{settings.db.password.get_secret_value()}@"
            )
        if settings.db.host:
            # Either in file DB or connect to remote host.
            connection_string += settings.db.host
        if settings.db.port:
            # Add the port if remote host.
            connection_string += f":{settings.db.port}"
        if settings.db.name:
            # Add database name if specified.
            connection_string += f"/{settings.db.name}"
        return connection_string
    else:
        return None


def get_engine(request: Request) -> AsyncEngine | None:
    """Get the SQL engine."""
    return request.app.state.engine


async def get_session(
    engine: Annotated[AsyncEngine | None, Depends(get_engine)],
) -> AsyncIterator[AsyncSession]:
    """Yield a session per request."""
    if not engine:
        raise HTTPException(
            status_code=500,
            detail={
                "detail": "Couldn't connect to the SQL DB.",
            },
        )
    async with AsyncSession(engine) as session:
        yield session


async def get_user_info(
    settings: Annotated[Settings, Depends(get_settings)],
    httpx_client: Annotated[AsyncClient, Depends(get_httpx_client)],
) -> UserInfo:
    """Validate JWT token and returns user ID."""
    if settings.keycloak.user_info_endpoint:
        try:
            response = await httpx_client.get(
                settings.keycloak.user_info_endpoint,
            )
            response.raise_for_status()
            return UserInfo(**response.json())
        except HTTPStatusError:
            raise HTTPException(
                status_code=HTTP_401_UNAUTHORIZED, detail="Invalid token."
            )
    else:
        raise HTTPException(status_code=404, detail="User info url not provided.")


def get_mcp_client(request: Request) -> MCPClient | None:
    """Get the MCP client from the app state."""
    if request.app.state.mcp_client is None:
        return None
    return request.app.state.mcp_client


@cache
def get_openrouter_models() -> list[OpenRouterModelResponse]:
    """Ping Openrouter to get available models."""
    settings = get_settings()
    response = get("https://openrouter.ai/api/v1/models")
    if response.status_code != 200:
        raise HTTPException(
            status_code=response.status_code,
            detail={
                "error": "Something went wrong. Could not retrieve list of models."
            },
        )
    models = [OpenRouterModelResponse(**model) for model in response.json()["data"]]
    filtered_models = [
        model
        for model in models
        if re.match(settings.llm.whitelisted_model_ids_regex, model.id)
    ]
    return filtered_models


@cache
def get_mcp_tool_list(
    mcp_client: Annotated[MCPClient | None, Depends(get_mcp_client)],
) -> list[type[BaseTool]]:
    """Get the list of tools from the MCP server."""
    if mcp_client is None:
        return []

    dynamic_tools: list[type[BaseTool]] = []

    # Iterate through all tools from all servers
    for server_name, tools in mcp_client.tools.items():
        for tool in tools:
            # Create a dynamic tool class for each MCP tool
            dynamic_tool = create_dynamic_tool(
                server_name=server_name,
                tool_name=tool.name,
                tool_description=tool.description
                if tool.description
                else "NO DESCRIPTION",
                input_schema_serialized=tool.inputSchema,
                session=mcp_client.sessions[server_name],
            )
            dynamic_tools.append(dynamic_tool)

    return dynamic_tools


def get_tool_list(
    mcp_tool_list: Annotated[list[type[BaseTool]], Depends(get_mcp_tool_list)],
    settings: Annotated[Settings, Depends(get_settings)],
) -> list[type[BaseTool]]:
    """Return a raw list of all of the available tools."""
    internal_tool_list: list[type[BaseTool]] = [
        AssetGetAllTool,
        AssetGetOneTool,
        AssetDownloadOneTool,
        BrainAtlasGetAllTool,
        BrainAtlasGetOneTool,
        BrainRegionGetAllTool,
        BrainRegionGetOneTool,
        BrainRegionHierarchyGetAllTool,
        BrainRegionHierarchyGetOneTool,
        ContributionGetAllTool,
        ContributionGetOneTool,
        SCSGetAllTool,
        SCSGetOneTool,
        SCSPlotTool,
        SCSPostTool,
        MEModelGetAllTool,
        MEModelGetOneTool,
        LiteratureSearchTool,
        ReconstructionMorphologyGetAllTool,
        ReconstructionMorphologyGetOneTool,
        ResolveBrainRegionTool,
        ResolveMtypeTool,
        MorphoMetricsTool,
        OrganizationGetAllTool,
        OrganizationGetOneTool,
        PersonGetAllTool,
        PersonGetOneTool,
        PlotGeneratorTool,
        WebSearchTool,
        EtypeGetAllTool,
        EtypeGetOneTool,
        EModelGetAllTool,
        EModelGetOneTool,
        MtypeGetAllTool,
        MtypeGetOneTool,
        ElectricalCellRecordingGetAllTool,
        ElectricalCellRecordingGetOneTool,
        ExperimentalBoutonDensityGetAllTool,
        ExperimentalBoutonDensityGetOneTool,
        ExperimentalNeuronDensityGetAllTool,
        ExperimentalNeuronDensityGetOneTool,
        ExperimentalSynapsesPerConnectionGetAllTool,
        ExperimentalSynapsesPerConnectionGetOneTool,
        IonChannelModelGetAllTool,
        IonChannelModelGetOneTool,
        MeasurementAnnotationGetAllTool,
        MeasurementAnnotationGetOneTool,
        PlotMorphologyGetOneTool,
        SpeciesGetAllTool,
        SpeciesGetOneTool,
        StrainGetAllTool,
        StrainGetOneTool,
        SubjectGetAllTool,
        SubjectGetOneTool,
        # NowTool,
        # WeatherTool,
        # RandomPlotGeneratorTool,
    ]

    all_tools = internal_tool_list + mcp_tool_list

    return (
        [
            tool
            for tool in all_tools
            if re.match(settings.tools.whitelisted_tool_regex, tool.name)
        ]
        if settings.tools.whitelisted_tool_regex
        else []
    )


async def get_selected_tools(
    request: Request, tool_list: Annotated[list[type[BaseTool]], Depends(get_tool_list)]
) -> list[type[BaseTool]]:
    """Get tools specified in the header from the frontend."""
    if request.method == "GET":
        return tool_list

    body = await request.json()
    if body.get("tool_selection") is None:
        return tool_list
    else:
        tool_map = {tool.name: tool for tool in tool_list}
        selected_tools = [
            tool_map[name] for name in body["tool_selection"] if name in tool_map.keys()
        ]
        return selected_tools


def get_starting_agent(
    tool_list: Annotated[list[type[BaseTool]], Depends(get_selected_tools)],
) -> Agent:
    """Get the starting agent."""
<<<<<<< HEAD
    logger.info(f"Loading model {settings.openai.model}.")
    base_instructions = (
        base_instructions
    ) = f"""You are a neuroscience AI assistant for the Open Brain Platform. Current time: {datetime.now(timezone.utc).isoformat()}

        ## CRITICAL RULES - FOLLOW EXACTLY:
        1. ALWAYS specify brain regions from tool outputs - never repeat user's requested regions without verification
        2. ONLY use information from tool outputs - do not add external knowledge
        3. NEVER generate fake links or links to storage IDs
        4. Format ALL responses in Markdown with headers, lists, **bold**, *italics*, `code`, and tables

        ## Your Role:
        Help scientists explore neuroscience data and build digital brain models using the Open Brain Platform's comprehensive datasets covering mouse, rat, and human brains.

        ## Platform Overview:

        **Core Data & Artifacts Available:**
        - **Neuron morphology**: Complete 3D structure including axons, soma, and dendrites
        - **Electrophysiology**: Electrical recordings, ion channel properties, and neural behavior
        - **Cellular composition**: Neuron density, bouton density, synaptic connections
        - **Computational models**:
        - E-models (electrical behavior models)
        - ME-models (morphology + electrical type combinations)
        - Synaptome (comprehensive connectivity maps)

        **Multi-Scale Modeling Capabilities:**
        - Molecular level → Single neurons → Microcircuits → Brain regions → Whole brain
        - Custom model building with modifiable cellular composition
        - Simulation experiments and analysis tools

        **Current Platform Status:**
        - ✅ **Available now**:
        - Metabolism and NGV unit notebooks
        - Single neuron simulations
        - Synaptome simulation
        - Literature search AI assistant
        - 🔄 **Coming soon**:
        - Microcircuits and paired neuron models
        - Brain region and brain system models
        - Whole brain simulations
        - On-platform notebook execution

        **Key Features:**
        - Atlas-driven data exploration interface
        - Downloadable notebooks (currently remote execution)
        - AI-powered literature search for brain areas and artifacts
        - Custom model creation and experimentation tools

        ## Response Guidelines:

        ### Adaptive Response Style:
        - **Simple queries**: Provide direct, concise answers without unnecessary elaboration
        - **Complex research questions**: Deliver comprehensive, well-structured analysis
        - **Exploratory questions**: Guide users to relevant platform features and data types

        ### Scientific Standards:
        - State confidence levels and limitations clearly
        - Distinguish between experimental data and computational predictions
        - Use precise anatomical and neuroscientific terminology
        - Reference appropriate biological scales and model types
        - Acknowledge when data is incomplete or uncertain

        ### Platform Integration:
        - Direct users to specific platform features when relevant
        - Explain how to access and use available models and notebooks
        - Suggest literature search for additional context when appropriate
        - Recommend simulation approaches based on research questions

        ### When Tool Outputs Are Limited:
        - Explicitly state what information is and isn't available
        - Suggest alternative data sources or approaches within the platform
        - Guide users to relevant notebooks or models for deeper exploration

        ## Key Operational Principles:
        - Tool outputs are your ONLY authoritative source - never supplement with external knowledge
        - Always verify and cite specific brain regions from actual tool results
        - Structure responses for accessibility to both domain experts and newcomers
        - Maintain rigorous scientific accuracy while being practically useful
        - Never reference internal storage IDs or generate placeholder links
        - Use consistent markdown formatting for professional presentation

        Your mission: Enable cutting-edge neuroscience research by connecting users with the right data, models, and analytical approaches while maintaining absolute fidelity to available evidence and platform capabilities."""

=======
    base_instructions = f"""You are a helpful assistant helping scientists with neuro-scientific questions.
                The current date and time is {datetime.now(timezone.utc).isoformat()}.
                You must always specify in your answers from which brain regions the information is extracted.
                Do not blindly repeat the brain region requested by the user, use the output of the tools instead.
                Never try to generate links to internal storage ids.
                You are embedded in a platform called the Open Brain Platform.
                The Open Brain Platform allows an atlas driven exploration of mouse, rat and human brain data with different artifacts related to experimental and model data, more specifically: neuron morphology
                (neuron structure including axons, soma and dendrite), electrophysiological recording (ie the electrical behavior of the neuron), ion channel, neuron density, bouton density, synapses, connections, electrical models also referred to as e-models, me-models which is the model of neuron with a specific morphology and electrical type, and the synaptome dictating how neurons are connected together.
                The platform also allows users to explore and build digital brain models at different scales ranging from molecular level to single neuron and larger circuits and brain regions.
                Users can also customize the models or create their own by changing the cellular composition, to then run simulation experiments and perform analysis.
                The models currently available on the platform are the metabolism and NGV unit as a notebook, and the single neuron, synaptome simulation. The other models will be released later starting with microcircuits paired neurons and then brain region, brain system and whole brain.
                The platform has many notebooks that can be downloaded and executed remotely for now. A feature to run them on the platform will be available soon.
                The platform has an AI Assistant for literature search allowing users to identify articles related to the brain area and artifacts they are interested in. At a later stage, the AI assistant will be further developed to access specific tools on the platform. PLEASE ALWAYS RESPECT THE TOOL OUTPUTS AND DON'T INVENT INFORMATION NOT PRESENT IN THE OUTPUTS."""
>>>>>>> fdce02b3
    agent = Agent(
        name="Agent",
        instructions=base_instructions,
        tools=tool_list,
    )
    return agent


async def get_thread(
    user_info: Annotated[UserInfo, Depends(get_user_info)],
    thread_id: str,
    session: Annotated[AsyncSession, Depends(get_session)],
) -> Threads:
    """Check if the current thread / user matches."""
    thread_result = await session.execute(
        select(Threads).where(
            Threads.user_id == user_info.sub, Threads.thread_id == thread_id
        )
    )
    thread = thread_result.scalars().one_or_none()
    if not thread:
        raise HTTPException(
            status_code=404,
            detail={
                "detail": "Thread not found.",
            },
        )
    validate_project(
        groups=user_info.groups,
        virtual_lab_id=thread.vlab_id,
        project_id=thread.project_id,
    )
    return thread


def get_semantic_routes(request: Request) -> SemanticRouter | None:
    """Get the semantic route object for basic guardrails."""
    return request.app.state.semantic_router


def get_s3_client(
    settings: Annotated[Settings, Depends(get_settings)],
) -> Any:
    """Get the S3 client."""
    if settings.storage.access_key is None:
        access_key = None
    else:
        access_key = settings.storage.access_key.get_secret_value()

    if settings.storage.secret_key is None:
        secret_key = None
    else:
        secret_key = settings.storage.secret_key.get_secret_value()

    return boto3.client(
        "s3",
        endpoint_url=settings.storage.endpoint_url,
        aws_access_key_id=access_key,
        aws_secret_access_key=secret_key,
        aws_session_token=None,
        config=boto3.session.Config(signature_version="s3v4"),
    )


def get_context_variables(
    request: Request,
    settings: Annotated[Settings, Depends(get_settings)],
    httpx_client: Annotated[AsyncClient, Depends(get_httpx_client)],
    thread: Annotated[Threads, Depends(get_thread)],
    s3_client: Annotated[Any, Depends(get_s3_client)],
    user_info: Annotated[UserInfo, Depends(get_user_info)],
    openai_client: Annotated[AsyncOpenAI, Depends(get_openai_client)],
) -> dict[str, Any]:
    """Get the context variables to feed the tool's metadata."""
    return {
        "bluenaas_url": settings.tools.bluenaas.url,
        "brainregion_embeddings": request.app.state.br_embeddings,
        "bucket_name": settings.storage.bucket_name,
        "entitycore_url": settings.tools.entitycore.url,
        "httpx_client": httpx_client,
        "literature_search_url": settings.tools.literature.url,
        "obi_one_url": settings.tools.obi_one.url,
        "openai_client": openai_client,
        "project_id": thread.project_id,
        "retriever_k": settings.tools.literature.retriever_k,
        "s3_client": s3_client,
        "tavily_api_key": settings.tools.web_search.tavily_api_key,
        "thread_id": thread.thread_id,
        "thumbnail_generation_url": settings.tools.thumbnail_generation.url,
        "use_reranker": settings.tools.literature.use_reranker,
        "user_id": user_info.sub,
        "vlab_id": thread.vlab_id,
    }


def get_healthcheck_variables(
    settings: Annotated[Settings, Depends(get_settings)],
    httpx_client: Annotated[AsyncClient, Depends(get_httpx_client)],
) -> dict[str, Any]:
    """Get the variables needed for healthcheck endpoints.

    We need to add the trailing slash to the urls to make
    sure the load balancer will route the requests to the
    correct service.
    """
    return {
        "bluenaas_url": settings.tools.bluenaas.url.rstrip("/") + "/",
        "entitycore_url": settings.tools.entitycore.url.rstrip("/") + "/",
        "httpx_client": httpx_client,
        "literature_search_url": settings.tools.literature.url.rstrip("/") + "/",
        "obi_one_url": settings.tools.obi_one.url.rstrip("/") + "/",
        "thumbnail_generation_url": settings.tools.thumbnail_generation.url.rstrip("/")
        + "/",
    }


def get_agents_routine(
    openrouter_client: Annotated[AsyncOpenAI | None, Depends(get_openrouter_client)],
    openai_client: Annotated[AsyncOpenAI | None, Depends(get_openai_client)],
) -> AgentsRoutine:
    """Get the AgentRoutine client."""
    if openrouter_client:
        return AgentsRoutine(openrouter_client)
    else:
        return AgentsRoutine(openai_client)


def get_redis_client(request: Request) -> aioredis.Redis | None:
    """Get the Redis client from app state.

    Parameters
    ----------
    request : Request
        The FastAPI request object

    Returns
    -------
    aioredis.Redis | None
        The Redis client instance or None if not configured
    """
    return request.app.state.redis_client<|MERGE_RESOLUTION|>--- conflicted
+++ resolved
@@ -380,8 +380,6 @@
     tool_list: Annotated[list[type[BaseTool]], Depends(get_selected_tools)],
 ) -> Agent:
     """Get the starting agent."""
-<<<<<<< HEAD
-    logger.info(f"Loading model {settings.openai.model}.")
     base_instructions = (
         base_instructions
     ) = f"""You are a neuroscience AI assistant for the Open Brain Platform. Current time: {datetime.now(timezone.utc).isoformat()}
@@ -464,21 +462,6 @@
 
         Your mission: Enable cutting-edge neuroscience research by connecting users with the right data, models, and analytical approaches while maintaining absolute fidelity to available evidence and platform capabilities."""
 
-=======
-    base_instructions = f"""You are a helpful assistant helping scientists with neuro-scientific questions.
-                The current date and time is {datetime.now(timezone.utc).isoformat()}.
-                You must always specify in your answers from which brain regions the information is extracted.
-                Do not blindly repeat the brain region requested by the user, use the output of the tools instead.
-                Never try to generate links to internal storage ids.
-                You are embedded in a platform called the Open Brain Platform.
-                The Open Brain Platform allows an atlas driven exploration of mouse, rat and human brain data with different artifacts related to experimental and model data, more specifically: neuron morphology
-                (neuron structure including axons, soma and dendrite), electrophysiological recording (ie the electrical behavior of the neuron), ion channel, neuron density, bouton density, synapses, connections, electrical models also referred to as e-models, me-models which is the model of neuron with a specific morphology and electrical type, and the synaptome dictating how neurons are connected together.
-                The platform also allows users to explore and build digital brain models at different scales ranging from molecular level to single neuron and larger circuits and brain regions.
-                Users can also customize the models or create their own by changing the cellular composition, to then run simulation experiments and perform analysis.
-                The models currently available on the platform are the metabolism and NGV unit as a notebook, and the single neuron, synaptome simulation. The other models will be released later starting with microcircuits paired neurons and then brain region, brain system and whole brain.
-                The platform has many notebooks that can be downloaded and executed remotely for now. A feature to run them on the platform will be available soon.
-                The platform has an AI Assistant for literature search allowing users to identify articles related to the brain area and artifacts they are interested in. At a later stage, the AI assistant will be further developed to access specific tools on the platform. PLEASE ALWAYS RESPECT THE TOOL OUTPUTS AND DON'T INVENT INFORMATION NOT PRESENT IN THE OUTPUTS."""
->>>>>>> fdce02b3
     agent = Agent(
         name="Agent",
         instructions=base_instructions,
