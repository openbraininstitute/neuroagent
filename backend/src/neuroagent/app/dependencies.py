--- conflicted
+++ resolved
@@ -610,11 +610,7 @@
         "openai_client": openai_client,
         "project_id": thread.project_id,
         "s3_client": s3_client,
-<<<<<<< HEAD
         "sanity_url": settings.tools.sanity.url,
-        "tavily_api_key": settings.tools.web_search.tavily_api_key,
-=======
->>>>>>> 5a8a82d9
         "thread_id": thread.thread_id,
         "thumbnail_generation_url": settings.tools.thumbnail_generation.url,
         "user_id": user_info.sub,
