"""App dependencies."""

import logging
from functools import cache
from typing import Annotated, Any, AsyncIterator

import boto3
from fastapi import Depends, HTTPException, Request
from fastapi.security import HTTPBearer
from httpx import AsyncClient, HTTPStatusError
from obp_accounting_sdk import AsyncAccountingSessionFactory
from openai import AsyncOpenAI
from redis import asyncio as aioredis
from sqlalchemy import select
from sqlalchemy.ext.asyncio import AsyncEngine, AsyncSession
from starlette.status import HTTP_401_UNAUTHORIZED

from neuroagent.agent_routine import AgentsRoutine
from neuroagent.app.app_utils import validate_project
from neuroagent.app.config import Settings
from neuroagent.app.database.sql_schemas import Threads
from neuroagent.app.schemas import UserInfo
from neuroagent.new_types import Agent
from neuroagent.tools import (
    ElectrophysFeatureTool,
    GetMorphoTool,
    GetTracesTool,
    KGMorphoFeatureTool,
    LiteratureSearchTool,
    MEModelGetAllTool,
    MEModelGetOneTool,
    MorphologyFeatureTool,
    MorphologyViewerTool,
    NowTool,
    PlotGeneratorTool,
    ResolveEntitiesTool,
    SCSGetAllTool,
    SCSGetOneTool,
    SCSPostTool,
    SemanticScholarTool,
    WebSearchTool,
)
from neuroagent.tools.base_tool import BaseTool

logger = logging.getLogger(__name__)


class HTTPBearerDirect(HTTPBearer):
    """HTTPBearer class that returns directly the token in the call."""

    async def __call__(self, request: Request) -> str | None:  # type: ignore
        """Intercept the bearer token in the headers."""
        auth_credentials = await super().__call__(request)
        return auth_credentials.credentials if auth_credentials else None


auth = HTTPBearerDirect(auto_error=False)


@cache
def get_settings() -> Settings:
    """Get the global settings."""
    logger.info("Reading the environment and instantiating settings")
    return Settings()


async def get_httpx_client(request: Request) -> AsyncIterator[AsyncClient]:
    """Manage the httpx client for the request."""
    client = AsyncClient(
        timeout=300.0,
        verify=False,
        headers={"x-request-id": request.headers["x-request-id"]},
    )
    try:
        yield client
    finally:
        await client.aclose()


def get_accounting_session_factory(request: Request) -> AsyncAccountingSessionFactory:
    """Get the accounting session factory."""
    return request.app.state.accounting_session_factory


async def get_openai_client(
    settings: Annotated[Settings, Depends(get_settings)],
) -> AsyncIterator[AsyncOpenAI | None]:
    """Get the OpenAi Async client."""
    if not settings.openai.token:
        yield None
    else:
        try:
            client = AsyncOpenAI(api_key=settings.openai.token.get_secret_value())
            yield client
        finally:
            await client.close()


def get_connection_string(
    settings: Annotated[Settings, Depends(get_settings)],
) -> str | None:
    """Get the db interacting class for chat agent."""
    if settings.db.prefix:
        connection_string = settings.db.prefix
        if settings.db.user and settings.db.password:
            # Add authentication.
            connection_string += (
                f"{settings.db.user}:{settings.db.password.get_secret_value()}@"
            )
        if settings.db.host:
            # Either in file DB or connect to remote host.
            connection_string += settings.db.host
        if settings.db.port:
            # Add the port if remote host.
            connection_string += f":{settings.db.port}"
        if settings.db.name:
            # Add database name if specified.
            connection_string += f"/{settings.db.name}"
        return connection_string
    else:
        return None


def get_engine(request: Request) -> AsyncEngine | None:
    """Get the SQL engine."""
    return request.app.state.engine


async def get_session(
    engine: Annotated[AsyncEngine | None, Depends(get_engine)],
) -> AsyncIterator[AsyncSession]:
    """Yield a session per request."""
    if not engine:
        raise HTTPException(
            status_code=500,
            detail={
                "detail": "Couldn't connect to the SQL DB.",
            },
        )
    async with AsyncSession(engine) as session:
        yield session


async def get_user_info(
    token: Annotated[str, Depends(auth)],
    settings: Annotated[Settings, Depends(get_settings)],
    httpx_client: Annotated[AsyncClient, Depends(get_httpx_client)],
) -> UserInfo:
    """Validate JWT token and returns user ID."""
    if settings.keycloak.user_info_endpoint:
        try:
            response = await httpx_client.get(
                settings.keycloak.user_info_endpoint,
                headers={"Authorization": f"Bearer {token}"},
            )
            response.raise_for_status()
            return UserInfo(**response.json())
        except HTTPStatusError:
            raise HTTPException(
                status_code=HTTP_401_UNAUTHORIZED, detail="Invalid token."
            )
    else:
        raise HTTPException(status_code=404, detail="User info url not provided.")


def get_tool_list() -> list[type[BaseTool]]:
    """Return a raw list of all of the available tools."""
    return [
        SCSGetAllTool,
        SCSGetOneTool,
        SCSPostTool,
        MEModelGetAllTool,
        MEModelGetOneTool,
        LiteratureSearchTool,
        ElectrophysFeatureTool,
        GetMorphoTool,
        KGMorphoFeatureTool,
        MorphologyFeatureTool,
        ResolveEntitiesTool,
        GetTracesTool,
        PlotGeneratorTool,
        MorphologyViewerTool,
        WebSearchTool,
        SemanticScholarTool,
        NowTool,
        # WeatherTool,
        # RandomPlotGeneratorTool,
    ]


async def get_selected_tools(
    request: Request, tool_list: Annotated[list[type[BaseTool]], Depends(get_tool_list)]
) -> list[type[BaseTool]]:
    """Get tools specified in the header from the frontend."""
    if request.method == "GET":
        return tool_list

    body = await request.json()
    if body.get("tool_selection") is None:
        return tool_list
    else:
        tool_map = {tool.name: tool for tool in tool_list}
        selected_tools = [
            tool_map[name] for name in body["tool_selection"] if name in tool_map.keys()
        ]
        return selected_tools


def get_starting_agent(
    settings: Annotated[Settings, Depends(get_settings)],
    tool_list: Annotated[list[type[BaseTool]], Depends(get_selected_tools)],
) -> Agent:
    """Get the starting agent."""
    logger.info(f"Loading model {settings.openai.model}.")
    base_instructions = """You are a helpful assistant helping scientists with neuro-scientific questions.
                You must always specify in your answers from which brain regions the information is extracted.
                Do no blindly repeat the brain region requested by the user, use the output of the tools instead.
<<<<<<< HEAD
                Never try to generate links to internal storage ids."""
=======
                We provide a description of the platform, the open brain platform allows an atlas driven exploration of the mouse brain with different artifacts related to experimental and model data and more specifically neuron morphology
                (neuron structure including axons, soma and dendrite), electrophysiological recording (ie the electrical behavior of the neuron), ion channel, neuron density, bouton density, synapses, connections, electrical models also referred to as e-models, me-models which is the model of neuron with a specific morphology and electrical type, and the synaptome dictating how neurons are connected together.
                The platform also allows user to explore and build digital brain models at different scales ranging from molecular level to single neuron and larger circuits and brain regions.
                Users can also customize the models or create their own ones and change the cellular composition, and then run simulation experiments and perform analysis.
                The models currently available on the platform are the metabolism and NGV unit as a notebook, and the single neuron, synaptome simulation. The other models will be released later starting with microcirctuits paired neurons and them brain region, brain system and whole brain.
                The platform has a lot many notebooks that can be downloaded and executed remotely for now. A feature to run them on the platform will be available soon"""

    storage_instructions = (
        f"All files in storage can be viewed under {settings.misc.frontend_url}/viewer/{{storage_id}}. "
        "When referencing storage files, always replace {{storage_id}} with the actual storage ID. "
        "Format the links as standard markdown links like: [Description](URL), do not try to embed them as images."
        if settings.misc.frontend_url
        else "Never try to generate links to internal storage ids"
    )
>>>>>>> 93dd9af3

    agent = Agent(
        name="Agent",
        instructions=base_instructions,
        tools=tool_list,
        model=settings.openai.model,
    )
    return agent


async def get_thread(
    user_info: Annotated[UserInfo, Depends(get_user_info)],
    thread_id: str,
    session: Annotated[AsyncSession, Depends(get_session)],
) -> Threads:
    """Check if the current thread / user matches."""
    thread_result = await session.execute(
        select(Threads).where(
            Threads.user_id == user_info.sub, Threads.thread_id == thread_id
        )
    )
    thread = thread_result.scalars().one_or_none()
    if not thread:
        raise HTTPException(
            status_code=404,
            detail={
                "detail": "Thread not found.",
            },
        )
    validate_project(
        groups=user_info.groups,
        virtual_lab_id=thread.vlab_id,
        project_id=thread.project_id,
    )
    return thread


def get_s3_client(
    settings: Annotated[Settings, Depends(get_settings)],
) -> Any:
    """Get the S3 client."""
    if settings.storage.access_key is None:
        access_key = None
    else:
        access_key = settings.storage.access_key.get_secret_value()

    if settings.storage.secret_key is None:
        secret_key = None
    else:
        secret_key = settings.storage.secret_key.get_secret_value()

    return boto3.client(
        "s3",
        endpoint_url=settings.storage.endpoint_url,
        aws_access_key_id=access_key,
        aws_secret_access_key=secret_key,
        aws_session_token=None,
        config=boto3.session.Config(signature_version="s3v4"),
    )


def get_context_variables(
    settings: Annotated[Settings, Depends(get_settings)],
    starting_agent: Annotated[Agent, Depends(get_starting_agent)],
    token: Annotated[str, Depends(auth)],
    httpx_client: Annotated[AsyncClient, Depends(get_httpx_client)],
    thread: Annotated[Threads, Depends(get_thread)],
    s3_client: Annotated[Any, Depends(get_s3_client)],
    user_info: Annotated[UserInfo, Depends(get_user_info)],
) -> dict[str, Any]:
    """Get the context variables to feed the tool's metadata."""
    return {
        "starting_agent": starting_agent,
        "token": token,
        "retriever_k": settings.tools.literature.retriever_k,
        "use_reranker": settings.tools.literature.use_reranker,
        "literature_search_url": settings.tools.literature.url,
        "knowledge_graph_url": settings.knowledge_graph.url,
        "me_model_search_size": settings.tools.me_model.search_size,
        "bucket_name": settings.storage.bucket_name,
        "brainregion_hierarchy_storage_key": settings.storage.brain_region_hierarchy_key,
        "celltypes_hierarchy_storage_key": settings.storage.cell_type_hierarchy_key,
        "morpho_search_size": settings.tools.morpho.search_size,
        "kg_morpho_feature_search_size": settings.tools.kg_morpho_features.search_size,
        "trace_search_size": settings.tools.trace.search_size,
        "kg_sparql_url": settings.knowledge_graph.sparql_url,
        "kg_class_view_url": settings.knowledge_graph.class_view_url,
        "bluenaas_url": settings.tools.bluenaas.url,
        "httpx_client": httpx_client,
        "vlab_id": thread.vlab_id,
        "project_id": thread.project_id,
        "s3_client": s3_client,
        "user_id": user_info.sub,
        "thread_id": thread.thread_id,
        "tavily_api_key": settings.tools.web_search.tavily_api_key,
        "semantic_scholar_api_key": settings.tools.semantic_scholar.api_key,
    }


def get_healthcheck_variables(
    settings: Annotated[Settings, Depends(get_settings)],
    httpx_client: Annotated[AsyncClient, Depends(get_httpx_client)],
) -> dict[str, Any]:
    """Get the variables needed for healthcheck endpoints.

    We need to add the trailing slash to the urls to make
    sure the load balancer will route the requests to the
    correct service.
    """
    return {
        "httpx_client": httpx_client,
        "literature_search_url": settings.tools.literature.url.rstrip("/") + "/",
        "knowledge_graph_url": settings.knowledge_graph.base_url.rstrip("/") + "/",
        "bluenaas_url": settings.tools.bluenaas.url.rstrip("/") + "/",
    }


def get_agents_routine(
    openai: Annotated[AsyncOpenAI | None, Depends(get_openai_client)],
) -> AgentsRoutine:
    """Get the AgentRoutine client."""
    return AgentsRoutine(openai)


def get_redis_client(request: Request) -> aioredis.Redis | None:
    """Get the Redis client from app state.

    Parameters
    ----------
    request : Request
        The FastAPI request object

    Returns
    -------
    aioredis.Redis | None
        The Redis client instance or None if not configured
    """
    return request.app.state.redis_client<|MERGE_RESOLUTION|>--- conflicted
+++ resolved
@@ -215,24 +215,13 @@
     base_instructions = """You are a helpful assistant helping scientists with neuro-scientific questions.
                 You must always specify in your answers from which brain regions the information is extracted.
                 Do no blindly repeat the brain region requested by the user, use the output of the tools instead.
-<<<<<<< HEAD
-                Never try to generate links to internal storage ids."""
-=======
+                Never try to generate links to internal storage ids.
                 We provide a description of the platform, the open brain platform allows an atlas driven exploration of the mouse brain with different artifacts related to experimental and model data and more specifically neuron morphology
                 (neuron structure including axons, soma and dendrite), electrophysiological recording (ie the electrical behavior of the neuron), ion channel, neuron density, bouton density, synapses, connections, electrical models also referred to as e-models, me-models which is the model of neuron with a specific morphology and electrical type, and the synaptome dictating how neurons are connected together.
                 The platform also allows user to explore and build digital brain models at different scales ranging from molecular level to single neuron and larger circuits and brain regions.
                 Users can also customize the models or create their own ones and change the cellular composition, and then run simulation experiments and perform analysis.
                 The models currently available on the platform are the metabolism and NGV unit as a notebook, and the single neuron, synaptome simulation. The other models will be released later starting with microcirctuits paired neurons and them brain region, brain system and whole brain.
-                The platform has a lot many notebooks that can be downloaded and executed remotely for now. A feature to run them on the platform will be available soon"""
-
-    storage_instructions = (
-        f"All files in storage can be viewed under {settings.misc.frontend_url}/viewer/{{storage_id}}. "
-        "When referencing storage files, always replace {{storage_id}} with the actual storage ID. "
-        "Format the links as standard markdown links like: [Description](URL), do not try to embed them as images."
-        if settings.misc.frontend_url
-        else "Never try to generate links to internal storage ids"
-    )
->>>>>>> 93dd9af3
+                The platform has a lot many notebooks that can be downloaded and executed remotely for now. A feature to run them on the platform will be available soon."""
 
     agent = Agent(
         name="Agent",
