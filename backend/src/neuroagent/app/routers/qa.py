"""Endpoints for agent's question answering pipeline."""

import json
import logging
from typing import Annotated, Any

from fastapi import APIRouter, Depends, HTTPException, Request
from fastapi.responses import StreamingResponse
from openai import AsyncOpenAI

from neuroagent.agent_routine import AgentsRoutine
from neuroagent.app.config import Settings
from neuroagent.app.database.sql_schemas import (
    Entity,
    Messages,
    Threads,
)
from neuroagent.app.dependencies import (
    get_agents_routine,
    get_context_variables,
    get_openai_client,
    get_settings,
    get_thread,
<<<<<<< HEAD
    get_triage_agent,
=======
    get_user_info,
>>>>>>> 0c7493a8
)
from neuroagent.app.schemas import QuestionsSuggestions, UserClickHistory, UserInfo
from neuroagent.app.stream import stream_agent_response
from neuroagent.new_types import (
    Agent,
    ClientRequest,
)

router = APIRouter(prefix="/qa", tags=["Run the agent"])

logger = logging.getLogger(__name__)


@router.post("/question_suggestions")
async def question_suggestions(
    client_info: Annotated[UserInfo, Depends(get_user_info)],
    openai_client: Annotated[AsyncOpenAI, Depends(get_openai_client)],
    settings: Annotated[Settings, Depends(get_settings)],
    body: UserClickHistory,
) -> QuestionsSuggestions:
    """Generate a short thread title based on the user's first message and update thread's title."""
    # Send it to OpenAI longside with the system prompt asking for summary
    messages = [
        {
            "role": "system",
            "content": "We provide a description of the platform, the open brain platform allows an atlas driven exploration of the mouse brain with different artifacts "
            "related to experimental and model data and more specifically neuron morphology (neuron structure including axons, soma and dendrite), electrophysiological recording "
            "(ie the electrical behavior of the neuron), ion channel, neuron density, bouton density, synapses, connections, electrical models also referred to as e-models, me-models "
            "which is the model of neuron with a specific morphology and electrical type, and the synaptome dictating how neurons are connected together. "
            "The platform also allows user to explore and build digital brain models at different scales ranging from molecular level to single neuron and larger circuits and brain regions. "
            "Users can also customize the models or create their own ones and change the cellular composition, and then run simulation experiments and perform analysis. "
            "The user is navigating on the website, and we record the last elements he accessed on the website. Here is what the user's history will look like :"
            "user_history = [[['brain_region', 'example'], ['artifact', 'example'], ['artifact', 'example'], ['artifact', 'example']], [['brain_region', 'example'], ['artifact', 'example']]]"
            "'brain_region' can be any region of the mouse brain."
            "'artifact' can be :  'Morphology','Electrophysiology','Neuron density','Bouton density','Synapse per connection','E-model','ME-model','Synaptome' "
            "and 'data_type' can be 'Experimental data' or 'Model Data'"
            "The last element of the list represents the last click of the user, so it should naturally be more relevant."
            "From the user history, try to infer the user's intent on the platform. From it generate some questions the user might want to ask to a chatbot that is able to search for papers in the literature."
            "The questions should only be about the literature. Each question should be short and concise. In total there should not be more than 3 questions.",
        },
        {"role": "user", "content": json.dumps(body.click_history)},
    ]
    response = await openai_client.beta.chat.completions.parse(
        messages=messages,  # type: ignore
        model=settings.openai.suggestion_model,
        response_format=QuestionsSuggestions,
    )

    return QuestionsSuggestions(
        suggestions=response.choices[0].message.parsed.suggestions  # type: ignore
    )


@router.post("/chat_streamed/{thread_id}")
async def stream_chat_agent(
    user_request: ClientRequest,
    request: Request,
    agents_routine: Annotated[AgentsRoutine, Depends(get_agents_routine)],
    agent: Annotated[Agent, Depends(get_triage_agent)],
    context_variables: Annotated[dict[str, Any], Depends(get_context_variables)],
    thread: Annotated[Threads, Depends(get_thread)],
    settings: Annotated[Settings, Depends(get_settings)],
) -> StreamingResponse:
    """Run a single agent query in a streamed fashion."""
    if len(user_request.content) > settings.misc.query_max_size:
        raise HTTPException(
            status_code=413,
            detail=f"Query string has {len(user_request.content)} characters. Maximum allowed is {settings.misc.query_max_size}.",
        )

    messages: list[Messages] = await thread.awaitable_attrs.messages

    if not messages or messages[-1].entity == Entity.AI_MESSAGE:
        messages.append(
            Messages(
                order=len(messages),
                thread_id=thread.thread_id,
                entity=Entity.USER,
                content=json.dumps({"role": "user", "content": user_request.content}),
            )
        )
    stream_generator = stream_agent_response(
        agents_routine,
        agent,
        messages,
        context_variables,
        thread,
        request,
    )
    return StreamingResponse(
        stream_generator,
        media_type="text/event-stream",
        headers={"x-vercel-ai-data-stream": "v1"},
    )<|MERGE_RESOLUTION|>--- conflicted
+++ resolved
@@ -21,11 +21,8 @@
     get_openai_client,
     get_settings,
     get_thread,
-<<<<<<< HEAD
     get_triage_agent,
-=======
     get_user_info,
->>>>>>> 0c7493a8
 )
 from neuroagent.app.schemas import QuestionsSuggestions, UserClickHistory, UserInfo
 from neuroagent.app.stream import stream_agent_response
