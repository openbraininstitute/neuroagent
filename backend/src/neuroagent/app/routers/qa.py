"""Endpoints for agent's question answering pipeline."""

import logging
from contextlib import asynccontextmanager
from typing import Annotated, Any, AsyncIterator
from uuid import UUID

from fastapi import (
    APIRouter,
    BackgroundTasks,
    Depends,
    HTTPException,
    Response,
)
from fastapi.responses import StreamingResponse
from httpx import AsyncClient
from obp_accounting_sdk import AsyncAccountingSessionFactory
from obp_accounting_sdk.constants import ServiceSubtype
from openai import AsyncOpenAI
from redis import asyncio as aioredis
from sqlalchemy import desc, select
from sqlalchemy.ext.asyncio import AsyncSession

from neuroagent.agent_routine import AgentsRoutine
from neuroagent.app.app_utils import (
    commit_messages,
    rate_limit,
    validate_project,
)
from neuroagent.app.config import Settings
from neuroagent.app.database.sql_schemas import Entity, Messages, Threads
from neuroagent.app.dependencies import (
    get_accounting_session_factory,
    get_agents_routine,
    get_context_variables,
    get_httpx_client,
    get_openai_client,
    get_openrouter_models,
    get_redis_client,
    get_session,
    get_settings,
    get_starting_agent,
    get_thread,
    get_tool_list,
    get_user_info,
)
from neuroagent.app.schemas import (
    OpenRouterModelResponse,
    QuestionsSuggestions,
    QuestionsSuggestionsRequest,
    UserInfo,
)
from neuroagent.new_types import (
    Agent,
    ClientRequest,
)
from neuroagent.tools.base_tool import BaseTool
from neuroagent.tools.context_analyzer_tool import (
    ContextAnalyzerInput,
    ContextAnalyzerMetdata,
    ContextAnalyzerTool,
)
from neuroagent.utils import messages_to_openai_content

router = APIRouter(prefix="/qa", tags=["Run the agent"])

logger = logging.getLogger(__name__)


@asynccontextmanager
async def noop_accounting_context(*args: Any, **kwargs: Any) -> AsyncIterator[None]:
    """No-op context manager that accepts any arguments but does nothing."""
    yield None


@router.post("/question_suggestions")
async def question_suggestions(
    openai_client: Annotated[AsyncOpenAI, Depends(get_openai_client)],
    settings: Annotated[Settings, Depends(get_settings)],
    user_info: Annotated[UserInfo, Depends(get_user_info)],
    redis_client: Annotated[aioredis.Redis | None, Depends(get_redis_client)],
    fastapi_response: Response,
    session: Annotated[AsyncSession, Depends(get_session)],
    tool_list: Annotated[list[type[BaseTool]], Depends(get_tool_list)],
    httpx_client: Annotated[AsyncClient, Depends(get_httpx_client)],
    body: QuestionsSuggestionsRequest,
    vlab_id: UUID | None = None,
    project_id: UUID | None = None,
) -> QuestionsSuggestions:
    """Generate suggested questions based on the user's previous messages."""
    if body.thread_id is None:
        # if there is no thread ID, we simply go without messages.
        is_in_chat = False

    if vlab_id is not None and project_id is not None:
        validate_project(
            groups=user_info.groups,
            virtual_lab_id=vlab_id,
            project_id=project_id,
        )
        limit = settings.rate_limiter.limit_suggestions_inside
    else:
        limit = settings.rate_limiter.limit_suggestions_outside

    limit_headers, rate_limited = await rate_limit(
        redis_client=redis_client,
        route_path="/qa/question_suggestions",
        limit=limit,
        expiry=settings.rate_limiter.expiry_suggestions,
        user_sub=user_info.sub,
    )
    if rate_limited:
        raise HTTPException(
            status_code=429,
            detail={"error": "Rate limit exceeded"},
            headers={
                "Access-Control-Expose-Headers": ",".join(
                    list(limit_headers.model_dump(by_alias=True).keys())
                ),
                **limit_headers.model_dump(by_alias=True),
            },
        )
    fastapi_response.headers.update(
        {
            "Access-Control-Expose-Headers": ",".join(
                list(limit_headers.model_dump(by_alias=True).keys())
            ),
            **limit_headers.model_dump(by_alias=True),
        }
    )

    if body.thread_id is not None:
        # Select the last 4 human/ai messages
        result = await session.execute(
            select(Messages)
            .where(
                Messages.thread_id == body.thread_id,
                Messages.entity.in_([Entity.USER, Entity.AI_MESSAGE]),
            )
            .order_by(desc(Messages.creation_date))
            .limit(4)
        )

        messages = list(reversed(result.scalars().all()))
        user_ai_messages = await messages_to_openai_content(messages)
        is_in_chat = bool(user_ai_messages)

    tool_info = [f"{tool.name}: {tool.description}" for tool in tool_list]

    # ====================================IN CHAT===============================================
    if is_in_chat:
        content = user_ai_messages
        system_prompt = f"""
Guidelines:

- Generate three user actions, each targeting a significantly different aspect or subtopic relevant to the main topic of the conversation. Each action should be phrased exactly as if the user is instructing the system to perform the action (e.g., "Show...", "Find...", "Analyze..."). Each action should be independent, and information contained or revealed in one action cannot be re-used, referred to, or assumed in the others. Any shared context or information must be restated in each action where necessary.
- **CRITICAL**: Actions must be in imperative mood (commands), NOT interrogative (questions). Do NOT end actions with question marks. Actions must always be phrased strictly from the user's perspective only. Do NOT generate or rephrase actions from the LLM's perspective. Avoid any formulations such as: "Would you like me to...", "Should I analyze...", "Do you want me to...", "Would it be helpful if I...", "Shall I retrieve...", "Can you...", "What is..." etc.
- Explore various distinct possibilities, e.g., visuals, metrics, literature, associated models, etc. Be creative.
- Only include actions that can be performed using the available tools described below.
- This LLM cannot call any tools; actions suggested must be based solely on the tool descriptions. Do not assume access to tools beyond what is described.
- Focus on advancing the user's workflow and showcasing what the chat can help with. Suggest logical next steps, deeper exploration, or related topics using the available tool information. Avoid producing mere variations of previous actions.
- Keep actions succinct and clear.
- When evaluating which actions make sense, refer only to the tools' purposes and minimal relevant input as described in the provided list; do not call or simulate tool execution.
- When suggesting actions, take into account any relevant entities, such as IDs, parameters, or references that have already been provided earlier in the conversation. If a tool requires such an input and it is already present and contextually appropriate, suggest actions that utilize this information directly.
- Ensure that the three actions each address substantially different elements of the main topic, leveraging the diversity of the tool set, while still remaining contextually relevant.
- The system does not allow export of data in any format (CSV, JSON, Excel, etc.). Do not suggest actions about exporting, downloading, or saving data to files.
- Do not suggest actions that have already been carried out in the conversation.
- Suggest workflows on subsets of data (max 5 elements). Do not suggest analysis or retrieval of large datasets, such as retrieving full lists of entities or resolving full hierarchies (e.g., all child brain regions). Suggested actions must only span small, manageable subsets (no more than 5 entities) to avoid triggering huge workflows. Do not suggest actions that can generate a lot of data.

Tool Description Format
- `tool_name: tool_description`

Output Format
- Output must be a JSON array (and nothing else) with exactly three strings.
- Always return exactly three appropriate actions (never more, never less). If the conversation context or tools do not support three contextually relevant actions, produce the most logically appropriate or useful actions, ensuring the output array still contains three strings. Output must always be a JSON array, with no surrounding text or formatting.

Available Tools:
{chr(10).join(tool_info)}"""

    # ====================================NOT IN CHAT===========================================
    else:
<<<<<<< HEAD
        content = f"USER JOURNEY: \n{body.model_dump(exclude={'thread_id'}, mode='json')['click_history']}"

    messages = [
        {
            "role": "system",
            "content": f"""You are a smart assistant that analyzes user behavior and conversation history to suggest {"three concise, engaging questions" if is_in_chat else "a concise, engaging question"} the user might ask next, specifically about finding relevant scientific literature.

Platform Context:
The Open Brain Platform provides an atlas-driven exploration of the mouse brain, offering access to:
- Neuron morphology (axon, soma, dendrite structures)
- Electrophysiology (electrical recordings of neuronal activity)
- Ion channels
- Neuron density
- Bouton density
- Synapse-per-connection counts
- Electrical models ("E-models")
- Morpho-electrical models ("ME-models")
- Synaptome (network of neuronal connections)

User Capabilities:
- Explore and build digital brain models at scales ranging from molecular to whole-region circuits.
- Customize or create new cellular-composition models.
- Run simulations and perform data analyses.
- Access both experimental and model data.

User Journey Format:
- User journey is a list of clicks performed by the user.
- Each click represent the brain region and artifact the user was viewing. The timestamp of the click is added.
- Artifacts may include:
  * Morphology
  * Electrophysiology
  * Neuron density
  * Bouton density
  * Synapse per connection
  * E-model
  * ME-model
  * Synaptome

Task:
{"Using the user's latest messages, generate three short, literature-focused questions they might ask next." if is_in_chat else "Based on the user's navigation history, generate a short, literature-focused question about the last brain region they visited."}

Each question must:
- Directly relate to searching for scientific papers.
- Be clear, concise, and easy to understand.
- Focus exclusively on literature retrieval.
{"" if is_in_chat else "- Specifically focus on the most recently visited brain region in the user journey."}

The upcoming user message will either prepend its content with 'CONVERSATION MESSAGES:' indicating that messages from the conversation are dumped, or 'USER JOURNEY:' indicating that the navigation history is dumped.

Important: Weight the user clicks depending on how old they are. The more recent clicks should be given a higher importance. The current date and time is {datetime.now(timezone.utc).isoformat()}.""",
        },
        {"role": "user", "content": content},
    ]

    parse_kwargs = {
        "messages": messages,
        "model": settings.llm.suggestion_model,
        "response_format": QuestionsSuggestions
        if is_in_chat
        else QuestionSuggestionNoMessages,
    }

=======
        # Get current page context
        if body.frontend_url:
            context_tool = ContextAnalyzerTool(
                metadata=ContextAnalyzerMetdata(current_frontend_url=body.frontend_url),
                input_schema=ContextAnalyzerInput(),
            )
            try:
                # Get current page info
                context_output = await context_tool.arun()

                # Get BR name from ID
                if context_output.brain_region_id is not None:
                    headers: dict[str, str] = {}
                    if vlab_id is not None:
                        headers["virtual-lab-id"] = str(vlab_id)
                    if project_id is not None:
                        headers["project-id"] = str(project_id)

                    # Query GET ONE Brain Region in entitycore
                    response = await httpx_client.get(
                        url=settings.tools.entitycore.url.rstrip("/")
                        + f"/brain-region/{context_output.brain_region_id}",
                        headers=headers,
                    )
                    if response.status_code != 200:
                        brain_region_name = None

                    brain_region_name = response.json()["name"]
                else:
                    brain_region_name = None

                # Dump page context
                context_output_json = context_output.model_dump(
                    mode="json", exclude={"raw_path", "query_params"}
                )

                # Add resolved BR name. Even if `None` it carries info
                context_output_json["brain_region_name"] = brain_region_name

                context_info = f"\nCurrent page context: {context_output_json}"
            except Exception:
                context_info = ""
        else:
            context_info = ""

        content = [
            {
                "role": "user",
                "content": context_info,
            }
        ]
        system_prompt = f"""
Guidelines:
- Generate three user actions based on the user's current location, each action targeting a distinctly different aspect. Each action must be written as a natural, conversational command a user would say (e.g., "Show me...", "Find papers about...", "Analyze the...", "Compare...", "Visualize...").
- **CRITICAL**: Actions must use the imperative mood (commands), not interrogative (questions). Do not end actions with question marks. User actions must always be worded from the user's perspective only, never rephrase from the LLM or system's viewpoint. Avoid phrases such as: "Would you like me to...", "Should I analyze...", "Do you want me to...", "Can you...", "What is..." etc.
- Use conversational, natural phrasing that sounds like how real users speak. Prefer phrases like "Show me...", "Find...", "Get...", "Compare...", "Visualize..." and avoid robotic or stiff language.
- At least one action MUST be literature-related (such as searching for papers or finding publications).
- For non-literature actions, focus on the current page context provided in the user message.
- Explore a diverse set of possibilities: visuals, metrics, literature, related models, etc. Apply creativity and use the variety of tools available.
- Only include actions possible with the provided toolset. Reference only described tool capabilities and minimal required inputs, and do not simulate tool responses.
- The LLM cannot execute tools directly; base all actions on tool descriptions alone. Do not assume access to tools beyond their described capabilities.
- Focus on demonstrating what the chat can help with based on the user's current page. Explore creative options based on available tools.
- Keep actions succinct and clear.
- When selecting actions, refer only to described tool purposes and minimal required inputs. Do not simulate or mimic tool usage.
- If the current page context contains entity IDs or other parameters, explicitly state these values in the action text for clarity.
- Refer to brain regions by their names (e.g., "Somatosensory cortex", "Hippocampus"), never by their IDs.
- Ignore any page context information with value `None` or `null`; do not use such values in suggested actions.
- Ensure all three actions cover substantially different features or elements, making use of the tool set's diversity.
- Do not suggest actions involving exporting, downloading, or saving data/files (e.g., CSV, JSON, Excel).
- Suggest workflows on subsets of data (max 5 elements). Do not suggest analysis of large datasets, such as full hierarchies. Do not suggest actions that can generate a lot of data.

Tool Description Format
- `tool_name: tool_description`

Input format:
- Current page context with fields:
- `observed_entity_type`: Type of entity being viewed. `None` means a general page.
- `current_entity_id`: UUID of the specific entity being viewed. (`brain_region_id` is NOT an entity ID.) `None` means a list/overview page.
- `brain_region_id`: This identifies the selected brain region but is not an entity ID. `None` means no region filter is active.
- `brain_region_name`: Name of the brain region with this ID. `None` means that the name resolving could not be performed from the ID

Typical action patterns:
- If `current_entity_id` is present: Suggest actions to analyze, visualize, or get more details about that specific entity (mention the entity ID explicitly. The entity ID is NOT `brain_region_id`.).
- If `current_entity_id` is None but `observed_entity_type` is present: Suggest actions to search, filter, or retrieve entities of that type.
- If `brain_region_name` is present: Suggest actions about that brain region by name (e.g., find related entities in the region, search literature about it etc...).
- If most fields are None, or there is no user input: Suggest exploratory actions to help users discover available data or features.
- For the literature-related action, use only high-level concepts or keywords from the current page context (e.g., page topics, regions, or scientific terms), not database-specific IDs.
- The remaining two actions must focus on features or data available from the current page context.

Output format:
- Output must strictly be a JSON array containing exactly three user action strings (never more, never less); do not return any surrounding text, commentary, or formatting.
- After producing the actions, briefly validate that all requirements are satisfied (distinctness, literature, page context, tool set limits) before finalizing the output.

Tool description:
{chr(10).join(tool_info)}"""

    messages = [{"role": "system", "content": system_prompt}, *content]  # type: ignore
    parse_kwargs = {
        "messages": messages,
        "model": settings.llm.suggestion_model,
        "response_format": QuestionsSuggestions,
    }
>>>>>>> 918d1846
    if "gpt-5" in settings.llm.suggestion_model:
        parse_kwargs["reasoning_effort"] = "minimal"

    response = await openai_client.beta.chat.completions.parse(**parse_kwargs)  # type: ignore
    return response.choices[0].message.parsed  # type: ignore


@router.get("/models")
async def get_available_LLM_models(
    filtererd_models: Annotated[
        list[OpenRouterModelResponse], Depends(get_openrouter_models)
    ],
    _: Annotated[UserInfo, Depends(get_user_info)],
) -> list[OpenRouterModelResponse]:
    """Get available LLM models."""
    return filtererd_models


@router.post("/chat_streamed/{thread_id}")
async def stream_chat_agent(
    user_request: ClientRequest,
    redis_client: Annotated[aioredis.Redis | None, Depends(get_redis_client)],
    settings: Annotated[Settings, Depends(get_settings)],
    thread: Annotated[Threads, Depends(get_thread)],
    agents_routine: Annotated[AgentsRoutine, Depends(get_agents_routine)],
    agent: Annotated[Agent, Depends(get_starting_agent)],
    context_variables: Annotated[dict[str, Any], Depends(get_context_variables)],
    accounting_session_factory: Annotated[
        AsyncAccountingSessionFactory, Depends(get_accounting_session_factory)
    ],
    openai_client: Annotated[AsyncOpenAI, Depends(get_openai_client)],
    session: Annotated[AsyncSession, Depends(get_session)],
    background_tasks: BackgroundTasks,
) -> StreamingResponse:
    """Run a single agent query in a streamed fashion."""
    limit_headers, rate_limited = await rate_limit(
        redis_client=redis_client,
        route_path="/qa/chat_streamed/{thread_id}",
        limit=settings.rate_limiter.limit_chat,
        expiry=settings.rate_limiter.expiry_chat,
        user_sub=thread.user_id,
    )
    if rate_limited:
        # Outside of vlab, cannot send requests anymore
        if thread.vlab_id is None or thread.project_id is None:
            raise HTTPException(
                status_code=429,
                detail={"error": "Rate limit exceeded"},
                headers={
                    "Access-Control-Expose-Headers": ",".join(
                        list(limit_headers.model_dump(by_alias=True).keys())
                    ),
                    **limit_headers.model_dump(by_alias=True),
                },
            )
        # Inside of vlab, you start paying
        else:
            accounting_context = accounting_session_factory.oneshot_session
    # Not rate limited, you don't pay
    else:
        accounting_context = noop_accounting_context

    if len(user_request.content) > settings.misc.query_max_size:
        raise HTTPException(
            status_code=413,
            detail=f"Query string has {len(user_request.content)} characters. Maximum allowed is {settings.misc.query_max_size}.",
        )

    # For openai requests, ditch openrouter
    if agent.model.startswith("openai/"):
        agent.model = agent.model.removeprefix("openai/")
        agents_routine.client = openai_client

    # No need to await since it has been awaited in tool filtering dependency
    messages: list[Messages] = thread.messages

    background_tasks.add_task(commit_messages, session, messages, thread)
    async with accounting_context(
        subtype=ServiceSubtype.ML_LLM,
        user_id=thread.user_id,
        proj_id=thread.project_id,
        count=1,
    ):
        stream_generator = agents_routine.astream(
            agent=agent,
            messages=messages,
            context_variables=context_variables,
            max_turns=settings.agent.max_turns,
            max_parallel_tool_calls=settings.agent.max_parallel_tool_calls,
        )
    return StreamingResponse(
        stream_generator,
        media_type="text/event-stream",
        headers={
            "x-vercel-ai-data-stream": "v1",
            "Access-Control-Expose-Headers": ",".join(
                list(limit_headers.model_dump(by_alias=True).keys())
            ),
            **limit_headers.model_dump(by_alias=True),
        },
    )<|MERGE_RESOLUTION|>--- conflicted
+++ resolved
@@ -179,70 +179,6 @@
 
     # ====================================NOT IN CHAT===========================================
     else:
-<<<<<<< HEAD
-        content = f"USER JOURNEY: \n{body.model_dump(exclude={'thread_id'}, mode='json')['click_history']}"
-
-    messages = [
-        {
-            "role": "system",
-            "content": f"""You are a smart assistant that analyzes user behavior and conversation history to suggest {"three concise, engaging questions" if is_in_chat else "a concise, engaging question"} the user might ask next, specifically about finding relevant scientific literature.
-
-Platform Context:
-The Open Brain Platform provides an atlas-driven exploration of the mouse brain, offering access to:
-- Neuron morphology (axon, soma, dendrite structures)
-- Electrophysiology (electrical recordings of neuronal activity)
-- Ion channels
-- Neuron density
-- Bouton density
-- Synapse-per-connection counts
-- Electrical models ("E-models")
-- Morpho-electrical models ("ME-models")
-- Synaptome (network of neuronal connections)
-
-User Capabilities:
-- Explore and build digital brain models at scales ranging from molecular to whole-region circuits.
-- Customize or create new cellular-composition models.
-- Run simulations and perform data analyses.
-- Access both experimental and model data.
-
-User Journey Format:
-- User journey is a list of clicks performed by the user.
-- Each click represent the brain region and artifact the user was viewing. The timestamp of the click is added.
-- Artifacts may include:
-  * Morphology
-  * Electrophysiology
-  * Neuron density
-  * Bouton density
-  * Synapse per connection
-  * E-model
-  * ME-model
-  * Synaptome
-
-Task:
-{"Using the user's latest messages, generate three short, literature-focused questions they might ask next." if is_in_chat else "Based on the user's navigation history, generate a short, literature-focused question about the last brain region they visited."}
-
-Each question must:
-- Directly relate to searching for scientific papers.
-- Be clear, concise, and easy to understand.
-- Focus exclusively on literature retrieval.
-{"" if is_in_chat else "- Specifically focus on the most recently visited brain region in the user journey."}
-
-The upcoming user message will either prepend its content with 'CONVERSATION MESSAGES:' indicating that messages from the conversation are dumped, or 'USER JOURNEY:' indicating that the navigation history is dumped.
-
-Important: Weight the user clicks depending on how old they are. The more recent clicks should be given a higher importance. The current date and time is {datetime.now(timezone.utc).isoformat()}.""",
-        },
-        {"role": "user", "content": content},
-    ]
-
-    parse_kwargs = {
-        "messages": messages,
-        "model": settings.llm.suggestion_model,
-        "response_format": QuestionsSuggestions
-        if is_in_chat
-        else QuestionSuggestionNoMessages,
-    }
-
-=======
         # Get current page context
         if body.frontend_url:
             context_tool = ContextAnalyzerTool(
@@ -345,7 +281,6 @@
         "model": settings.llm.suggestion_model,
         "response_format": QuestionsSuggestions,
     }
->>>>>>> 918d1846
     if "gpt-5" in settings.llm.suggestion_model:
         parse_kwargs["reasoning_effort"] = "minimal"
 
