"""Endpoints for agent's question answering pipeline."""

import json
import logging
from contextlib import asynccontextmanager
from typing import Annotated, Any, AsyncIterator

from fastapi import APIRouter, Depends, HTTPException, Request
from fastapi.responses import StreamingResponse
from obp_accounting_sdk import AsyncAccountingSessionFactory
from obp_accounting_sdk.constants import ServiceSubtype
from openai import AsyncOpenAI
from redis import asyncio as aioredis

from neuroagent.agent_routine import AgentsRoutine
from neuroagent.app.app_utils import (
    rate_limit,
    validate_project,
)
from neuroagent.app.config import Settings
from neuroagent.app.database.sql_schemas import (
    Entity,
    Messages,
    Threads,
)
from neuroagent.app.dependencies import (
<<<<<<< HEAD
    get_agents,
=======
    get_accounting_session_factory,
>>>>>>> b394825b
    get_agents_routine,
    get_context_variables,
    get_openai_client,
    get_redis_client,
    get_settings,
    get_thread,
    get_user_info,
)
from neuroagent.app.schemas import QuestionsSuggestions, UserClickHistory, UserInfo
from neuroagent.app.stream import stream_agent_response
from neuroagent.new_types import (
    Agent,
    ClientRequest,
)

router = APIRouter(prefix="/qa", tags=["Run the agent"])

logger = logging.getLogger(__name__)


@asynccontextmanager
async def noop_accounting_context(*args: Any, **kwargs: Any) -> AsyncIterator[None]:
    """No-op context manager that accepts any arguments but does nothing."""
    yield None


@router.post("/question_suggestions")
async def question_suggestions(
    openai_client: Annotated[AsyncOpenAI, Depends(get_openai_client)],
    settings: Annotated[Settings, Depends(get_settings)],
    body: UserClickHistory,
    user_info: Annotated[UserInfo, Depends(get_user_info)],
    redis_client: Annotated[aioredis.Redis | None, Depends(get_redis_client)],
    vlab_id: str | None = None,
    project_id: str | None = None,
) -> QuestionsSuggestions:
    """Generate a short thread title based on the user's first message and update thread's title."""
    if vlab_id is not None and project_id is not None:
        validate_project(
            groups=user_info.groups,
            virtual_lab_id=vlab_id,
            project_id=project_id,
        )
        limit = settings.rate_limiter.limit_suggestions_inside
    else:
        limit = settings.rate_limiter.limit_suggestions_outside

    await rate_limit(
        redis_client=redis_client,
        route_path="/qa/question_suggestions",
        limit=limit,
        expiry=settings.rate_limiter.expiry_suggestions,
        user_sub=user_info.sub,
    )

    # Send it to OpenAI longside with the system prompt asking for summary
    messages = [
        {
            "role": "system",
            "content": "We provide a description of the platform, the open brain platform allows an atlas driven exploration of the mouse brain with different artifacts "
            "related to experimental and model data and more specifically neuron morphology (neuron structure including axons, soma and dendrite), electrophysiological recording "
            "(ie the electrical behavior of the neuron), ion channel, neuron density, bouton density, synapses, connections, electrical models also referred to as e-models, me-models "
            "which is the model of neuron with a specific morphology and electrical type, and the synaptome dictating how neurons are connected together. "
            "The platform also allows user to explore and build digital brain models at different scales ranging from molecular level to single neuron and larger circuits and brain regions. "
            "Users can also customize the models or create their own ones and change the cellular composition, and then run simulation experiments and perform analysis. "
            "The user is navigating on the website, and we record the last elements he accessed on the website. Here is what the user's history will look like :"
            "user_history = [[['brain_region', 'example'], ['artifact', 'example'], ['artifact', 'example'], ['artifact', 'example']], [['brain_region', 'example'], ['artifact', 'example']]]"
            "'brain_region' can be any region of the mouse brain."
            "'artifact' can be :  'Morphology','Electrophysiology','Neuron density','Bouton density','Synapse per connection','E-model','ME-model','Synaptome' "
            "and 'data_type' can be 'Experimental data' or 'Model Data'"
            "The last element of the list represents the last click of the user, so it should naturally be more relevant."
            "From the user history, try to infer the user's intent on the platform. From it generate some questions the user might want to ask to a chatbot that is able to search for papers in the literature."
            "The questions should only be about the literature. Each question should be short and concise. In total there should not be more than 3 questions.",
        },
        {"role": "user", "content": json.dumps(body.click_history)},
    ]

    response = await openai_client.beta.chat.completions.parse(
        messages=messages,  # type: ignore
        model=settings.openai.suggestion_model,
        response_format=QuestionsSuggestions,
    )
    return QuestionsSuggestions(
        suggestions=response.choices[0].message.parsed.suggestions  # type: ignore
    )


@router.post("/chat_streamed/{thread_id}")
async def stream_chat_agent(
    request: Request,
    user_request: ClientRequest,
    redis_client: Annotated[aioredis.Redis | None, Depends(get_redis_client)],
    settings: Annotated[Settings, Depends(get_settings)],
    thread: Annotated[Threads, Depends(get_thread)],
    agents_routine: Annotated[AgentsRoutine, Depends(get_agents_routine)],
    agents: Annotated[dict[str, Agent], Depends(get_agents)],
    context_variables: Annotated[dict[str, Any], Depends(get_context_variables)],
    accounting_session_factory: Annotated[
        AsyncAccountingSessionFactory, Depends(get_accounting_session_factory)
    ],
) -> StreamingResponse:
    """Run a single agent query in a streamed fashion."""
    if thread.vlab_id is None or thread.project_id is None:
        await rate_limit(
            redis_client=redis_client,
            route_path="/qa/chat_streamed/{thread_id}",
            limit=settings.rate_limiter.limit_chat,
            expiry=settings.rate_limiter.expiry_chat,
            user_sub=thread.user_id,
        )

    if len(user_request.content) > settings.misc.query_max_size:
        raise HTTPException(
            status_code=413,
            detail=f"Query string has {len(user_request.content)} characters. Maximum allowed is {settings.misc.query_max_size}.",
        )

    messages: list[Messages] = await thread.awaitable_attrs.messages

    if not messages or messages[-1].entity == Entity.AI_MESSAGE:
        messages.append(
            Messages(
                order=len(messages),
                thread_id=thread.thread_id,
                entity=Entity.USER,
                content=json.dumps({"role": "user", "content": user_request.content}),
            )
        )
<<<<<<< HEAD
    stream_generator = stream_agent_response(
        agents_routine=agents_routine,
        agent=agents[settings.agent.starting_agent],
        messages=messages,
        context_variables=context_variables,
        thread=thread,
        request=request,
=======
    # Choose the appropriate context managers based on vlab_id and project_id
    accounting_context = (
        accounting_session_factory.oneshot_session
        if thread.vlab_id is not None and thread.project_id is not None
        else noop_accounting_context
>>>>>>> b394825b
    )

    async with accounting_context(
        subtype=ServiceSubtype.ML_LLM,
        user_id=thread.user_id,
        proj_id=thread.project_id,
        count=1,
    ):
        stream_generator = stream_agent_response(
            agents_routine=agents_routine,
            agent=agent,
            messages=messages,
            context_variables=context_variables,
            thread=thread,
            request=request,
            max_turns=settings.agent.max_turns,
            max_parallel_tool_calls=settings.agent.max_parallel_tool_calls,
        )
    return StreamingResponse(
        stream_generator,
        media_type="text/event-stream",
        headers={"x-vercel-ai-data-stream": "v1"},
    )<|MERGE_RESOLUTION|>--- conflicted
+++ resolved
@@ -24,11 +24,8 @@
     Threads,
 )
 from neuroagent.app.dependencies import (
-<<<<<<< HEAD
+    get_accounting_session_factory,
     get_agents,
-=======
-    get_accounting_session_factory,
->>>>>>> b394825b
     get_agents_routine,
     get_context_variables,
     get_openai_client,
@@ -157,21 +154,11 @@
                 content=json.dumps({"role": "user", "content": user_request.content}),
             )
         )
-<<<<<<< HEAD
-    stream_generator = stream_agent_response(
-        agents_routine=agents_routine,
-        agent=agents[settings.agent.starting_agent],
-        messages=messages,
-        context_variables=context_variables,
-        thread=thread,
-        request=request,
-=======
     # Choose the appropriate context managers based on vlab_id and project_id
     accounting_context = (
         accounting_session_factory.oneshot_session
         if thread.vlab_id is not None and thread.project_id is not None
         else noop_accounting_context
->>>>>>> b394825b
     )
 
     async with accounting_context(
@@ -182,7 +169,7 @@
     ):
         stream_generator = stream_agent_response(
             agents_routine=agents_routine,
-            agent=agent,
+            agent=agents[settings.agent.starting_agent],
             messages=messages,
             context_variables=context_variables,
             thread=thread,
