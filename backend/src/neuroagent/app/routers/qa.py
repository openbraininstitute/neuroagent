"""Endpoints for agent's question answering pipeline."""

import asyncio
import json
import logging
from contextlib import asynccontextmanager
from typing import Annotated, Any, AsyncIterator

from fastapi import (
    APIRouter,
    BackgroundTasks,
    Depends,
    HTTPException,
    Request,
    Response,
)
from fastapi.responses import StreamingResponse
from obp_accounting_sdk import AsyncAccountingSessionFactory
from obp_accounting_sdk.constants import ServiceSubtype
from openai import AsyncOpenAI
from redis import asyncio as aioredis
from semantic_router import SemanticRouter

from neuroagent.agent_routine import AgentsRoutine
from neuroagent.app.app_utils import (
    commit_messages,
    rate_limit,
    validate_project,
)
from neuroagent.app.config import Settings
from neuroagent.app.database.sql_schemas import (
    Entity,
    Messages,
    Threads,
)
from neuroagent.app.dependencies import (
    get_accounting_session_factory,
    get_agents_routine,
    get_context_variables,
    get_openai_client,
    get_redis_client,
    get_semantic_routes,
    get_settings,
    get_starting_agent,
    get_thread,
    get_user_info,
)
from neuroagent.app.schemas import QuestionsSuggestions, UserClickHistory, UserInfo
from neuroagent.app.stream import stream_agent_response
from neuroagent.new_types import (
    Agent,
    ClientRequest,
)

router = APIRouter(prefix="/qa", tags=["Run the agent"])

logger = logging.getLogger(__name__)


@asynccontextmanager
async def noop_accounting_context(*args: Any, **kwargs: Any) -> AsyncIterator[None]:
    """No-op context manager that accepts any arguments but does nothing."""
    yield None


@router.post("/question_suggestions")
async def question_suggestions(
    openai_client: Annotated[AsyncOpenAI, Depends(get_openai_client)],
    settings: Annotated[Settings, Depends(get_settings)],
    body: UserClickHistory,
    user_info: Annotated[UserInfo, Depends(get_user_info)],
    redis_client: Annotated[aioredis.Redis | None, Depends(get_redis_client)],
    fastapi_response: Response,
    vlab_id: str | None = None,
    project_id: str | None = None,
) -> QuestionsSuggestions | None:
    """Generate a short thread title based on the user's first message and update thread's title."""
    if vlab_id is not None and project_id is not None:
        validate_project(
            groups=user_info.groups,
            virtual_lab_id=vlab_id,
            project_id=project_id,
        )
        limit = settings.rate_limiter.limit_suggestions_inside
    else:
        limit = settings.rate_limiter.limit_suggestions_outside

    limit_headers, rate_limited = await rate_limit(
        redis_client=redis_client,
        route_path="/qa/question_suggestions",
        limit=limit,
        expiry=settings.rate_limiter.expiry_suggestions,
        user_sub=user_info.sub,
    )
    if rate_limited:
        raise HTTPException(
            status_code=429,
            detail={"error": "Rate limit exceeded"},
            headers=limit_headers.model_dump(by_alias=True),
        )
    fastapi_response.headers.update(limit_headers.model_dump(by_alias=True))

    # Send it to OpenAI longside with the system prompt asking for summary
    messages = [
        {
            "role": "system",
            "content": "We provide a description of the platform, the open brain platform allows an atlas driven exploration of the mouse brain with different artifacts "
            "related to experimental and model data and more specifically neuron morphology (neuron structure including axons, soma and dendrite), electrophysiological recording "
            "(ie the electrical behavior of the neuron), ion channel, neuron density, bouton density, synapses, connections, electrical models also referred to as e-models, me-models "
            "which is the model of neuron with a specific morphology and electrical type, and the synaptome dictating how neurons are connected together. "
            "The platform also allows user to explore and build digital brain models at different scales ranging from molecular level to single neuron and larger circuits and brain regions. "
            "Users can also customize the models or create their own ones and change the cellular composition, and then run simulation experiments and perform analysis. "
            "The user is navigating on the website, and we record the last elements he accessed on the website. Here is what the user's history will look like :"
            "user_history = [[['brain_region', 'example'], ['artifact', 'example'], ['artifact', 'example'], ['artifact', 'example']], [['brain_region', 'example'], ['artifact', 'example']]]"
            "'brain_region' can be any region of the mouse brain."
            "'artifact' can be :  'Morphology','Electrophysiology','Neuron density','Bouton density','Synapse per connection','E-model','ME-model','Synaptome' "
            "and 'data_type' can be 'Experimental data' or 'Model Data'"
            "The last element of the list represents the last click of the user, so it should naturally be more relevant."
            "From the user history, try to infer the user's intent on the platform. From it generate some questions the user might want to ask to a chatbot that is able to search for papers in the literature."
            "The questions should only be about the literature. Each question should be short and concise. In total there should not be more than one question.",
        },
        {"role": "user", "content": json.dumps(body.click_history)},
    ]

    response = await openai_client.beta.chat.completions.parse(
        messages=messages,  # type: ignore
        model=settings.openai.suggestion_model,
        response_format=QuestionsSuggestions,
    )

    return response.choices[0].message.parsed


@router.post("/chat_streamed/{thread_id}")
async def stream_chat_agent(
    request: Request,
    user_request: ClientRequest,
    redis_client: Annotated[aioredis.Redis | None, Depends(get_redis_client)],
    settings: Annotated[Settings, Depends(get_settings)],
    thread: Annotated[Threads, Depends(get_thread)],
    agents_routine: Annotated[AgentsRoutine, Depends(get_agents_routine)],
    agent: Annotated[Agent, Depends(get_starting_agent)],
    context_variables: Annotated[dict[str, Any], Depends(get_context_variables)],
    accounting_session_factory: Annotated[
        AsyncAccountingSessionFactory, Depends(get_accounting_session_factory)
    ],
<<<<<<< HEAD
    semantic_router: Annotated[SemanticRouter | None, Depends(get_semantic_routes)],
=======
    background_tasks: BackgroundTasks,
>>>>>>> f33e8138
) -> StreamingResponse:
    """Run a single agent query in a streamed fashion."""
    limit_headers, rate_limited = await rate_limit(
        redis_client=redis_client,
        route_path="/qa/chat_streamed/{thread_id}",
        limit=settings.rate_limiter.limit_chat,
        expiry=settings.rate_limiter.expiry_chat,
        user_sub=thread.user_id,
    )
    if rate_limited:
        # Outside of vlab, cannot send requests anymore
        if thread.vlab_id is None or thread.project_id is None:
            raise HTTPException(
                status_code=429,
                detail={"error": "Rate limit exceeded"},
                headers=limit_headers.model_dump(by_alias=True),
            )
        # Inside of vlab, you start paying
        else:
            accounting_context = accounting_session_factory.oneshot_session
    # Not rate limited, you don't pay
    else:
        accounting_context = noop_accounting_context

    if len(user_request.content) > settings.misc.query_max_size:
        raise HTTPException(
            status_code=413,
            detail=f"Query string has {len(user_request.content)} characters. Maximum allowed is {settings.misc.query_max_size}.",
        )

    messages: list[Messages] = await thread.awaitable_attrs.messages
    # Since the session is not reinstantiated in stream.py
    # we need to lazy load the tool_calls in advance since in
    # any case they will be needed to convert the db schema
    # to OpenAI messages
    for msg in messages:
        if msg.entity == Entity.AI_TOOL:
            # This awaits the lazy loading, ensuring tool_calls is populated now.
            await msg.awaitable_attrs.tool_calls

    if (
        not messages
        or messages[-1].entity == Entity.AI_MESSAGE
        or not messages[-1].is_complete
    ):
        messages.append(
            Messages(
                order=len(messages),
                thread_id=thread.thread_id,
                entity=Entity.USER,
                content=json.dumps({"role": "user", "content": user_request.content}),
                is_complete=True,
            )
        )

    background_tasks.add_task(
        commit_messages, request.app.state.engine, messages, thread
    )
    async with accounting_context(
        subtype=ServiceSubtype.ML_LLM,
        user_id=thread.user_id,
        proj_id=thread.project_id,
        count=1,
    ):
        if semantic_router:
            selected_route = await semantic_router.acall(user_request.content)
            if selected_route.name:  # type: ignore
                # If a predefined route is detected, return predefined response
                async def yield_predefined_response(
                    response: str,
                ) -> AsyncIterator[str]:
                    """Imitate the LLM streaming."""
                    for chunk in response.split(" "):
                        await asyncio.sleep(0.01)
                        yield f"0:{json.dumps(chunk + ' ', separators=(',', ':'))}\n"

                response = next(
                    route.metadata["response"]  # type: ignore
                    for route in semantic_router.routes
                    if route.name == selected_route.name  # type: ignore
                )
                return StreamingResponse(
                    yield_predefined_response(response),
                    media_type="text/event-stream",
                    headers={
                        "x-vercel-ai-data-stream": "v1",
                        **limit_headers.model_dump(by_alias=True),
                    },
                )

        stream_generator = stream_agent_response(
            agents_routine=agents_routine,
            agent=agent,
            messages=messages,
            context_variables=context_variables,
            max_turns=settings.agent.max_turns,
            max_parallel_tool_calls=settings.agent.max_parallel_tool_calls,
        )
    return StreamingResponse(
        stream_generator,
        media_type="text/event-stream",
        headers={
            "x-vercel-ai-data-stream": "v1",
            **limit_headers.model_dump(by_alias=True),
        },
    )<|MERGE_RESOLUTION|>--- conflicted
+++ resolved
@@ -144,11 +144,8 @@
     accounting_session_factory: Annotated[
         AsyncAccountingSessionFactory, Depends(get_accounting_session_factory)
     ],
-<<<<<<< HEAD
     semantic_router: Annotated[SemanticRouter | None, Depends(get_semantic_routes)],
-=======
     background_tasks: BackgroundTasks,
->>>>>>> f33e8138
 ) -> StreamingResponse:
     """Run a single agent query in a streamed fashion."""
     limit_headers, rate_limited = await rate_limit(
@@ -230,6 +227,15 @@
                     for route in semantic_router.routes
                     if route.name == selected_route.name  # type: ignore
                 )
+                messages.append(
+                    Messages(
+                        order=len(messages),
+                        thread_id=thread.thread_id,
+                        entity=Entity.AI_MESSAGE,
+                        content=json.dumps({"role": "assistant", "content": response}),
+                        is_complete=True,
+                    )
+                )
                 return StreamingResponse(
                     yield_predefined_response(response),
                     media_type="text/event-stream",
