--- conflicted
+++ resolved
@@ -63,35 +63,17 @@
     return ThreadsRead(**new_thread.__dict__)
 
 
-<<<<<<< HEAD
-@router.post("/generated_title")
-async def create_thread_with_generated_title(
-    settings: Annotated[Settings, Depends(get_settings)],
-    virtual_lab_id: str,
-    project_id: str,
-    session: Annotated[AsyncSession, Depends(get_session)],
-    user_info: Annotated[dict[str, Any], Depends(get_user_info)],
-=======
 @router.patch("/{thread_id}/generate_title")
 async def generate_title(
     session: Annotated[AsyncSession, Depends(get_session)],
->>>>>>> a05a263a
     openai_client: Annotated[AsyncOpenAI, Depends(get_openai_client)],
     settings: Annotated[Settings, Depends(get_settings)],
     thread: Annotated[Threads, Depends(get_thread)],
     body: ThreadGeneratedTitle,
 ) -> ThreadsRead:
-<<<<<<< HEAD
-    """Create thread."""
-    validate_project(
-        virtual_lab_id=virtual_lab_id, project_id=project_id, groups=user_info["groups"]
-    )
-    openai_message = [
-=======
     """Generate a short thread title based on the user's first message and update thread's title."""
     # Send it to OpenAI longside with the system prompt asking for summary
     messages = [
->>>>>>> a05a263a
         {
             "role": "system",
             "content": "Given the user's first message of a conversation, generate a short title for this conversation (max 5 words).",
@@ -102,21 +84,9 @@
         messages=messages,  # type: ignore
         model=settings.openai.model,
     )
-<<<<<<< HEAD
-    new_thread = Threads(
-        user_id=user_info["sub"],
-        title=response.choices[0].message.content.strip('"')
-        if response.choices[0].message.content
-        else "New chat",
-        vlab_id=virtual_lab_id,
-        project_id=project_id,
-    )
-    session.add(new_thread)
-=======
     # Update the thread title and modified date + commit
     thread.title = response.choices[0].message.content.strip('"')  # type: ignore
     thread.update_date = utc_now()
->>>>>>> a05a263a
     await session.commit()
     await session.refresh(thread)
     return ThreadsRead(**thread.__dict__)
