"""Threads CRUDs."""

import json
import logging
from typing import Annotated, Any, Literal

from fastapi import APIRouter, Depends, HTTPException, Query, Response
from openai import AsyncOpenAI
from redis import asyncio as aioredis
from sqlalchemy import desc, or_, select, true
from sqlalchemy.ext.asyncio import AsyncSession
from sqlalchemy.orm import joinedload

from neuroagent.app.app_utils import (
    rate_limit,
    validate_project,
)
from neuroagent.app.config import Settings
from neuroagent.app.database.sql_schemas import Messages, Threads, utc_now
from neuroagent.app.dependencies import (
    get_openai_client,
    get_redis_client,
    get_s3_client,
    get_session,
    get_settings,
    get_thread,
    get_tool_list,
    get_user_info,
)
from neuroagent.app.schemas import (
    MessageResponse,
    ThreadCreate,
    ThreadGeneratBody,
    ThreadGeneratedTitle,
    ThreadsRead,
    ThreadUpdate,
    UserInfo,
)
from neuroagent.tools.base_tool import BaseTool
from neuroagent.utils import delete_from_storage

logger = logging.getLogger(__name__)

router = APIRouter(prefix="/threads", tags=["Threads' CRUD"])


@router.post("")
async def create_thread(
    session: Annotated[AsyncSession, Depends(get_session)],
    user_info: Annotated[UserInfo, Depends(get_user_info)],
    body: ThreadCreate = ThreadCreate(),
) -> ThreadsRead:
    """Create thread."""
    # We first need to check if the combination thread/vlab/project is valid
    validate_project(
        virtual_lab_id=body.virtual_lab_id,
        project_id=body.project_id,
        groups=user_info.groups,
    )
    new_thread = Threads(
        user_id=user_info.sub,
        title=body.title,
        vlab_id=body.virtual_lab_id,
        project_id=body.project_id,
    )
    session.add(new_thread)
    await session.commit()
    await session.refresh(new_thread)

    return ThreadsRead(**new_thread.__dict__)


@router.patch("/{thread_id}/generate_title")
async def generate_title(
    session: Annotated[AsyncSession, Depends(get_session)],
    openai_client: Annotated[AsyncOpenAI, Depends(get_openai_client)],
    settings: Annotated[Settings, Depends(get_settings)],
    thread: Annotated[Threads, Depends(get_thread)],
    redis_client: Annotated[aioredis.Redis | None, Depends(get_redis_client)],
    fastapi_response: Response,
    body: ThreadGeneratBody,
) -> ThreadsRead:
    """Generate a short thread title based on the user's first message and update thread's title."""
    limit_headers, rate_limited = await rate_limit(
        redis_client=redis_client,
        route_path="/threads/{thread_id}/generate_title",
        limit=settings.rate_limiter.limit_title,
        expiry=settings.rate_limiter.expiry_title,
        user_sub=thread.user_id,
    )
    if rate_limited:
        raise HTTPException(
            status_code=429,
            detail={"error": "Rate limit exceeded"},
            headers=limit_headers.model_dump(by_alias=True),
        )
    fastapi_response.headers.update(limit_headers.model_dump(by_alias=True))
    # Send it to OpenAI longside with the system prompt asking for summary
    messages = [
        {
            "role": "system",
            "content": "Given the user's first message of a conversation, generate a short title for this conversation (max 5 words).",
        },
        {"role": "user", "content": body.first_user_message},
    ]

    response = await openai_client.beta.chat.completions.parse(
        messages=messages,  # type: ignore
        model=settings.openai.model,
        response_format=ThreadGeneratedTitle,
    )

    # Update the thread title and modified date + commit
    thread.title = response.choices[0].message.parsed.title  # type: ignore
    thread.update_date = utc_now()
    await session.commit()
    await session.refresh(thread)
    return ThreadsRead(**thread.__dict__)


@router.get("")
async def get_threads(
    session: Annotated[AsyncSession, Depends(get_session)],
    user_info: Annotated[UserInfo, Depends(get_user_info)],
    virtual_lab_id: str | None = None,
    project_id: str | None = None,
    sort: Literal[
        "update_date", "creation_date", "-update_date", "-creation_date"
    ] = "-update_date",
) -> list[ThreadsRead]:
    """Get threads for a user."""
    validate_project(
        virtual_lab_id=virtual_lab_id,
        project_id=project_id,
        groups=user_info.groups,
    )
    sort_column = sort.lstrip("-")
    query = (
        select(Threads)
        .where(
            Threads.user_id == user_info.sub,
            Threads.vlab_id == virtual_lab_id,
            Threads.project_id == project_id,
        )
        .order_by(
            desc(getattr(Threads, sort_column))
            if sort.startswith("-")
            else getattr(Threads, sort_column)
        )
    )

    thread_result = await session.execute(query)
    threads = thread_result.scalars().all()
    return [ThreadsRead(**thread.__dict__) for thread in threads]


@router.patch("/{thread_id}")
async def update_thread_title(
    session: Annotated[AsyncSession, Depends(get_session)],
    update_thread: ThreadUpdate,
    thread: Annotated[Threads, Depends(get_thread)],
) -> ThreadsRead:
    """Update thread."""
    thread_data = update_thread.model_dump(exclude_unset=True)
    for key, value in thread_data.items():
        setattr(thread, key, value)
    thread.update_date = utc_now()
    await session.commit()
    await session.refresh(thread)
    return ThreadsRead(**thread.__dict__)


@router.delete("/{thread_id}")
async def delete_thread(
    session: Annotated[AsyncSession, Depends(get_session)],
    thread: Annotated[Threads, Depends(get_thread)],
    s3_client: Annotated[Any, Depends(get_s3_client)],
    settings: Annotated[Settings, Depends(get_settings)],
    user_info: Annotated[UserInfo, Depends(get_user_info)],
) -> dict[str, str]:
    """Delete the specified thread and its associated S3 objects."""
    # Delete the thread from database
    await session.delete(thread)
    await session.commit()

    # Delete associated S3 objects first
    delete_from_storage(
        s3_client=s3_client,
        bucket_name=settings.storage.bucket_name,
        user_id=user_info.sub,
        thread_id=thread.thread_id,
    )

    # note that the above is not atomic and if only one of the two operations fails, the other will still be executed
    # if this becomes an issue, we can redisgn

    return {"Acknowledged": "true"}


@router.get("/{thread_id}")
async def get_thread_by_id(
    thread: Annotated[Threads, Depends(get_thread)],
) -> ThreadsRead:
    """Get a specific thread by ID."""
    return ThreadsRead(**thread.__dict__)


# Define your routes here
@router.get("/{thread_id}/messages")
async def get_thread_messages(
    session: Annotated[AsyncSession, Depends(get_session)],
    _: Annotated[Threads, Depends(get_thread)],  # to check if thread exists
    thread_id: str,
    tool_list: Annotated[list[type[BaseTool]], Depends(get_tool_list)],
    entity: list[Literal["USER", "AI_TOOL", "TOOL", "AI_MESSAGE"]] | None = Query(
        default=None
    ),
    sort: Literal["creation_date", "-creation_date"] = "creation_date",
) -> list[MessageResponse]:
    """Get all messages of the thread."""
    # Create mapping of tool names to their HIL requirement
    tool_hil_mapping = {tool.name: tool.hil for tool in tool_list}

    if entity:
        entity_where = or_(*[Messages.entity == ent for ent in entity])
    else:
        entity_where = true()
    messages_result = await session.execute(
        select(Messages)
        .where(Messages.thread_id == thread_id, entity_where)
        .options(joinedload(Messages.tool_calls))  # Eager load tool_calls
        .order_by(
            desc(Messages.creation_date)
            if sort.startswith("-")
            else Messages.creation_date
        )
    )
    db_messages = messages_result.unique().scalars().all()

    messages = []
    for msg in db_messages:
        # Create a clean dict without SQLAlchemy attributes
        message_data = {
            "message_id": msg.message_id,
            "entity": msg.entity.value,  # Convert enum to string
            "thread_id": msg.thread_id,
<<<<<<< HEAD
=======
            "order": msg.order,
            "is_complete": msg.is_complete,
>>>>>>> f33e8138
            "creation_date": msg.creation_date.isoformat(),  # Convert datetime to string
            "msg_content": json.loads(msg.content),
        }

        # Map validation status based on tool requirements
        tool_calls_data = []
        for tc in msg.tool_calls:
            requires_validation = tool_hil_mapping.get(tc.name, False)

            if tc.validated is True:
                validation_status = "accepted"
            elif tc.validated is False:
                validation_status = "rejected"
            elif not requires_validation:
                validation_status = "not_required"
            else:
                validation_status = "pending"

            tool_calls_data.append(
                {
                    "tool_call_id": tc.tool_call_id,
                    "name": tc.name,
                    "arguments": tc.arguments,
                    "validated": validation_status,
                }
            )

        message_data["tool_calls"] = tool_calls_data
        messages.append(MessageResponse(**message_data))

    return messages<|MERGE_RESOLUTION|>--- conflicted
+++ resolved
@@ -244,11 +244,7 @@
             "message_id": msg.message_id,
             "entity": msg.entity.value,  # Convert enum to string
             "thread_id": msg.thread_id,
-<<<<<<< HEAD
-=======
-            "order": msg.order,
             "is_complete": msg.is_complete,
->>>>>>> f33e8138
             "creation_date": msg.creation_date.isoformat(),  # Convert datetime to string
             "msg_content": json.loads(msg.content),
         }
