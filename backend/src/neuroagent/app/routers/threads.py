"""Threads CRUDs."""

import datetime
import json
import logging
import uuid
from typing import Annotated, Any, Literal

from fastapi import APIRouter, Depends, HTTPException, Response
from openai import AsyncOpenAI
from redis import asyncio as aioredis
from sqlalchemy import desc, select
from sqlalchemy.ext.asyncio import AsyncSession
from sqlalchemy.orm import selectinload

from neuroagent.app.app_utils import (
    rate_limit,
    validate_project,
)
from neuroagent.app.config import Settings
from neuroagent.app.database.sql_schemas import Entity, Messages, Threads, utc_now
from neuroagent.app.dependencies import (
    get_openai_client,
    get_redis_client,
    get_s3_client,
    get_session,
    get_settings,
    get_thread,
    get_tool_list,
    get_user_info,
)
from neuroagent.app.schemas import (
    MessagesRead,
    PaginatedParams,
    PaginatedResponse,
    ThreadCreate,
    ThreadGeneratBody,
    ThreadGeneratedTitle,
    ThreadsRead,
    ThreadUpdate,
    ToolCall,
    UserInfo,
)
from neuroagent.tools.base_tool import BaseTool
from neuroagent.utils import delete_from_storage

logger = logging.getLogger(__name__)

router = APIRouter(prefix="/threads", tags=["Threads' CRUD"])


@router.post("")
async def create_thread(
    session: Annotated[AsyncSession, Depends(get_session)],
    user_info: Annotated[UserInfo, Depends(get_user_info)],
    body: ThreadCreate = ThreadCreate(),
) -> ThreadsRead:
    """Create thread."""
    # We first need to check if the combination thread/vlab/project is valid
    validate_project(
        virtual_lab_id=body.virtual_lab_id,
        project_id=body.project_id,
        groups=user_info.groups,
    )
    new_thread = Threads(
        user_id=user_info.sub,
        title=body.title,
        vlab_id=body.virtual_lab_id,
        project_id=body.project_id,
    )
    session.add(new_thread)
    await session.commit()
    await session.refresh(new_thread)

    return ThreadsRead(**new_thread.__dict__)


@router.patch("/{thread_id}/generate_title")
async def generate_title(
    session: Annotated[AsyncSession, Depends(get_session)],
    openai_client: Annotated[AsyncOpenAI, Depends(get_openai_client)],
    settings: Annotated[Settings, Depends(get_settings)],
    thread: Annotated[Threads, Depends(get_thread)],
    redis_client: Annotated[aioredis.Redis | None, Depends(get_redis_client)],
    fastapi_response: Response,
    body: ThreadGeneratBody,
) -> ThreadsRead:
    """Generate a short thread title based on the user's first message and update thread's title."""
    limit_headers, rate_limited = await rate_limit(
        redis_client=redis_client,
        route_path="/threads/{thread_id}/generate_title",
        limit=settings.rate_limiter.limit_title,
        expiry=settings.rate_limiter.expiry_title,
        user_sub=thread.user_id,
    )
    if rate_limited:
        raise HTTPException(
            status_code=429,
            detail={"error": "Rate limit exceeded"},
            headers=limit_headers.model_dump(by_alias=True),
        )
    fastapi_response.headers.update(limit_headers.model_dump(by_alias=True))
    # Send it to OpenAI longside with the system prompt asking for summary
    messages = [
        {
            "role": "system",
            "content": "Given the user's first message of a conversation, generate a short title for this conversation (max 5 words).",
        },
        {"role": "user", "content": body.first_user_message},
    ]

    response = await openai_client.beta.chat.completions.parse(
        messages=messages,  # type: ignore
        model=settings.openai.model,
        response_format=ThreadGeneratedTitle,
    )

    # Update the thread title and modified date + commit
    thread.title = response.choices[0].message.parsed.title  # type: ignore
    thread.update_date = utc_now()
    await session.commit()
    await session.refresh(thread)
    return ThreadsRead(**thread.__dict__)


@router.get("")
async def get_threads(
    session: Annotated[AsyncSession, Depends(get_session)],
    user_info: Annotated[UserInfo, Depends(get_user_info)],
    pagination_params: PaginatedParams = Depends(),
    virtual_lab_id: str | None = None,
    project_id: str | None = None,
    sort: Literal[
        "update_date", "creation_date", "-update_date", "-creation_date"
    ] = "-update_date",
) -> PaginatedResponse[ThreadsRead]:
    """Get threads for a user."""
    validate_project(
        virtual_lab_id=virtual_lab_id,
        project_id=project_id,
        groups=user_info.groups,
    )
    sort_column = sort.lstrip("-")
    column_attr = getattr(Threads, sort_column)

    where_conditions = [
        Threads.user_id == user_info.sub,
        Threads.vlab_id == virtual_lab_id,
        Threads.project_id == project_id,
    ]

    if pagination_params.cursor is not None:
        comparison_op = (
            column_attr < datetime.datetime.fromisoformat(pagination_params.cursor)
            if sort.startswith("-")
            else column_attr > datetime.datetime.fromisoformat(pagination_params.cursor)
        )
        where_conditions.append(comparison_op)

    query = (
        select(Threads)
        .where(*where_conditions)
        .order_by(desc(column_attr) if sort.startswith("-") else column_attr)
        .limit(pagination_params.page_size + 1)
    )

    thread_result = await session.execute(query)
    threads = thread_result.scalars().all()
    has_more = len(threads) > pagination_params.page_size
    to_return = threads[:-1] if has_more else threads

    return PaginatedResponse(
        next_cursor=getattr(to_return[-1], sort_column) if to_return else None,
        has_more=has_more,
        page_size=pagination_params.page_size,
        results=[ThreadsRead(**thread.__dict__) for thread in to_return],
    )


@router.patch("/{thread_id}")
async def update_thread_title(
    session: Annotated[AsyncSession, Depends(get_session)],
    update_thread: ThreadUpdate,
    thread: Annotated[Threads, Depends(get_thread)],
) -> ThreadsRead:
    """Update thread."""
    thread_data = update_thread.model_dump(exclude_unset=True)
    for key, value in thread_data.items():
        setattr(thread, key, value)
    thread.update_date = utc_now()
    await session.commit()
    await session.refresh(thread)
    return ThreadsRead(**thread.__dict__)


@router.delete("/{thread_id}")
async def delete_thread(
    session: Annotated[AsyncSession, Depends(get_session)],
    thread: Annotated[Threads, Depends(get_thread)],
    s3_client: Annotated[Any, Depends(get_s3_client)],
    settings: Annotated[Settings, Depends(get_settings)],
    user_info: Annotated[UserInfo, Depends(get_user_info)],
) -> dict[str, str]:
    """Delete the specified thread and its associated S3 objects."""
    # Delete the thread from database
    await session.delete(thread)
    await session.commit()

    # Delete associated S3 objects first
    delete_from_storage(
        s3_client=s3_client,
        bucket_name=settings.storage.bucket_name,
        user_id=user_info.sub,
        thread_id=thread.thread_id,
    )

    # note that the above is not atomic and if only one of the two operations fails, the other will still be executed
    # if this becomes an issue, we can redisgn

    return {"Acknowledged": "true"}


@router.get("/{thread_id}")
async def get_thread_by_id(
    thread: Annotated[Threads, Depends(get_thread)],
) -> ThreadsRead:
    """Get a specific thread by ID."""
    return ThreadsRead(**thread.__dict__)


@router.get("/{thread_id}/messages")
async def get_thread_messages(
    session: Annotated[AsyncSession, Depends(get_session)],
    _: Annotated[Threads, Depends(get_thread)],  # to check if thread exists
    thread_id: str,
    tool_list: Annotated[list[type[BaseTool]], Depends(get_tool_list)],
    pagination_params: PaginatedParams = Depends(),
<<<<<<< HEAD
=======
    entity: list[Literal["USER", "AI_TOOL", "TOOL", "AI_MESSAGE"]] | None = Query(
        default=None
    ),
    sort: Literal["creation_date", "-creation_date"] = "-creation_date",
>>>>>>> d078284e
) -> PaginatedResponse[MessagesRead]:
    """Get all messages of the thread."""
    # Create mapping of tool names to their HIL requirement
    tool_hil_mapping = {tool.name: tool.hil for tool in tool_list}

<<<<<<< HEAD
    # Fetch boundary dates for pagination
    where_conditions = [
        Messages.thread_id == thread_id,
        Messages.entity == Entity.USER,
    ]
    # we only get "user" messages because we then filter on date.
    # Since the tool calls associated are older than the AI_MESSAGE

    cursor = pagination_params.cursor
    if cursor:
        where_conditions.append(
            Messages.creation_date < datetime.datetime.fromisoformat(cursor)
        )

    creation_date_results = await session.execute(
        select(Messages.creation_date)
        .where(*where_conditions)
        .order_by(desc(Messages.creation_date))
        .limit(pagination_params.page_size + 1)
    )
    creation_dates = creation_date_results.scalars().all()

    if not creation_dates:
        return PaginatedResponse(
            next_cursor=None,
            has_more=False,
            page_size=pagination_params.page_size,
            results=[],
        )

    has_more = len(creation_dates) > pagination_params.page_size
    page_dates = creation_dates[:-1] if has_more else creation_dates

    #  Fetch full Messages for the window and eager-load tool calls
    #  (If cursor is none we want to get the most recent message.)
    date_conditions = [
        Messages.creation_date >= page_dates[-1],
        *(
            [Messages.creation_date < datetime.datetime.fromisoformat(cursor)]
            if cursor
            else []
        ),
    ]
    all_msg_in_page_query = (
        select(Messages)
        .options(selectinload(Messages.tool_calls))
        .where(Messages.thread_id == thread_id, *date_conditions)
        .order_by(desc(Messages.creation_date))
    )
    all_msg_in_page_result = await session.execute(all_msg_in_page_query)
    db_messages = all_msg_in_page_result.scalars().all()

    # Format to MessagesRead / Vercel schema
    messages: list[MessagesRead] = []
    tool_call_buffer: list[dict[str, str | Entity | datetime.date | bool]] = []

    for msg in reversed(db_messages):
        if msg.entity in [Entity.USER, Entity.AI_MESSAGE]:
            message_data = {
                "id": msg.message_id,
                "role": msg.entity.value,
                "thread_id": msg.thread_id,
                "is_complete": msg.is_complete,
                "created_at": msg.creation_date,
                "content": json.loads(msg.content).get("content"),
                "parts": None,
            }
            # add tool calls and reset buffer after attaching
            if msg.entity == Entity.AI_MESSAGE:
                message_data["parts"] = [
                    ToolCall(**tool_call) for tool_call in tool_call_buffer
                ]
                tool_call_buffer = []
            # If we encounter a user message with a non empty buffer we have to add a dummy ai message.
            elif tool_call_buffer:
                last_tool_call = tool_call_buffer[-1]
                messages.append(
                    MessagesRead(
                        **{
                            "id": uuid.uuid4().hex,
                            "role": Entity.AI_MESSAGE.value,
                            "thread_id": last_tool_call["thread_id"],
                            "is_complete": last_tool_call["is_complete"],
                            "created_at": last_tool_call["creation_date"],
                            "content": "",
                            "parts": [
                                ToolCall(**tool_call) for tool_call in tool_call_buffer
                            ],
                        }
                    )
                )
                tool_call_buffer = []
            messages.append(MessagesRead(**message_data))

        # Buffer tool calls until the next AI_MESSAGE
        elif msg.entity == Entity.AI_TOOL:
            for tc in msg.tool_calls:
                requires_validation = tool_hil_mapping.get(tc.name, False)
                if tc.validated is True:
                    status = "accepted"
                elif tc.validated is False:
                    status = "rejected"
                elif not requires_validation:
                    status = "not_required"
                else:
                    status = "pending"

                tool_call_buffer.append(
                    {
                        "tool_call_id": tc.tool_call_id,
                        "name": tc.name,
                        "is_complete": msg.is_complete,
                        "arguments": tc.arguments,
                        "validated": status,
                        "message_id": msg.message_id,
                        "thread_id": msg.thread_id,
                        "creation_date": msg.creation_date,
                    }
                )

        # Merge the actual tool result back into the buffered part
        elif msg.entity == Entity.TOOL:
            tool_call_id = json.loads(msg.content).get("tool_call_id")
            tool_call = next(
                (
                    item
                    for item in tool_call_buffer
                    if item["tool_call_id"] == tool_call_id
                ),
                None,
            )
            if tool_call:
                tool_call["results"] = msg.content
                tool_call["is_complete"] = msg.is_complete

    # If the tool call buffer is not empty, we need to add a dummy AI message.
    if tool_call_buffer:
        last_tool_call = tool_call_buffer[-1]
        messages.append(
            MessagesRead(
                **{
                    "id": uuid.uuid4().hex,
                    "role": Entity.AI_MESSAGE.value,
                    "thread_id": last_tool_call["thread_id"],
                    "is_complete": last_tool_call["is_complete"],
                    "created_at": last_tool_call["creation_date"],
                    "content": "",
                    "parts": [ToolCall(**tool_call) for tool_call in tool_call_buffer],
=======
    if entity:
        entity_where = or_(*[Messages.entity == ent for ent in entity])
    else:
        entity_where = true()

    where_conditions = [Messages.thread_id == thread_id, entity_where]

    if pagination_params.cursor is not None:
        comparison_op = (
            Messages.creation_date
            < datetime.datetime.fromisoformat(pagination_params.cursor)
            if sort.startswith("-")
            else Messages.creation_date
            > datetime.datetime.fromisoformat(pagination_params.cursor)
        )
        where_conditions.append(comparison_op)

    messages_result = await session.execute(
        select(Messages)
        .where(*where_conditions)
        .order_by(
            desc(Messages.creation_date)
            if sort.startswith("-")
            else Messages.creation_date
        )
        .limit(pagination_params.page_size + 1)
    )
    db_messages = messages_result.scalars().all()

    if not db_messages:
        return PaginatedResponse(
            next_cursor=None,
            has_more=False,
            page_size=pagination_params.page_size,
            results=[],
        )

    has_more = len(db_messages) > pagination_params.page_size
    db_messages = db_messages[:-1] if has_more else db_messages

    # Pagination needs to happen on non-joined parent.
    # Once we have them we can eager load the tool calls
    await session.execute(
        select(Messages)
        .options(selectinload(Messages.tool_calls))
        .where(Messages.message_id.in_([msg.message_id for msg in db_messages]))
    )

    messages = []
    for msg in db_messages:
        # Create a clean dict without SQLAlchemy attributes
        message_data = {
            "message_id": msg.message_id,
            "entity": msg.entity.value,  # Convert enum to string
            "thread_id": msg.thread_id,
            "is_complete": msg.is_complete,
            "creation_date": msg.creation_date.isoformat(),  # Convert datetime to string
            "msg_content": json.loads(msg.content),
        }

        # Map validation status based on tool requirements
        tool_calls_data = []
        for tc in msg.tool_calls:
            requires_validation = tool_hil_mapping.get(tc.name, False)

            if tc.validated is True:
                validation_status = "accepted"
            elif tc.validated is False:
                validation_status = "rejected"
            elif not requires_validation:
                validation_status = "not_required"
            else:
                validation_status = "pending"

            tool_calls_data.append(
                {
                    "tool_call_id": tc.tool_call_id,
                    "name": tc.name,
                    "arguments": tc.arguments,
                    "validated": validation_status,
>>>>>>> d078284e
                }
            )
        )

<<<<<<< HEAD
    # Reverse back to descending order and build next_cursor
    ordered_messages = list(reversed(messages))
    next_cursor = ordered_messages[-1].created_at if has_more else None

    return PaginatedResponse(
        next_cursor=next_cursor,
        has_more=has_more,
        page_size=pagination_params.page_size,
        results=ordered_messages,
=======
        message_data["tool_calls"] = tool_calls_data
        messages.append(MessagesRead(**message_data))

    return PaginatedResponse(
        next_cursor=messages[-1].creation_date,
        has_more=has_more,
        page_size=pagination_params.page_size,
        results=messages,
>>>>>>> d078284e
    )<|MERGE_RESOLUTION|>--- conflicted
+++ resolved
@@ -235,19 +235,11 @@
     thread_id: str,
     tool_list: Annotated[list[type[BaseTool]], Depends(get_tool_list)],
     pagination_params: PaginatedParams = Depends(),
-<<<<<<< HEAD
-=======
-    entity: list[Literal["USER", "AI_TOOL", "TOOL", "AI_MESSAGE"]] | None = Query(
-        default=None
-    ),
-    sort: Literal["creation_date", "-creation_date"] = "-creation_date",
->>>>>>> d078284e
 ) -> PaginatedResponse[MessagesRead]:
     """Get all messages of the thread."""
     # Create mapping of tool names to their HIL requirement
     tool_hil_mapping = {tool.name: tool.hil for tool in tool_list}
 
-<<<<<<< HEAD
     # Fetch boundary dates for pagination
     where_conditions = [
         Messages.thread_id == thread_id,
@@ -302,7 +294,7 @@
 
     # Format to MessagesRead / Vercel schema
     messages: list[MessagesRead] = []
-    tool_call_buffer: list[dict[str, str | Entity | datetime.date | bool]] = []
+    tool_call_buffer: list[dict[str, Any]] = []
 
     for msg in reversed(db_messages):
         if msg.entity in [Entity.USER, Entity.AI_MESSAGE]:
@@ -396,93 +388,10 @@
                     "created_at": last_tool_call["creation_date"],
                     "content": "",
                     "parts": [ToolCall(**tool_call) for tool_call in tool_call_buffer],
-=======
-    if entity:
-        entity_where = or_(*[Messages.entity == ent for ent in entity])
-    else:
-        entity_where = true()
-
-    where_conditions = [Messages.thread_id == thread_id, entity_where]
-
-    if pagination_params.cursor is not None:
-        comparison_op = (
-            Messages.creation_date
-            < datetime.datetime.fromisoformat(pagination_params.cursor)
-            if sort.startswith("-")
-            else Messages.creation_date
-            > datetime.datetime.fromisoformat(pagination_params.cursor)
-        )
-        where_conditions.append(comparison_op)
-
-    messages_result = await session.execute(
-        select(Messages)
-        .where(*where_conditions)
-        .order_by(
-            desc(Messages.creation_date)
-            if sort.startswith("-")
-            else Messages.creation_date
-        )
-        .limit(pagination_params.page_size + 1)
-    )
-    db_messages = messages_result.scalars().all()
-
-    if not db_messages:
-        return PaginatedResponse(
-            next_cursor=None,
-            has_more=False,
-            page_size=pagination_params.page_size,
-            results=[],
-        )
-
-    has_more = len(db_messages) > pagination_params.page_size
-    db_messages = db_messages[:-1] if has_more else db_messages
-
-    # Pagination needs to happen on non-joined parent.
-    # Once we have them we can eager load the tool calls
-    await session.execute(
-        select(Messages)
-        .options(selectinload(Messages.tool_calls))
-        .where(Messages.message_id.in_([msg.message_id for msg in db_messages]))
-    )
-
-    messages = []
-    for msg in db_messages:
-        # Create a clean dict without SQLAlchemy attributes
-        message_data = {
-            "message_id": msg.message_id,
-            "entity": msg.entity.value,  # Convert enum to string
-            "thread_id": msg.thread_id,
-            "is_complete": msg.is_complete,
-            "creation_date": msg.creation_date.isoformat(),  # Convert datetime to string
-            "msg_content": json.loads(msg.content),
-        }
-
-        # Map validation status based on tool requirements
-        tool_calls_data = []
-        for tc in msg.tool_calls:
-            requires_validation = tool_hil_mapping.get(tc.name, False)
-
-            if tc.validated is True:
-                validation_status = "accepted"
-            elif tc.validated is False:
-                validation_status = "rejected"
-            elif not requires_validation:
-                validation_status = "not_required"
-            else:
-                validation_status = "pending"
-
-            tool_calls_data.append(
-                {
-                    "tool_call_id": tc.tool_call_id,
-                    "name": tc.name,
-                    "arguments": tc.arguments,
-                    "validated": validation_status,
->>>>>>> d078284e
                 }
             )
         )
 
-<<<<<<< HEAD
     # Reverse back to descending order and build next_cursor
     ordered_messages = list(reversed(messages))
     next_cursor = ordered_messages[-1].created_at if has_more else None
@@ -492,14 +401,4 @@
         has_more=has_more,
         page_size=pagination_params.page_size,
         results=ordered_messages,
-=======
-        message_data["tool_calls"] = tool_calls_data
-        messages.append(MessagesRead(**message_data))
-
-    return PaginatedResponse(
-        next_cursor=messages[-1].creation_date,
-        has_more=has_more,
-        page_size=pagination_params.page_size,
-        results=messages,
->>>>>>> d078284e
     )