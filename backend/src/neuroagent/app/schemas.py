"""Pydantic schemas for the database operations."""

import datetime
from typing import Any, Generic, Literal, TypeVar

<<<<<<< HEAD
from pydantic import BaseModel, ConfigDict, Field, conlist
=======
from pydantic import BaseModel, Field, conlist
>>>>>>> d078284e


class ToolCall(BaseModel):
    """Tool call."""

    tool_call_id: str
    name: str
    arguments: str
    is_complete: bool
    validated: Literal["accepted", "rejected", "pending", "not_required"]
    results: str | None = None

    model_config = ConfigDict(extra="ignore")


class BaseRead(BaseModel):
    """Base class for read schemas."""


<<<<<<< HEAD
=======
class BaseRead(BaseModel):
    """Base class for read schemas."""


>>>>>>> d078284e
T = TypeVar("T", bound=BaseRead)


class MessagesRead(BaseRead):
    """Message response."""

    id: str
    role: str
    thread_id: str
    is_complete: bool
    created_at: datetime.datetime
    content: str
    parts: list[ToolCall] | None


class ThreadsRead(BaseRead):
    """Data class to read chatbot conversations in the db."""

    thread_id: str
    user_id: str
    vlab_id: str | None
    project_id: str | None
    title: str
    creation_date: datetime.datetime
    update_date: datetime.datetime


class ThreadCreate(BaseModel):
    """Data class for the update of a thread."""

    title: str = "New chat"
    virtual_lab_id: str | None = None
    project_id: str | None = None


class ThreadGeneratBody(BaseModel):
    """Data class for input of the thread generation."""

    first_user_message: str


class ThreadGeneratedTitle(BaseModel):
    """Data class for the thread generation."""

    title: str


class ThreadUpdate(BaseModel):
    """Data class for the update of a thread."""

    title: str


class ToolCallSchema(BaseModel):
    """Tool call crud's output."""

    tool_call_id: str
    name: str
    arguments: dict[str, Any]


class ExecuteToolCallRequest(BaseModel):
    """Request body for executing a tool call."""

    validation: Literal["rejected", "accepted"]
    args: str | None = None
    feedback: str | None = None  # For refusal


class ExecuteToolCallResponse(BaseModel):
    """Response model for tool execution status."""

    status: Literal["done", "validation-error"]
    content: str | None = None


class ToolMetadata(BaseModel):
    """Data class for basic tool metadata."""

    name: str
    name_frontend: str


class ToolMetadataDetailed(ToolMetadata):
    """Data class for detailed tool metadata including online status."""

    description: str
    description_frontend: str
    input_schema: str
    hil: bool
    is_online: bool


class UserInfo(BaseModel):
    """Keycloak related info of a user."""

    sub: str
    groups: list[str] = Field(default_factory=list)
    email_verified: bool | None = None
    name: str | None = None
    preferred_username: str | None = None
    given_name: str | None = None
    family_name: str | None = None
    email: str | None = None


class Question(BaseModel):
    """One suggested question by the LLM."""

    question: str


class PaginatedParams(BaseModel):
    """Input query parameters for paginated endpoints."""

    cursor: str | None = Field(default=None)
    page_size: int = Field(default=10, ge=1)


class PaginatedResponse(BaseModel, Generic[T]):
    """Base class for paginated responses."""

    next_cursor: datetime.datetime | None
    has_more: bool
    page_size: int
    results: list[T]


class QuestionsSuggestions(BaseModel):
    """All suggested questions by the LLM when there are already messages."""

    suggestions: list[Question] = conlist(  # type: ignore
        item_type=Question, min_length=3, max_length=3
    )


class UserJourney(BaseModel):
    """Schema of the user's journey."""

    timestamp: datetime.datetime
    region: str
    artifact: str | None = None


class QuestionsSuggestionsRequest(BaseModel):
    """Request for the suggestion endpoint."""

    click_history: list[UserJourney] | None = None
    thread_id: str | None = None<|MERGE_RESOLUTION|>--- conflicted
+++ resolved
@@ -3,11 +3,7 @@
 import datetime
 from typing import Any, Generic, Literal, TypeVar
 
-<<<<<<< HEAD
 from pydantic import BaseModel, ConfigDict, Field, conlist
-=======
-from pydantic import BaseModel, Field, conlist
->>>>>>> d078284e
 
 
 class ToolCall(BaseModel):
@@ -27,13 +23,6 @@
     """Base class for read schemas."""
 
 
-<<<<<<< HEAD
-=======
-class BaseRead(BaseModel):
-    """Base class for read schemas."""
-
-
->>>>>>> d078284e
 T = TypeVar("T", bound=BaseRead)
 
 
