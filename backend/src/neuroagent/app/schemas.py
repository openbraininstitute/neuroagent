--- conflicted
+++ resolved
@@ -23,11 +23,7 @@
     message_id: str
     entity: str
     thread_id: str
-<<<<<<< HEAD
-=======
-    order: int
     is_complete: bool
->>>>>>> f33e8138
     creation_date: datetime.datetime
     msg_content: dict[str, Any]
     tool_calls: list[ToolCall]
