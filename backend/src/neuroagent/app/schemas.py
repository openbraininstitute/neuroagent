"""Pydantic schemas for the database operations."""

import datetime
from typing import Any, Generic, Literal, TypeVar

from pydantic import BaseModel, Field, conlist


class ToolCall(BaseModel):
    """Tool call."""

    tool_call_id: str
    name: str
    arguments: str
    validated: Literal["accepted", "rejected", "pending", "not_required"]


class BaseRead(BaseModel):
    """Base class for read schemas."""


T = TypeVar("T", bound=BaseRead)


class MessagesRead(BaseRead):
    """Message response."""

    message_id: str
    entity: str
    thread_id: str
    is_complete: bool
    creation_date: datetime.datetime
    msg_content: dict[str, Any]
    tool_calls: list[ToolCall]


class ThreadsRead(BaseRead):
    """Data class to read chatbot conversations in the db."""

    thread_id: str
    user_id: str
    vlab_id: str | None
    project_id: str | None
    title: str
    creation_date: datetime.datetime
    update_date: datetime.datetime


class ThreadCreate(BaseModel):
    """Data class for the update of a thread."""

    title: str = "New chat"
    virtual_lab_id: str | None = None
    project_id: str | None = None


class ThreadGeneratBody(BaseModel):
    """Data class for input of the thread generation."""

    first_user_message: str


class ThreadGeneratedTitle(BaseModel):
    """Data class for the thread generation."""

    title: str


class ThreadUpdate(BaseModel):
    """Data class for the update of a thread."""

    title: str


class ToolCallSchema(BaseModel):
    """Tool call crud's output."""

    tool_call_id: str
    name: str
    arguments: dict[str, Any]


class ExecuteToolCallRequest(BaseModel):
    """Request body for executing a tool call."""

    validation: Literal["rejected", "accepted"]
    args: str | None = None
    feedback: str | None = None  # For refusal


class ExecuteToolCallResponse(BaseModel):
    """Response model for tool execution status."""

    status: Literal["done", "validation-error"]
    content: str | None = None


class ToolMetadata(BaseModel):
    """Data class for basic tool metadata."""

    name: str
    name_frontend: str


class ToolMetadataDetailed(ToolMetadata):
    """Data class for detailed tool metadata including online status."""

    description: str
    description_frontend: str
    input_schema: str
    hil: bool
    is_online: bool


class UserInfo(BaseModel):
    """Keycloak related info of a user."""

    sub: str
    groups: list[str] = Field(default_factory=list)
    email_verified: bool | None = None
    name: str | None = None
    preferred_username: str | None = None
    given_name: str | None = None
    family_name: str | None = None
    email: str | None = None


class UserClickHistory(BaseModel):
    """Complete recorded history of the user."""

    click_history: list[list[list[str]]]


class Question(BaseModel):
    """One suggested question by the LLM."""

    question: str


class QuestionsSuggestions(BaseModel):
    """All suggested questions by the LLM before chatting."""

    suggestions: list[Question] = conlist(  # type: ignore
        item_type=Question, min_length=1, max_length=1
    )


<<<<<<< HEAD
class PaginatedParams(BaseModel):
    """Input query parameters for paginated endpoints."""

    cursor: str | None = Field(default=None)
    page_size: int = Field(default=10, ge=1)


class PaginatedResponse(BaseModel, Generic[T]):
    """Base class for paginated responses."""

    next_cursor: datetime.datetime | None
    has_more: bool
    page_size: int
    results: list[T]
=======
class QuestionsSuggestionsInChat(BaseModel):
    """All suggested questions by the LLM when there are already messages."""

    suggestions: list[Question] = conlist(  # type: ignore
        item_type=Question, min_length=3, max_length=3
    )
>>>>>>> fff07f3a
<|MERGE_RESOLUTION|>--- conflicted
+++ resolved
@@ -145,7 +145,6 @@
     )
 
 
-<<<<<<< HEAD
 class PaginatedParams(BaseModel):
     """Input query parameters for paginated endpoints."""
 
@@ -160,11 +159,11 @@
     has_more: bool
     page_size: int
     results: list[T]
-=======
+
+
 class QuestionsSuggestionsInChat(BaseModel):
     """All suggested questions by the LLM when there are already messages."""
 
     suggestions: list[Question] = conlist(  # type: ignore
         item_type=Question, min_length=3, max_length=3
-    )
->>>>>>> fff07f3a
+    )