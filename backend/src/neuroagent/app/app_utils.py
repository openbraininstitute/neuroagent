--- conflicted
+++ resolved
@@ -162,7 +162,6 @@
         ), False
 
 
-<<<<<<< HEAD
 def set_semantic_router(settings: Settings) -> SemanticRouter | None:
     """Set the semantic router object for basic guardrails."""
     # Load routes and utterances from yaml file
@@ -196,7 +195,8 @@
     return SemanticRouter(
         encoder=encoder, routes=routes, index=index, auto_sync="local"
     )
-=======
+
+
 async def commit_messages(
     engine: AsyncEngine, messages: list[Messages], thread: Threads
 ) -> None:
@@ -205,5 +205,4 @@
         session.add_all(messages)
         thread.update_date = utc_now()
         await session.commit()
-        await session.close()
->>>>>>> f33e8138
+        await session.close()