--- conflicted
+++ resolved
@@ -113,25 +113,18 @@
     context_variables["project_id"] = thread.project_id
 
     messages: list[Messages] = await thread.awaitable_attrs.messages
-<<<<<<< HEAD
-    if not messages or not messages[-1].has_tool_calls:
-=======
 
-    if not messages or messages[-1].entity == Entity.AI_MESSAGE:
->>>>>>> 5db3081c
+    if not messages or (
+        messages[-1].role == Role.ASSISTANT and not messages[-1].has_tool_calls
+    ):
         messages.append(
             Messages(
                 order=len(messages),
                 thread_id=thread.thread_id,
-<<<<<<< HEAD
                 role=Role.USER,
                 has_content=True,
                 has_tool_calls=False,
-                payload=json.dumps({"role": "user", "content": user_request.query}),
-=======
-                entity=Entity.USER,
-                content=json.dumps({"role": "user", "content": user_request.content}),
->>>>>>> 5db3081c
+                payload=json.dumps({"role": "user", "content": user_request.content}),
             )
         )
     stream_generator = stream_agent_response(
