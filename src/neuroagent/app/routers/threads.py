--- conflicted
+++ resolved
@@ -11,18 +11,8 @@
 from neuroagent.app.app_utils import validate_project
 from neuroagent.app.config import Settings
 from neuroagent.app.database.db_utils import get_thread
-<<<<<<< HEAD
-from neuroagent.app.database.schemas import (
-    MessagesRead,
-    ThreadCreate,
-    ThreadsRead,
-    ThreadUpdate,
-)
-from neuroagent.app.database.sql_schemas import Entity, Messages, Threads
-=======
-from neuroagent.app.database.schemas import ThreadsRead, ThreadUpdate
+from neuroagent.app.database.schemas import ThreadCreate, ThreadsRead, ThreadUpdate
 from neuroagent.app.database.sql_schemas import Threads
->>>>>>> cf9e1953
 from neuroagent.app.dependencies import (
     get_httpx_client,
     get_kg_token,
