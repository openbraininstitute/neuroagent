--- conflicted
+++ resolved
@@ -10,23 +10,17 @@
 from sqlalchemy.ext.asyncio import AsyncSession
 
 from neuroagent.app.database.db_utils import get_thread
-<<<<<<< HEAD
-from neuroagent.app.database.schemas import ToolCallSchema
-from neuroagent.app.database.sql_schemas import Messages, Role, Threads, ToolCalls
-from neuroagent.app.dependencies import get_session, get_starting_agent
-=======
 from neuroagent.app.database.schemas import (
     ExecuteToolCallRequest,
     ExecuteToolCallResponse,
     ToolCallSchema,
 )
-from neuroagent.app.database.sql_schemas import Entity, Messages, Threads, ToolCalls
+from neuroagent.app.database.sql_schemas import Messages, Role, Threads, ToolCalls
 from neuroagent.app.dependencies import (
     get_context_variables,
     get_session,
     get_starting_agent,
 )
->>>>>>> 5db3081c
 from neuroagent.new_types import Agent, HILValidation
 
 logger = logging.getLogger(__name__)
@@ -272,8 +266,8 @@
     new_message = Messages(
         order=0,  # This will be set correctly below
         thread_id=thread_id,
-        entity=Entity.TOOL,
-        content=json.dumps(message),
+        entity=Role.TOOL,
+        payload=json.dumps(message),
     )
 
     # Get the latest message order for this thread
