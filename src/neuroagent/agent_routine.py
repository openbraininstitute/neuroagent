--- conflicted
+++ resolved
@@ -300,68 +300,6 @@
             }
 
             # get completion with current history, agent
-<<<<<<< HEAD
-            if not messages or not messages[-1].has_tool_calls:
-                completion = await self.get_chat_completion(
-                    agent=active_agent,
-                    history=history,
-                    context_variables=context_variables,
-                    model_override=model_override,
-                    stream=True,
-                )
-                async for chunk in completion:  # type: ignore
-                    delta = json.loads(chunk.choices[0].delta.model_dump_json())
-
-                    # Check for tool calls
-                    if delta["tool_calls"]:
-                        tool = delta["tool_calls"][0]["function"]
-                        if tool["name"]:
-                            yield f"\nCalling tool : {tool['name']} with arguments : "
-                        if tool["arguments"]:
-                            yield tool["arguments"]
-
-                    # Check for content
-                    if delta["content"]:
-                        if not is_streaming:
-                            yield "\n<begin_llm_response>\n"
-                            is_streaming = True
-                        yield delta["content"]
-
-                    delta.pop("role", None)
-                    merge_chunk(message, delta)
-
-                message["tool_calls"] = list(message.get("tool_calls", {}).values())
-                if not message["tool_calls"]:
-                    message["tool_calls"] = None
-
-                # If tool calls requested, instantiate them as an SQL compatible class
-                if message["tool_calls"]:
-                    tool_calls = [
-                        ToolCalls(
-                            tool_call_id=tool_call["id"],
-                            name=tool_call["function"]["name"],
-                            arguments=tool_call["function"]["arguments"],
-                        )
-                        for tool_call in message["tool_calls"]
-                    ]
-                else:
-                    tool_calls = []
-
-                # Append the history with the json version
-                history.append(copy.deepcopy(message))
-                message.pop("tool_calls")
-
-                # Stage the new message for addition to DB
-                messages.append(
-                    Messages(
-                        order=len(messages),
-                        thread_id=messages[-1].thread_id,
-                        role=Role.ASSISTANT,
-                        has_content=bool(message["content"]),
-                        has_tool_calls=bool(history[-1]["tool_calls"]),
-                        payload=json.dumps(message),
-                        tool_calls=tool_calls,
-=======
             completion = await self.get_chat_completion(
                 agent=active_agent,
                 history=history,
@@ -443,7 +381,6 @@
                         tool_call_id=tool_call["id"],
                         name=tool_call["function"]["name"],
                         arguments=tool_call["function"]["arguments"],
->>>>>>> 5db3081c
                     )
                     for tool_call in message["tool_calls"]
                 ]
@@ -459,8 +396,10 @@
                 Messages(
                     order=len(messages),
                     thread_id=messages[-1].thread_id,
-                    entity=get_entity(message),
-                    content=json.dumps(message),
+                    entity=Role.ASSISTANT,
+                    has_content=bool(message["content"]),
+                    has_tool_calls=bool(tool_calls),
+                    payload=json.dumps(message),
                     tool_calls=tool_calls,
                 )
             )
