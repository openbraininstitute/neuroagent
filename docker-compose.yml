services:
  backend:
    build:
      context: ./backend
      dockerfile: Dockerfile
    ports:
      - "8078:8078"
    environment:
      - NEUROAGENT_DB__PREFIX=postgresql+asyncpg://postgres:pwd@postgres:5432/neuroagent
      - NEUROAGENT_KEYCLOAK__ISSUER=${KEYCLOAK_ISSUER}
      - NEUROAGENT_TOOLS__LITERATURE__URL=https://whatever.com
      - NEUROAGENT_KNOWLEDGE_GRAPH__BASE_URL=https://whathever.com
      - NEUROAGENT_OPENAI__TOKEN=${OPENAI_API_KEY}
      - NEUROAGENT_STORAGE__ENDPOINT_URL=http://minio:9000
      - NEUROAGENT_STORAGE__BUCKET_NAME=neuroagent
      - NEUROAGENT_STORAGE__ACCESS_KEY=minioadmin
      - NEUROAGENT_STORAGE__SECRET_KEY=minioadmin
<<<<<<< HEAD
=======
      - NEUROAGENT_MISC__FRONTEND_URL=http://localhost:3000  # localhost because used for link generation in the browser
      - NEUROAGENT_RATE_LIMITER__REDIS_HOST=redis
      - NEUROAGENT_RATE_LIMITER__REDIS_PORT=6379
>>>>>>> 93dd9af3
    networks:
      - app-network
    depends_on:
      - postgres
      - minio
      - redis

  frontend:
    build:
      context: ./frontend
      dockerfile: Dockerfile
      args:
        - NEXT_PUBLIC_BACKEND_URL=http://localhost:8078
    environment:
      - NEXTAUTH_URL=http://localhost:3000
      - NEXTAUTH_SECRET=${NEXTAUTH_SECRET}
      - SERVER_SIDE_BACKEND_URL=http://backend:8078
      - KEYCLOAK_ISSUER=${KEYCLOAK_ISSUER}
      - KEYCLOAK_SECRET=${KEYCLOAK_SECRET}
      - KEYCLOAK_ID=${KEYCLOAK_ID}
      - NODE_OPTIONS=--dns-result-order=ipv4first
    ports:
      - "3000:3000"
    networks:
      - app-network
    depends_on:
      - backend

  postgres:
    image: postgres:15
    environment:
      - POSTGRES_USER=postgres
      - POSTGRES_PASSWORD=pwd
      - POSTGRES_DB=neuroagent
    ports:
      - "5432:5432"
    networks:
      - app-network
    volumes:
      - postgres_data:/var/lib/postgresql/data

  minio:
    image: minio/minio
    ports:
      - "9000:9000"
      - "9001:9001"
    environment:
      - MINIO_ROOT_USER=minioadmin
      - MINIO_ROOT_PASSWORD=minioadmin
    volumes:
      - minio_data:/data
    networks:
      - app-network
    command: server --console-address ":9001" /data

  redis:
    image: redis:7.4.2
    ports:
      - "6379:6379"
    networks:
      - app-network
    volumes:
      - redis_data:/data

volumes:
  postgres_data:
  minio_data:
  redis_data:

networks:
  app-network:
    driver: bridge<|MERGE_RESOLUTION|>--- conflicted
+++ resolved
@@ -15,12 +15,9 @@
       - NEUROAGENT_STORAGE__BUCKET_NAME=neuroagent
       - NEUROAGENT_STORAGE__ACCESS_KEY=minioadmin
       - NEUROAGENT_STORAGE__SECRET_KEY=minioadmin
-<<<<<<< HEAD
-=======
       - NEUROAGENT_MISC__FRONTEND_URL=http://localhost:3000  # localhost because used for link generation in the browser
       - NEUROAGENT_RATE_LIMITER__REDIS_HOST=redis
       - NEUROAGENT_RATE_LIMITER__REDIS_PORT=6379
->>>>>>> 93dd9af3
     networks:
       - app-network
     depends_on:
