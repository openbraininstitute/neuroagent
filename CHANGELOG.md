--- conflicted
+++ resolved
@@ -8,11 +8,7 @@
 ## [Unreleased]
 
 ### Added
-<<<<<<< HEAD
-- Circuit connectivity metrics tool
-=======
 - More evaluation cases.
->>>>>>> 61a83b23
 
 ## Changed
 - Running deepeval github action also on main
