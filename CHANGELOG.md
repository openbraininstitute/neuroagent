--- conflicted
+++ resolved
@@ -28,12 +28,9 @@
 
 ## Changed
 - Track mcp.json.
-<<<<<<< HEAD
-- mtype resolving now use embedddings.
-=======
 - Rerun autogen tool on entitycore.
 - Prompt engineering on tools.
->>>>>>> 55e9aac7
+- mtype resolving now use embedddings.
 
 ### Removed
 - Knowledge graph tools and utils.
