# Changelog

All notable changes to this project will be documented in this file.

The format is based on [Keep a Changelog](https://keepachangelog.com/en/1.1.0/),
and this project adheres to [Semantic Versioning](https://semver.org/spec/v2.0.0.html).

## [Unreleased]

### Changed
- Make the agent use the scientific species name.
- Added assets back in `getall` for eletrical recordings and reconstruction morphology.
- Possibiliy to request specific metrics from morphometric tool.

## [v0.8.0] - 18.08.2025

### Added
- Entitycore links in tool output.
- Utterance structure for tools.
- OBIExpert tool.
- Populate utterances for all tools.
<<<<<<< HEAD
- Search functionality.
=======
- Evaluation framework.
- Trace plotting tool.
>>>>>>> dc1f052d

### Changed
- Description of plot generator.
- Reverd obi-one to `extra=ignore`.
- Put the date at the end in system prompt to maximize caching.

### Fixed
- Casing of get *O*ne ME-model.
- Deduplicate tool selection on our side.
- Copy buttons in non https environments.
- Bug that listed all token consumption as TOOL_SELECTION.

### Removed
- Semantic router.

## [v0.7.2] - 30.07.2025

### Added
- Config generation tool for simulations.

### Changed
- Datetimes are now offset-aware.
- Pinned the exa mcp (for now).

## [v0.7.1] - 21.07.2025

### Added
- Copy token button in UI.
- Context analyzer tool.
- New false positive utterances.
- Copy button for tool output.
- Filtering on creation date of threads.

### Fixed
- Make sure .env is not read in tests.
- Make the Settings class hashable.
- No AWS HTTP requests in unit tests.

### Changed
- Name of exa tools.
- Description of run python tool.

### Removed
- LS related code.

## [v0.7.0] - 14.07.2025

### Added
- Python interpreter tool.
- Auto alembic upgrade.
- New utterances in false positive semantic route.
- Tool pre-selection.
- Ephys tool.
- Support for MCP tool name/description override.
- Table to track token consumption.
- Optional exclusion of the empty threads.

### Changed
- Switch from VARCHAR to UUID where possible.
- Prompt engineered the rules.
- Revert suggestion model to 4o-mini.

### Fixed
- Tool selection remains when switching between pages.
- Propagate temperature to the api call and set the seed.
- Make sure .env is not read in tests.

### Removed
- Brain region and mtype resolving.

## [v0.6.4] - 02.07.2025

### Added
- False positive semantic route.
- Autogen diff CI.
- Circuit tools.

### Fixed
- Distinction between entitycore and LS capabilities.

## [v0.6.3] - 01.07.2025

### Added
- Reasoning component.
- Rate limit endpoint.
- More entity core endpoints.
- Rules.
- New false positive utterances.

### Changed
- Entitycore autogen 2025.6.8
- Get rid of `brain_region__id` in entitycore tools

### Changed
- Allow for tool call + content in the UI.

## [v0.6.2] - 23.06.2025

### Added
- Multi-model support with OpenRouter.

### Changed
- Use UV in CI.
- ME-Models are now fetched from entitycore.
- Switch to gpt-4.1-mini and make it use markdown.

## [v0.6.1] - 12.06.2025

### Fixed
- Swagger issue.

## [v0.6.0] - 12.06.2025

### Changed
- Update to new version of useChat.

### Added
- Tools for (most) GET endpoints of entitycore.
- Thumbnail generation tool.
- Whitelisting of tools based on regex.

### Fixed
- Fixed bug where fastapi servers were wrongly set.
- Line break in ai message.

### Changed
- Track mcp.json.
- Rerun autogen tool on entitycore.
- Prompt engineering on tools.

### Removed
- Knowledge graph tools and utils.

## [0.5.5] - 02.06.2025

### Changed
- Bearer token is propagated through the `httpx_client`.
- Use `.model_dump(exclude_defaults=True)` for auto-generated classes dumping.
- Get morpho tool and resolve entities now uses entitycore.
- Remove usage of user journey in suggestion after first message.
- Tools based on API calls adapted to new autogen tool.
- Autogen tool and ways to auto gen input parameters.
- Input schema of the suggestion endpoint.

### Added
- Autogeneration of input schemas from APIs.
- Morphometrics tool using obi-one.
- Custom brain region resolving.
- Turn `neuroagent` into an MCP client.
- Tools for (most) GET endpoints of entitycore

### Fixed
- Handle breaking change in entitycore.
- Hallucinations of LS.

## [0.5.4]

### Fixed
- Fixe (hopefully) hallucinations related to literature search.

## [0.5.3]

### Fixed
- Suggestion enpoint.

## [0.5.2]

### Changed
- Merge two suggestion endpoints.


## [0.5.1]

### Added
- Suggestions inside chat.

### Fixed
- Make `docker build` work on ARM

## [v0.5.0] - 24.04.2025

### Fixed
- Multiple small frontend fixes.
- Increased route threshold.

### Changed
- Prettier automatic tailwind classes sorting.
- Nicer HIL validation window.

### Added
- [frontend] - tool thunmbnail in chat.
- Pass the entire message in LS input and let the LLM chose articles.

### Removed
- `order` column in `messages` table + fixed.
- SQLite support.

### Added
- Basic Guardrails.
- Possibility to interrupt streaming.
- Filter and sort get_thread and get_thread/messages.
- Plots for the SCS simulations.
- New semantic route.
- Pagination for threads and messages.

### Fixed
- Literature search points to right url.

## [v0.4.7] - 15.04.2025

### Fixed
- Empty groups from keycloak.

## [v0.4.6]

### Changed
- Return only one suggestion.
- Update system prompt.
- Add current time and date in system prompt.

### Added
- Every tool output schema to the OpenAPI json + swagger.
- Header containing rate limit info.

## [v0.4.5] - 28.03.2025

### Added
- Combine rate limiting with accounting for chat

## [v0.4.4] - 27.03.2025

### Added
- Limit for sequential and parallel tool calls.
- Platform description in prompt.

### Fixed
- Add LS and Web search guardrails.

## [v0.4.3] - 26.03.2025

### Added
- Accounting

## [v0.4.2] - 24.03.2025

### Added
- Rate limiting

### Fixed
- Checkbox clickable all the way.

### Changed
- LS tool now returns articles instead of paragraphs.

## [v0.4.1] - 14.03.2025

### Fixed
- ECR action

## [v0.4.0] - 14.03.2025

### Removed
- Removed trailing slashes from endpoints.
- Bunch of unused code
- God account logic
- Skipped tests (but astream)

### Changed
- Return model dumps of DB schema objects.
- Moved swarm_copy to neuroagent and delete old code.
- Create thread now has a body.
- Made streaming vercel compatible.
- [frontend] - Make human messages not span the entire width of the chat.
- Copyright and acknowledgement.
- pre-commit hooks for frontend.
- [frontend] - Loading bar and better first message.
- Better system prompt
- Sort components in folder.
- Brain region/cell hierarchies read from storage (not from local filesystem).
- Authentication is done directly through keycloak.
- Don't assume we run minIO by default and also add documentation.

### Added
- Docker compose for local development
- [frontend] Keycloak sign in + documentation.
- LLM evaluation logic
- Integrated Alembic for managing chat history migrations
- Tool implementations without langchain or langgraph dependencies
- Unit tests for the migrated tools
- CRUDs.
- BlueNaas CRUD tools
- Tests for threads module
- Cell types, resolving and utils tests
- app unit tests
- Tests of AgentsRoutine.
- Unit tests for database
- Tests for tool CRUD endpoints.
- Human In the Loop.
- Alembic in CI.
- Vitest tests for frontend
- Title generation endpoint.
- [frontend] - Dark mode.
- [frontend] - Automatic title generation
- [frontend] - Collapsible side bar.
- [frontend] - Add confirmation box on thread deletion.
- Feedback for HIL tool call refusal.
- [frontend] - Per message tool toggle.
- [frontend] - Possibility to dynamically chose available tools.
- [frontend] - Search bar in tool list.
- Displaying tool metadata
- GET threads depends on vlab+project_id.
- Object storage + plotting logic.
- Keywords filtering for literature search.
- [frontend] - bugfixes.
- Suggestion endpoint.
- Support empty vlab+project in threads.

### Fixed
- [frontend] - Parallel execution of tools
- Migrate LLM Evaluation logic to scripts and add tests
- Query size limiter.
- Fix /threads/messages endpoint.
- [frontend] - remove first message delay.
- [frontend] - improve loading UI on first message.
- [frontend] - MarkDown rendering.
- [frontend] - dark mode flickering.
- [frontend] - Concatenate base url and endpoint correctly.
- Display the tool results as valid JSONs.
- Do not return entire coordinates in `scs-get-one` tool.
- [frontend] - Better Vlab and Project selection.
- [frontend] - Fix long message overflowing.
- Display the entire input json for tool calls.
- Push to ECR prod+Staging.
- [frontend] - Text input disabled when HIL.
- Tool + content is saved as `AI_tool` now.
- [frontend] - Scrolling while streaming.
- [frontend] - Handle invalid json errors.
- [frontend] - Tool selection is all checked when refreshing.
- Fix bug for AI + tool calls.
- [frontend] - Fix docker compose redirect bug.
- [frontend] - Refactor
- Websearch tools.
- Small bugfixes.
- [frontend] - Fix suggestion UI.
- [frontend] - cosmetic fixes.

## [0.3.3] - 30.10.2024

### Changed
- Removed release please bot and add automatic on tag pushes to ecr.

## [0.3.2](https://github.com/BlueBrain/neuroagent/compare/v0.3.1...v0.3.2) (2024-10-29)


### Bug Fixes

* Fix ([#39](https://github.com/BlueBrain/neuroagent/issues/39)) ([948b8bf](https://github.com/BlueBrain/neuroagent/commit/948b8bf7b77fa62baddba357c293979b9ba05847))

## [0.3.1](https://github.com/BlueBrain/neuroagent/compare/v0.3.0...v0.3.1) (2024-10-29)


### Bug Fixes

* fix ecr yml ([#37](https://github.com/BlueBrain/neuroagent/issues/37)) ([1983b20](https://github.com/BlueBrain/neuroagent/commit/1983b2083e276ce2991cee6b6c3b0fc1e8268512))

## [0.3.0](https://github.com/BlueBrain/neuroagent/compare/v0.2.0...v0.3.0) (2024-10-29)


### Features

* Added release please ([dd11700](https://github.com/BlueBrain/neuroagent/commit/dd1170095a92b086d264e09d6ba417b506f2d3e4))
* Added release please to automate changelogs and releases. ([5b9d30b](https://github.com/BlueBrain/neuroagent/commit/5b9d30b1d304a4a16761939625db31ed581bc57b))
* Added stream ([#33](https://github.com/BlueBrain/neuroagent/issues/33)) ([3df8463](https://github.com/BlueBrain/neuroagent/commit/3df84637649fce5937688f288d4d03f9c4eab0b6))


### Added
- Swarm copy POC.
- Agent memory.


## [0.2.0] - 22.10.2024

### Changed
- Switched from OAUTH2 security on FASTAPI to HTTPBearer.
- Switched to async sqlalchemy.
- Expanded list of etypes.

### Added
- Add get morphoelectric (me) model tool
- BlueNaaS simulation tool.
- Validation of the project ID.
- BlueNaaS tool test.
- Human in the loop for bluenaas.

### Fixed
- Fixed 0% unittest coverage bug.
- Get ME model tool querying logic

## [0.1.1] - 26.09.2024

### Fixed
- Fixed a bug that prevented AsyncSqlite checkpoint to access the DB in streamed endpoints.
- Fixed a bug that caused some unit tests to fail due to a change in how httpx_mock works in version 0.32

## [0.1.0] - 19.09.2024

### Added
- Update readme
- Extra multi agent unit tests
- Extra unit tests for dependencies.py

### Removed
- Github action to create the docs.

### Changed
- Migration to pydantic V2.

### Fixed
- Streaming with chat agent.
- Deleted some legacy code.<|MERGE_RESOLUTION|>--- conflicted
+++ resolved
@@ -19,12 +19,9 @@
 - Utterance structure for tools.
 - OBIExpert tool.
 - Populate utterances for all tools.
-<<<<<<< HEAD
 - Search functionality.
-=======
 - Evaluation framework.
 - Trace plotting tool.
->>>>>>> dc1f052d
 
 ### Changed
 - Description of plot generator.
