# Changelog

All notable changes to this project will be documented in this file.

The format is based on [Keep a Changelog](https://keepachangelog.com/en/1.1.0/),
and this project adheres to [Semantic Versioning](https://semver.org/spec/v2.0.0.html).

## [Unreleased]

### Fixed
- frontend link in ion channel recording tool.

## [v0.11.2] - 3.11.2025

### Fixed
- Connectitivity tool url

## [v0.11.1] - 31.10.2025

### Fixed
- Ion Channel Model return class.

## [v0.11.0] - 31.10.2025

### Added
- More evaluation cases.
- Filtering logic in `neuroagent.scripts.evaluate_agent`.
- Ion channel related tools.
- Circuit connectivity metrics tool

### Fixed
- Some prompt engineering.
- Output class of circuit population tool.
- Prevent the LLM from talking about the UI.
- Tool argument correctness metric.
- Fix brain region get all for new hierarchy.
- Images not appearing in Literature search (Prompt refactor).

### Changed
- Running deepeval github action also on main
- Use typescript autogen for backend types in frontend.
- Try to enforce using metric tools rather than downloading assets.
- Rule to avoid overvalidating.
<<<<<<< HEAD
- Plot through python + plotly.

## Fixed
- Images not appearing in Literature search (Prompt refactor).
=======
- Update uv lock package.
>>>>>>> 180813b1

## [v0.10.0] - 2.10.2025

### Fixed
- Remove `stream.py` and assume connections are not closed on return.
- `url_link` in tools that retrieve explore data.

### Changed
- Made the context analyzer an url analyzer instead.

## [v0.9.4] - 01.10.2025

### Changed
- Hardocded minimal Deno version in Dockerfile.

## [v0.9.3] - 30.09.2025

### Added
- Possibility to change the OpenAI SDK base url via an env var.

### Fixed
- Remove `sonata_asset_id` from circuit analysis tool dependency.
- Switch to Flash models for tool selection.


## [v0.9.2] - 25.09.2025

### Added
- Circuit population analysis tool.

### Fixed
- Endpoint names in entitycore.
- Question suggestion return only one when not in chat.

## [v0.9.1] - 24.09.2025

### Added
- More options to pass to the Redis client

## [v0.9.0] - 23.09.2025

### Added
- `description_frontend` support for MCP tools.
- New circuit endpoints from OBI-one.

### Changed
- Switch to gpt-5-mini.
- Description of LS tool to try to make the LLM embed images all the time.
- Use semantic search when available in Entitycore.

### Fixed
- Bug in MCP declaration leading to `tool_metadata` not being found.

## [v0.8.1] - 01.09.2025

### Added
- Search functionality.

### Changed
- Make the agent use the scientific species name.
- Added assets back in `getall` for eletrical recordings and reconstruction morphology.
- Possibiliy to request specific metrics from morphometric tool.
- Simulation config iteration 2.
- Logging of tool calls happens in the agent_routine, not directly in the tool.

## [v0.8.0] - 18.08.2025

### Added
- Entitycore links in tool output.
- Utterance structure for tools.
- OBIExpert tool.
- Populate utterances for all tools.
- Evaluation framework.
- Trace plotting tool.

### Changed
- Description of plot generator.
- Reverd obi-one to `extra=ignore`.
- Put the date at the end in system prompt to maximize caching.

### Fixed
- Casing of get *O*ne ME-model.
- Deduplicate tool selection on our side.
- Copy buttons in non https environments.
- Bug that listed all token consumption as TOOL_SELECTION.

### Removed
- Semantic router.

## [v0.7.2] - 30.07.2025

### Added
- Config generation tool for simulations.

### Changed
- Datetimes are now offset-aware.
- Pinned the exa mcp (for now).

## [v0.7.1] - 21.07.2025

### Added
- Copy token button in UI.
- Context analyzer tool.
- New false positive utterances.
- Copy button for tool output.
- Filtering on creation date of threads.

### Fixed
- Make sure .env is not read in tests.
- Make the Settings class hashable.
- No AWS HTTP requests in unit tests.

### Changed
- Name of exa tools.
- Description of run python tool.

### Removed
- LS related code.

## [v0.7.0] - 14.07.2025

### Added
- Python interpreter tool.
- Auto alembic upgrade.
- New utterances in false positive semantic route.
- Tool pre-selection.
- Ephys tool.
- Support for MCP tool name/description override.
- Table to track token consumption.
- Optional exclusion of the empty threads.

### Changed
- Switch from VARCHAR to UUID where possible.
- Prompt engineered the rules.
- Revert suggestion model to 4o-mini.

### Fixed
- Tool selection remains when switching between pages.
- Propagate temperature to the api call and set the seed.
- Make sure .env is not read in tests.

### Removed
- Brain region and mtype resolving.

## [v0.6.4] - 02.07.2025

### Added
- False positive semantic route.
- Autogen diff CI.
- Circuit tools.

### Fixed
- Distinction between entitycore and LS capabilities.

## [v0.6.3] - 01.07.2025

### Added
- Reasoning component.
- Rate limit endpoint.
- More entity core endpoints.
- Rules.
- New false positive utterances.

### Changed
- Entitycore autogen 2025.6.8
- Get rid of `brain_region__id` in entitycore tools

### Changed
- Allow for tool call + content in the UI.

## [v0.6.2] - 23.06.2025

### Added
- Multi-model support with OpenRouter.

### Changed
- Use UV in CI.
- ME-Models are now fetched from entitycore.
- Switch to gpt-4.1-mini and make it use markdown.

## [v0.6.1] - 12.06.2025

### Fixed
- Swagger issue.

## [v0.6.0] - 12.06.2025

### Changed
- Update to new version of useChat.

### Added
- Tools for (most) GET endpoints of entitycore.
- Thumbnail generation tool.
- Whitelisting of tools based on regex.

### Fixed
- Fixed bug where fastapi servers were wrongly set.
- Line break in ai message.

### Changed
- Track mcp.json.
- Rerun autogen tool on entitycore.
- Prompt engineering on tools.

### Removed
- Knowledge graph tools and utils.

## [0.5.5] - 02.06.2025

### Changed
- Bearer token is propagated through the `httpx_client`.
- Use `.model_dump(exclude_defaults=True)` for auto-generated classes dumping.
- Get morpho tool and resolve entities now uses entitycore.
- Remove usage of user journey in suggestion after first message.
- Tools based on API calls adapted to new autogen tool.
- Autogen tool and ways to auto gen input parameters.
- Input schema of the suggestion endpoint.

### Added
- Autogeneration of input schemas from APIs.
- Morphometrics tool using obi-one.
- Custom brain region resolving.
- Turn `neuroagent` into an MCP client.
- Tools for (most) GET endpoints of entitycore

### Fixed
- Handle breaking change in entitycore.
- Hallucinations of LS.

## [0.5.4]

### Fixed
- Fixe (hopefully) hallucinations related to literature search.

## [0.5.3]

### Fixed
- Suggestion enpoint.

## [0.5.2]

### Changed
- Merge two suggestion endpoints.


## [0.5.1]

### Added
- Suggestions inside chat.

### Fixed
- Make `docker build` work on ARM

## [v0.5.0] - 24.04.2025

### Fixed
- Multiple small frontend fixes.
- Increased route threshold.

### Changed
- Prettier automatic tailwind classes sorting.
- Nicer HIL validation window.

### Added
- [frontend] - tool thunmbnail in chat.
- Pass the entire message in LS input and let the LLM chose articles.

### Removed
- `order` column in `messages` table + fixed.
- SQLite support.

### Added
- Basic Guardrails.
- Possibility to interrupt streaming.
- Filter and sort get_thread and get_thread/messages.
- Plots for the SCS simulations.
- New semantic route.
- Pagination for threads and messages.

### Fixed
- Literature search points to right url.

## [v0.4.7] - 15.04.2025

### Fixed
- Empty groups from keycloak.

## [v0.4.6]

### Changed
- Return only one suggestion.
- Update system prompt.
- Add current time and date in system prompt.

### Added
- Every tool output schema to the OpenAPI json + swagger.
- Header containing rate limit info.

## [v0.4.5] - 28.03.2025

### Added
- Combine rate limiting with accounting for chat

## [v0.4.4] - 27.03.2025

### Added
- Limit for sequential and parallel tool calls.
- Platform description in prompt.

### Fixed
- Add LS and Web search guardrails.

## [v0.4.3] - 26.03.2025

### Added
- Accounting

## [v0.4.2] - 24.03.2025

### Added
- Rate limiting

### Fixed
- Checkbox clickable all the way.

### Changed
- LS tool now returns articles instead of paragraphs.

## [v0.4.1] - 14.03.2025

### Fixed
- ECR action

## [v0.4.0] - 14.03.2025

### Removed
- Removed trailing slashes from endpoints.
- Bunch of unused code
- God account logic
- Skipped tests (but astream)

### Changed
- Return model dumps of DB schema objects.
- Moved swarm_copy to neuroagent and delete old code.
- Create thread now has a body.
- Made streaming vercel compatible.
- [frontend] - Make human messages not span the entire width of the chat.
- Copyright and acknowledgement.
- pre-commit hooks for frontend.
- [frontend] - Loading bar and better first message.
- Better system prompt
- Sort components in folder.
- Brain region/cell hierarchies read from storage (not from local filesystem).
- Authentication is done directly through keycloak.
- Don't assume we run minIO by default and also add documentation.

### Added
- Docker compose for local development
- [frontend] Keycloak sign in + documentation.
- LLM evaluation logic
- Integrated Alembic for managing chat history migrations
- Tool implementations without langchain or langgraph dependencies
- Unit tests for the migrated tools
- CRUDs.
- BlueNaas CRUD tools
- Tests for threads module
- Cell types, resolving and utils tests
- app unit tests
- Tests of AgentsRoutine.
- Unit tests for database
- Tests for tool CRUD endpoints.
- Human In the Loop.
- Alembic in CI.
- Vitest tests for frontend
- Title generation endpoint.
- [frontend] - Dark mode.
- [frontend] - Automatic title generation
- [frontend] - Collapsible side bar.
- [frontend] - Add confirmation box on thread deletion.
- Feedback for HIL tool call refusal.
- [frontend] - Per message tool toggle.
- [frontend] - Possibility to dynamically chose available tools.
- [frontend] - Search bar in tool list.
- Displaying tool metadata
- GET threads depends on vlab+project_id.
- Object storage + plotting logic.
- Keywords filtering for literature search.
- [frontend] - bugfixes.
- Suggestion endpoint.
- Support empty vlab+project in threads.

### Fixed
- [frontend] - Parallel execution of tools
- Migrate LLM Evaluation logic to scripts and add tests
- Query size limiter.
- Fix /threads/messages endpoint.
- [frontend] - remove first message delay.
- [frontend] - improve loading UI on first message.
- [frontend] - MarkDown rendering.
- [frontend] - dark mode flickering.
- [frontend] - Concatenate base url and endpoint correctly.
- Display the tool results as valid JSONs.
- Do not return entire coordinates in `scs-get-one` tool.
- [frontend] - Better Vlab and Project selection.
- [frontend] - Fix long message overflowing.
- Display the entire input json for tool calls.
- Push to ECR prod+Staging.
- [frontend] - Text input disabled when HIL.
- Tool + content is saved as `AI_tool` now.
- [frontend] - Scrolling while streaming.
- [frontend] - Handle invalid json errors.
- [frontend] - Tool selection is all checked when refreshing.
- Fix bug for AI + tool calls.
- [frontend] - Fix docker compose redirect bug.
- [frontend] - Refactor
- Websearch tools.
- Small bugfixes.
- [frontend] - Fix suggestion UI.
- [frontend] - cosmetic fixes.

## [0.3.3] - 30.10.2024

### Changed
- Removed release please bot and add automatic on tag pushes to ecr.

## [0.3.2](https://github.com/BlueBrain/neuroagent/compare/v0.3.1...v0.3.2) (2024-10-29)


### Bug Fixes

* Fix ([#39](https://github.com/BlueBrain/neuroagent/issues/39)) ([948b8bf](https://github.com/BlueBrain/neuroagent/commit/948b8bf7b77fa62baddba357c293979b9ba05847))

## [0.3.1](https://github.com/BlueBrain/neuroagent/compare/v0.3.0...v0.3.1) (2024-10-29)


### Bug Fixes

* fix ecr yml ([#37](https://github.com/BlueBrain/neuroagent/issues/37)) ([1983b20](https://github.com/BlueBrain/neuroagent/commit/1983b2083e276ce2991cee6b6c3b0fc1e8268512))

## [0.3.0](https://github.com/BlueBrain/neuroagent/compare/v0.2.0...v0.3.0) (2024-10-29)


### Features

* Added release please ([dd11700](https://github.com/BlueBrain/neuroagent/commit/dd1170095a92b086d264e09d6ba417b506f2d3e4))
* Added release please to automate changelogs and releases. ([5b9d30b](https://github.com/BlueBrain/neuroagent/commit/5b9d30b1d304a4a16761939625db31ed581bc57b))
* Added stream ([#33](https://github.com/BlueBrain/neuroagent/issues/33)) ([3df8463](https://github.com/BlueBrain/neuroagent/commit/3df84637649fce5937688f288d4d03f9c4eab0b6))


### Added
- Swarm copy POC.
- Agent memory.


## [0.2.0] - 22.10.2024

### Changed
- Switched from OAUTH2 security on FASTAPI to HTTPBearer.
- Switched to async sqlalchemy.
- Expanded list of etypes.

### Added
- Add get morphoelectric (me) model tool
- BlueNaaS simulation tool.
- Validation of the project ID.
- BlueNaaS tool test.
- Human in the loop for bluenaas.

### Fixed
- Fixed 0% unittest coverage bug.
- Get ME model tool querying logic

## [0.1.1] - 26.09.2024

### Fixed
- Fixed a bug that prevented AsyncSqlite checkpoint to access the DB in streamed endpoints.
- Fixed a bug that caused some unit tests to fail due to a change in how httpx_mock works in version 0.32

## [0.1.0] - 19.09.2024

### Added
- Update readme
- Extra multi agent unit tests
- Extra unit tests for dependencies.py

### Removed
- Github action to create the docs.

### Changed
- Migration to pydantic V2.

### Fixed
- Streaming with chat agent.
- Deleted some legacy code.<|MERGE_RESOLUTION|>--- conflicted
+++ resolved
@@ -41,14 +41,11 @@
 - Use typescript autogen for backend types in frontend.
 - Try to enforce using metric tools rather than downloading assets.
 - Rule to avoid overvalidating.
-<<<<<<< HEAD
 - Plot through python + plotly.
 
 ## Fixed
 - Images not appearing in Literature search (Prompt refactor).
-=======
 - Update uv lock package.
->>>>>>> 180813b1
 
 ## [v0.10.0] - 2.10.2025
 
