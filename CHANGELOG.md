# Changelog

All notable changes to this project will be documented in this file.

The format is based on [Keep a Changelog](https://keepachangelog.com/en/1.1.0/),
and this project adheres to [Semantic Versioning](https://semver.org/spec/v2.0.0.html).

## [Unreleased]

## [v0.6.2] - 23.06.2025

### Added
- Multi-model support with OpenRouter.

### Changed
- Use UV in CI.
- ME-Models are now fetched from entitycore.

## [v0.6.1] - 12.06.2025

## Fixed
- Swagger issue.

<<<<<<< HEAD
=======
## Changed
- ME-Models are now fetched from entitycore.
- Switch to gpt-4.1-mini and make it use markdown.

>>>>>>> 45584ef4
## [v0.6.0] - 12.06.2025

### Changed
- Update to new version of useChat.

### Added
- Tools for (most) GET endpoints of entitycore.
- Thumbnail generation tool.
- Whitelisting of tools based on regex.

### Fixed
- Fixed bug where fastapi servers were wrongly set.
- Line break in ai message.

## Changed
- Track mcp.json.
- Rerun autogen tool on entitycore.
- Prompt engineering on tools.

### Removed
- Knowledge graph tools and utils.

## [0.5.5] - 02.06.2025

### Changed
- Bearer token is propagated through the `httpx_client`.
- Use `.model_dump(exclude_defaults=True)` for auto-generated classes dumping.
- Get morpho tool and resolve entities now uses entitycore.
- Remove usage of user journey in suggestion after first message.
- Tools based on API calls adapted to new autogen tool.
- Autogen tool and ways to auto gen input parameters.
- Input schema of the suggestion endpoint.

### Added
- Autogeneration of input schemas from APIs.
- Morphometrics tool using obi-one.
- Custom brain region resolving.
- Turn `neuroagent` into an MCP client.
- Tools for (most) GET endpoints of entitycore

### Fixed
- Handle breaking change in entitycore.
- Hallucinations of LS.

## [0.5.4]

### Fixed
- Fixe (hopefully) hallucinations related to literature search.

## [0.5.3]

### Fixed
- Suggestion enpoint.

## [0.5.2]

### Changed
- Merge two suggestion endpoints.


## [0.5.1]

### Added
- Suggestions inside chat.

### Fixed
- Make `docker build` work on ARM

## [v0.5.0] - 24.04.2025

### Fixed
- Multiple small frontend fixes.
- Increased route threshold.

### Changed
- Prettier automatic tailwind classes sorting.
- Nicer HIL validation window.

## Added
- [frontend] - tool thunmbnail in chat.
- Pass the entire message in LS input and let the LLM chose articles.

### Removed
- `order` column in `messages` table + fixed.
- SQLite support.

## Added
- Basic Guardrails.
- Possibility to interrupt streaming.
- Filter and sort get_thread and get_thread/messages.
- Plots for the SCS simulations.
- New semantic route.
- Pagination for threads and messages.

### Fixed
- Literature search points to right url.

## [v0.4.7] - 15.04.2025

### Fixed
- Empty groups from keycloak.

## [v0.4.6]

### Changed
- Return only one suggestion.
- Update system prompt.
- Add current time and date in system prompt.

### Added
- Every tool output schema to the OpenAPI json + swagger.
- Header containing rate limit info.

## [v0.4.5] - 28.03.2025

### Added
- Combine rate limiting with accounting for chat

## [v0.4.4] - 27.03.2025

### Added
- Limit for sequential and parallel tool calls.
- Platform description in prompt.

### Fixed
- Add LS and Web search guardrails.

## [v0.4.3] - 26.03.2025

### Added
- Accounting

## [v0.4.2] - 24.03.2025

### Added
- Rate limiting

### Fixed
- Checkbox clickable all the way.

### Changed
- LS tool now returns articles instead of paragraphs.

## [v0.4.1] - 14.03.2025

### Fixed
- ECR action

## [v0.4.0] - 14.03.2025

### Removed
- Removed trailing slashes from endpoints.
- Bunch of unused code
- God account logic
- Skipped tests (but astream)

### Changed
- Return model dumps of DB schema objects.
- Moved swarm_copy to neuroagent and delete old code.
- Create thread now has a body.
- Made streaming vercel compatible.
- [frontend] - Make human messages not span the entire width of the chat.
- Copyright and acknowledgement.
- pre-commit hooks for frontend.
- [frontend] - Loading bar and better first message.
- Better system prompt
- Sort components in folder.
- Brain region/cell hierarchies read from storage (not from local filesystem).
- Authentication is done directly through keycloak.
- Don't assume we run minIO by default and also add documentation.

### Added
- Docker compose for local development
- [frontend] Keycloak sign in + documentation.
- LLM evaluation logic
- Integrated Alembic for managing chat history migrations
- Tool implementations without langchain or langgraph dependencies
- Unit tests for the migrated tools
- CRUDs.
- BlueNaas CRUD tools
- Tests for threads module
- Cell types, resolving and utils tests
- app unit tests
- Tests of AgentsRoutine.
- Unit tests for database
- Tests for tool CRUD endpoints.
- Human In the Loop.
- Alembic in CI.
- Vitest tests for frontend
- Title generation endpoint.
- [frontend] - Dark mode.
- [frontend] - Automatic title generation
- [frontend] - Collapsible side bar.
- [frontend] - Add confirmation box on thread deletion.
- Feedback for HIL tool call refusal.
- [frontend] - Per message tool toggle.
- [frontend] - Possibility to dynamically chose available tools.
- [frontend] - Search bar in tool list.
- Displaying tool metadata
- GET threads depends on vlab+project_id.
- Object storage + plotting logic.
- Keywords filtering for literature search.
- [frontend] - bugfixes.
- Suggestion endpoint.
- Support empty vlab+project in threads.

### Fixed
- [frontend] - Parallel execution of tools
- Migrate LLM Evaluation logic to scripts and add tests
- Query size limiter.
- Fix /threads/messages endpoint.
- [frontend] - remove first message delay.
- [frontend] - improve loading UI on first message.
- [frontend] - MarkDown rendering.
- [frontend] - dark mode flickering.
- [frontend] - Concatenate base url and endpoint correctly.
- Display the tool results as valid JSONs.
- Do not return entire coordinates in `scs-get-one` tool.
- [frontend] - Better Vlab and Project selection.
- [frontend] - Fix long message overflowing.
- Display the entire input json for tool calls.
- Push to ECR prod+Staging.
- [frontend] - Text input disabled when HIL.
- Tool + content is saved as `AI_tool` now.
- [frontend] - Scrolling while streaming.
- [frontend] - Handle invalid json errors.
- [frontend] - Tool selection is all checked when refreshing.
- Fix bug for AI + tool calls.
- [frontend] - Fix docker compose redirect bug.
- [frontend] - Refactor
- Websearch tools.
- Small bugfixes.
- [frontend] - Fix suggestion UI.
- [frontend] - cosmetic fixes.

## [0.3.3] - 30.10.2024

### Changed
- Removed release please bot and add automatic on tag pushes to ecr.

## [0.3.2](https://github.com/BlueBrain/neuroagent/compare/v0.3.1...v0.3.2) (2024-10-29)


### Bug Fixes

* Fix ([#39](https://github.com/BlueBrain/neuroagent/issues/39)) ([948b8bf](https://github.com/BlueBrain/neuroagent/commit/948b8bf7b77fa62baddba357c293979b9ba05847))

## [0.3.1](https://github.com/BlueBrain/neuroagent/compare/v0.3.0...v0.3.1) (2024-10-29)


### Bug Fixes

* fix ecr yml ([#37](https://github.com/BlueBrain/neuroagent/issues/37)) ([1983b20](https://github.com/BlueBrain/neuroagent/commit/1983b2083e276ce2991cee6b6c3b0fc1e8268512))

## [0.3.0](https://github.com/BlueBrain/neuroagent/compare/v0.2.0...v0.3.0) (2024-10-29)


### Features

* Added release please ([dd11700](https://github.com/BlueBrain/neuroagent/commit/dd1170095a92b086d264e09d6ba417b506f2d3e4))
* Added release please to automate changelogs and releases. ([5b9d30b](https://github.com/BlueBrain/neuroagent/commit/5b9d30b1d304a4a16761939625db31ed581bc57b))
* Added stream ([#33](https://github.com/BlueBrain/neuroagent/issues/33)) ([3df8463](https://github.com/BlueBrain/neuroagent/commit/3df84637649fce5937688f288d4d03f9c4eab0b6))


### Added
- Swarm copy POC.
- Agent memory.


## [0.2.0] - 22.10.2024

### Changed
- Switched from OAUTH2 security on FASTAPI to HTTPBearer.
- Switched to async sqlalchemy.
- Expanded list of etypes.

### Added
- Add get morphoelectric (me) model tool
- BlueNaaS simulation tool.
- Validation of the project ID.
- BlueNaaS tool test.
- Human in the loop for bluenaas.

### Fixed
- Fixed 0% unittest coverage bug.
- Get ME model tool querying logic

## [0.1.1] - 26.09.2024

### Fixed
- Fixed a bug that prevented AsyncSqlite checkpoint to access the DB in streamed endpoints.
- Fixed a bug that caused some unit tests to fail due to a change in how httpx_mock works in version 0.32

## [0.1.0] - 19.09.2024

### Added
- Update readme
- Extra multi agent unit tests
- Extra unit tests for dependencies.py

### Removed
- Github action to create the docs.

### Changed
- Migration to pydantic V2.

### Fixed
- Streaming with chat agent.
- Deleted some legacy code.<|MERGE_RESOLUTION|>--- conflicted
+++ resolved
@@ -15,19 +15,13 @@
 ### Changed
 - Use UV in CI.
 - ME-Models are now fetched from entitycore.
+- Switch to gpt-4.1-mini and make it use markdown.
 
 ## [v0.6.1] - 12.06.2025
 
 ## Fixed
 - Swagger issue.
 
-<<<<<<< HEAD
-=======
-## Changed
-- ME-Models are now fetched from entitycore.
-- Switch to gpt-4.1-mini and make it use markdown.
-
->>>>>>> 45584ef4
 ## [v0.6.0] - 12.06.2025
 
 ### Changed
