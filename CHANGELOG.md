# Changelog

All notable changes to this project will be documented in this file.

The format is based on [Keep a Changelog](https://keepachangelog.com/en/1.1.0/),
and this project adheres to [Semantic Versioning](https://semver.org/spec/v2.0.0.html).

## [Unreleased]

### Changed
- Base class for excluded parameters.
- Resolving of asset/hierarchy id within tools.

## [v0.11.4] - 4.11.2025

### Fixed
- Don't turn `None` into `{}` in connectivity tool

### Added
- Code generation tool (Context7 MCP server)

## [v0.11.3] - 3.11.2025

### Fixed
- frontend link in ion channel recording tool.
- Allow null inputs in connectivity tool.

## [v0.11.2] - 3.11.2025

### Fixed
- Connectitivity tool url

## [v0.11.1] - 31.10.2025

### Fixed
- Ion Channel Model return class.

## [v0.11.0] - 31.10.2025

### Added
- More evaluation cases.
- Filtering logic in `neuroagent.scripts.evaluate_agent`.
- Ion channel related tools.
- Circuit connectivity metrics tool

### Fixed
- Some prompt engineering.
- Output class of circuit population tool.
- Prevent the LLM from talking about the UI.
- Tool argument correctness metric.
- Fix brain region get all for new hierarchy.
- Images not appearing in Literature search (Prompt refactor).

### Changed
- Running deepeval github action also on main
- Use typescript autogen for backend types in frontend.
- Try to enforce using metric tools rather than downloading assets.
- Rule to avoid overvalidating.
<<<<<<< HEAD
- Plot through python + plotly.

## Fixed
- Images not appearing in Literature search (Prompt refactor).
=======
- Update uv lock package.
>>>>>>> fa1603c5

## [v0.10.0] - 2.10.2025

### Fixed
- Remove `stream.py` and assume connections are not closed on return.
- `url_link` in tools that retrieve explore data.

### Changed
- Made the context analyzer an url analyzer instead.

## [v0.9.4] - 01.10.2025

### Changed
- Hardocded minimal Deno version in Dockerfile.

## [v0.9.3] - 30.09.2025

### Added
- Possibility to change the OpenAI SDK base url via an env var.

### Fixed
- Remove `sonata_asset_id` from circuit analysis tool dependency.
- Switch to Flash models for tool selection.


## [v0.9.2] - 25.09.2025

### Added
- Circuit population analysis tool.

### Fixed
- Endpoint names in entitycore.
- Question suggestion return only one when not in chat.

## [v0.9.1] - 24.09.2025

### Added
- More options to pass to the Redis client

## [v0.9.0] - 23.09.2025

### Added
- `description_frontend` support for MCP tools.
- New circuit endpoints from OBI-one.

### Changed
- Switch to gpt-5-mini.
- Description of LS tool to try to make the LLM embed images all the time.
- Use semantic search when available in Entitycore.

### Fixed
- Bug in MCP declaration leading to `tool_metadata` not being found.

## [v0.8.1] - 01.09.2025

### Added
- Search functionality.

### Changed
- Make the agent use the scientific species name.
- Added assets back in `getall` for eletrical recordings and reconstruction morphology.
- Possibiliy to request specific metrics from morphometric tool.
- Simulation config iteration 2.
- Logging of tool calls happens in the agent_routine, not directly in the tool.

## [v0.8.0] - 18.08.2025

### Added
- Entitycore links in tool output.
- Utterance structure for tools.
- OBIExpert tool.
- Populate utterances for all tools.
- Evaluation framework.
- Trace plotting tool.

### Changed
- Description of plot generator.
- Reverd obi-one to `extra=ignore`.
- Put the date at the end in system prompt to maximize caching.

### Fixed
- Casing of get *O*ne ME-model.
- Deduplicate tool selection on our side.
- Copy buttons in non https environments.
- Bug that listed all token consumption as TOOL_SELECTION.

### Removed
- Semantic router.

## [v0.7.2] - 30.07.2025

### Added
- Config generation tool for simulations.

### Changed
- Datetimes are now offset-aware.
- Pinned the exa mcp (for now).

## [v0.7.1] - 21.07.2025

### Added
- Copy token button in UI.
- Context analyzer tool.
- New false positive utterances.
- Copy button for tool output.
- Filtering on creation date of threads.

### Fixed
- Make sure .env is not read in tests.
- Make the Settings class hashable.
- No AWS HTTP requests in unit tests.

### Changed
- Name of exa tools.
- Description of run python tool.

### Removed
- LS related code.

## [v0.7.0] - 14.07.2025

### Added
- Python interpreter tool.
- Auto alembic upgrade.
- New utterances in false positive semantic route.
- Tool pre-selection.
- Ephys tool.
- Support for MCP tool name/description override.
- Table to track token consumption.
- Optional exclusion of the empty threads.

### Changed
- Switch from VARCHAR to UUID where possible.
- Prompt engineered the rules.
- Revert suggestion model to 4o-mini.

### Fixed
- Tool selection remains when switching between pages.
- Propagate temperature to the api call and set the seed.
- Make sure .env is not read in tests.

### Removed
- Brain region and mtype resolving.

## [v0.6.4] - 02.07.2025

### Added
- False positive semantic route.
- Autogen diff CI.
- Circuit tools.

### Fixed
- Distinction between entitycore and LS capabilities.

## [v0.6.3] - 01.07.2025

### Added
- Reasoning component.
- Rate limit endpoint.
- More entity core endpoints.
- Rules.
- New false positive utterances.

### Changed
- Entitycore autogen 2025.6.8
- Get rid of `brain_region__id` in entitycore tools

### Changed
- Allow for tool call + content in the UI.

## [v0.6.2] - 23.06.2025

### Added
- Multi-model support with OpenRouter.

### Changed
- Use UV in CI.
- ME-Models are now fetched from entitycore.
- Switch to gpt-4.1-mini and make it use markdown.

## [v0.6.1] - 12.06.2025

### Fixed
- Swagger issue.

## [v0.6.0] - 12.06.2025

### Changed
- Update to new version of useChat.

### Added
- Tools for (most) GET endpoints of entitycore.
- Thumbnail generation tool.
- Whitelisting of tools based on regex.

### Fixed
- Fixed bug where fastapi servers were wrongly set.
- Line break in ai message.

### Changed
- Track mcp.json.
- Rerun autogen tool on entitycore.
- Prompt engineering on tools.

### Removed
- Knowledge graph tools and utils.

## [0.5.5] - 02.06.2025

### Changed
- Bearer token is propagated through the `httpx_client`.
- Use `.model_dump(exclude_defaults=True)` for auto-generated classes dumping.
- Get morpho tool and resolve entities now uses entitycore.
- Remove usage of user journey in suggestion after first message.
- Tools based on API calls adapted to new autogen tool.
- Autogen tool and ways to auto gen input parameters.
- Input schema of the suggestion endpoint.

### Added
- Autogeneration of input schemas from APIs.
- Morphometrics tool using obi-one.
- Custom brain region resolving.
- Turn `neuroagent` into an MCP client.
- Tools for (most) GET endpoints of entitycore

### Fixed
- Handle breaking change in entitycore.
- Hallucinations of LS.

## [0.5.4]

### Fixed
- Fixe (hopefully) hallucinations related to literature search.

## [0.5.3]

### Fixed
- Suggestion enpoint.

## [0.5.2]

### Changed
- Merge two suggestion endpoints.


## [0.5.1]

### Added
- Suggestions inside chat.

### Fixed
- Make `docker build` work on ARM

## [v0.5.0] - 24.04.2025

### Fixed
- Multiple small frontend fixes.
- Increased route threshold.

### Changed
- Prettier automatic tailwind classes sorting.
- Nicer HIL validation window.

### Added
- [frontend] - tool thunmbnail in chat.
- Pass the entire message in LS input and let the LLM chose articles.

### Removed
- `order` column in `messages` table + fixed.
- SQLite support.

### Added
- Basic Guardrails.
- Possibility to interrupt streaming.
- Filter and sort get_thread and get_thread/messages.
- Plots for the SCS simulations.
- New semantic route.
- Pagination for threads and messages.

### Fixed
- Literature search points to right url.

## [v0.4.7] - 15.04.2025

### Fixed
- Empty groups from keycloak.

## [v0.4.6]

### Changed
- Return only one suggestion.
- Update system prompt.
- Add current time and date in system prompt.

### Added
- Every tool output schema to the OpenAPI json + swagger.
- Header containing rate limit info.

## [v0.4.5] - 28.03.2025

### Added
- Combine rate limiting with accounting for chat

## [v0.4.4] - 27.03.2025

### Added
- Limit for sequential and parallel tool calls.
- Platform description in prompt.

### Fixed
- Add LS and Web search guardrails.

## [v0.4.3] - 26.03.2025

### Added
- Accounting

## [v0.4.2] - 24.03.2025

### Added
- Rate limiting

### Fixed
- Checkbox clickable all the way.

### Changed
- LS tool now returns articles instead of paragraphs.

## [v0.4.1] - 14.03.2025

### Fixed
- ECR action

## [v0.4.0] - 14.03.2025

### Removed
- Removed trailing slashes from endpoints.
- Bunch of unused code
- God account logic
- Skipped tests (but astream)

### Changed
- Return model dumps of DB schema objects.
- Moved swarm_copy to neuroagent and delete old code.
- Create thread now has a body.
- Made streaming vercel compatible.
- [frontend] - Make human messages not span the entire width of the chat.
- Copyright and acknowledgement.
- pre-commit hooks for frontend.
- [frontend] - Loading bar and better first message.
- Better system prompt
- Sort components in folder.
- Brain region/cell hierarchies read from storage (not from local filesystem).
- Authentication is done directly through keycloak.
- Don't assume we run minIO by default and also add documentation.

### Added
- Docker compose for local development
- [frontend] Keycloak sign in + documentation.
- LLM evaluation logic
- Integrated Alembic for managing chat history migrations
- Tool implementations without langchain or langgraph dependencies
- Unit tests for the migrated tools
- CRUDs.
- BlueNaas CRUD tools
- Tests for threads module
- Cell types, resolving and utils tests
- app unit tests
- Tests of AgentsRoutine.
- Unit tests for database
- Tests for tool CRUD endpoints.
- Human In the Loop.
- Alembic in CI.
- Vitest tests for frontend
- Title generation endpoint.
- [frontend] - Dark mode.
- [frontend] - Automatic title generation
- [frontend] - Collapsible side bar.
- [frontend] - Add confirmation box on thread deletion.
- Feedback for HIL tool call refusal.
- [frontend] - Per message tool toggle.
- [frontend] - Possibility to dynamically chose available tools.
- [frontend] - Search bar in tool list.
- Displaying tool metadata
- GET threads depends on vlab+project_id.
- Object storage + plotting logic.
- Keywords filtering for literature search.
- [frontend] - bugfixes.
- Suggestion endpoint.
- Support empty vlab+project in threads.

### Fixed
- [frontend] - Parallel execution of tools
- Migrate LLM Evaluation logic to scripts and add tests
- Query size limiter.
- Fix /threads/messages endpoint.
- [frontend] - remove first message delay.
- [frontend] - improve loading UI on first message.
- [frontend] - MarkDown rendering.
- [frontend] - dark mode flickering.
- [frontend] - Concatenate base url and endpoint correctly.
- Display the tool results as valid JSONs.
- Do not return entire coordinates in `scs-get-one` tool.
- [frontend] - Better Vlab and Project selection.
- [frontend] - Fix long message overflowing.
- Display the entire input json for tool calls.
- Push to ECR prod+Staging.
- [frontend] - Text input disabled when HIL.
- Tool + content is saved as `AI_tool` now.
- [frontend] - Scrolling while streaming.
- [frontend] - Handle invalid json errors.
- [frontend] - Tool selection is all checked when refreshing.
- Fix bug for AI + tool calls.
- [frontend] - Fix docker compose redirect bug.
- [frontend] - Refactor
- Websearch tools.
- Small bugfixes.
- [frontend] - Fix suggestion UI.
- [frontend] - cosmetic fixes.

## [0.3.3] - 30.10.2024

### Changed
- Removed release please bot and add automatic on tag pushes to ecr.

## [0.3.2](https://github.com/BlueBrain/neuroagent/compare/v0.3.1...v0.3.2) (2024-10-29)


### Bug Fixes

* Fix ([#39](https://github.com/BlueBrain/neuroagent/issues/39)) ([948b8bf](https://github.com/BlueBrain/neuroagent/commit/948b8bf7b77fa62baddba357c293979b9ba05847))

## [0.3.1](https://github.com/BlueBrain/neuroagent/compare/v0.3.0...v0.3.1) (2024-10-29)


### Bug Fixes

* fix ecr yml ([#37](https://github.com/BlueBrain/neuroagent/issues/37)) ([1983b20](https://github.com/BlueBrain/neuroagent/commit/1983b2083e276ce2991cee6b6c3b0fc1e8268512))

## [0.3.0](https://github.com/BlueBrain/neuroagent/compare/v0.2.0...v0.3.0) (2024-10-29)


### Features

* Added release please ([dd11700](https://github.com/BlueBrain/neuroagent/commit/dd1170095a92b086d264e09d6ba417b506f2d3e4))
* Added release please to automate changelogs and releases. ([5b9d30b](https://github.com/BlueBrain/neuroagent/commit/5b9d30b1d304a4a16761939625db31ed581bc57b))
* Added stream ([#33](https://github.com/BlueBrain/neuroagent/issues/33)) ([3df8463](https://github.com/BlueBrain/neuroagent/commit/3df84637649fce5937688f288d4d03f9c4eab0b6))


### Added
- Swarm copy POC.
- Agent memory.


## [0.2.0] - 22.10.2024

### Changed
- Switched from OAUTH2 security on FASTAPI to HTTPBearer.
- Switched to async sqlalchemy.
- Expanded list of etypes.

### Added
- Add get morphoelectric (me) model tool
- BlueNaaS simulation tool.
- Validation of the project ID.
- BlueNaaS tool test.
- Human in the loop for bluenaas.

### Fixed
- Fixed 0% unittest coverage bug.
- Get ME model tool querying logic

## [0.1.1] - 26.09.2024

### Fixed
- Fixed a bug that prevented AsyncSqlite checkpoint to access the DB in streamed endpoints.
- Fixed a bug that caused some unit tests to fail due to a change in how httpx_mock works in version 0.32

## [0.1.0] - 19.09.2024

### Added
- Update readme
- Extra multi agent unit tests
- Extra unit tests for dependencies.py

### Removed
- Github action to create the docs.

### Changed
- Migration to pydantic V2.

### Fixed
- Streaming with chat agent.
- Deleted some legacy code.<|MERGE_RESOLUTION|>--- conflicted
+++ resolved
@@ -10,6 +10,7 @@
 ### Changed
 - Base class for excluded parameters.
 - Resolving of asset/hierarchy id within tools.
+- Plot through python + plotly.
 
 ## [v0.11.4] - 4.11.2025
 
@@ -56,14 +57,10 @@
 - Use typescript autogen for backend types in frontend.
 - Try to enforce using metric tools rather than downloading assets.
 - Rule to avoid overvalidating.
-<<<<<<< HEAD
-- Plot through python + plotly.
 
 ## Fixed
 - Images not appearing in Literature search (Prompt refactor).
-=======
 - Update uv lock package.
->>>>>>> fa1603c5
 
 ## [v0.10.0] - 2.10.2025
 
