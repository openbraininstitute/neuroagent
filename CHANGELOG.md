--- conflicted
+++ resolved
@@ -7,15 +7,13 @@
 
 ## [Unreleased]
 
-<<<<<<< HEAD
 ### Fixed
 - Remove `stream.py` and assume connections are not closed on return.
-=======
+
 ## [v0.9.4] - 01.10.2025
 
 ### Changed
 - Hardocded minimal Deno version in Dockerfile.
->>>>>>> 02c0100e
 
 ## [v0.9.3] - 30.09.2025
 
