# Changelog

All notable changes to this project will be documented in this file.

The format is based on [Keep a Changelog](https://keepachangelog.com/en/1.1.0/),
and this project adheres to [Semantic Versioning](https://semver.org/spec/v2.0.0.html).

## [Unreleased]

<<<<<<< HEAD
### Changed
- Base class for excluded parameters.
- Resolving of asset/hierarchy id within tools.
=======
### Fixed
- frontend link in ion channel recording tool.
>>>>>>> 180813b1

## [v0.11.2] - 3.11.2025

### Fixed
- Connectitivity tool url

## [v0.11.1] - 31.10.2025

### Fixed
- Ion Channel Model return class.

## [v0.11.0] - 31.10.2025

### Added
- More evaluation cases.
- Filtering logic in `neuroagent.scripts.evaluate_agent`.
- Ion channel related tools.
- Circuit connectivity metrics tool

### Fixed
- Some prompt engineering.
- Output class of circuit population tool.
- Prevent the LLM from talking about the UI.
- Tool argument correctness metric.
- Fix brain region get all for new hierarchy.
- Images not appearing in Literature search (Prompt refactor).

### Changed
- Running deepeval github action also on main
- Use typescript autogen for backend types in frontend.
- Try to enforce using metric tools rather than downloading assets.
- Rule to avoid overvalidating.
- Update uv lock package.

## [v0.10.0] - 2.10.2025

### Fixed
- Remove `stream.py` and assume connections are not closed on return.
- `url_link` in tools that retrieve explore data.

### Changed
- Made the context analyzer an url analyzer instead.

## [v0.9.4] - 01.10.2025

### Changed
- Hardocded minimal Deno version in Dockerfile.

## [v0.9.3] - 30.09.2025

### Added
- Possibility to change the OpenAI SDK base url via an env var.

### Fixed
- Remove `sonata_asset_id` from circuit analysis tool dependency.
- Switch to Flash models for tool selection.


## [v0.9.2] - 25.09.2025

### Added
- Circuit population analysis tool.

### Fixed
- Endpoint names in entitycore.
- Question suggestion return only one when not in chat.

## [v0.9.1] - 24.09.2025

### Added
- More options to pass to the Redis client

## [v0.9.0] - 23.09.2025

### Added
- `description_frontend` support for MCP tools.
- New circuit endpoints from OBI-one.

### Changed
- Switch to gpt-5-mini.
- Description of LS tool to try to make the LLM embed images all the time.
- Use semantic search when available in Entitycore.

### Fixed
- Bug in MCP declaration leading to `tool_metadata` not being found.

## [v0.8.1] - 01.09.2025

### Added
- Search functionality.

### Changed
- Make the agent use the scientific species name.
- Added assets back in `getall` for eletrical recordings and reconstruction morphology.
- Possibiliy to request specific metrics from morphometric tool.
- Simulation config iteration 2.
- Logging of tool calls happens in the agent_routine, not directly in the tool.

## [v0.8.0] - 18.08.2025

### Added
- Entitycore links in tool output.
- Utterance structure for tools.
- OBIExpert tool.
- Populate utterances for all tools.
- Evaluation framework.
- Trace plotting tool.

### Changed
- Description of plot generator.
- Reverd obi-one to `extra=ignore`.
- Put the date at the end in system prompt to maximize caching.

### Fixed
- Casing of get *O*ne ME-model.
- Deduplicate tool selection on our side.
- Copy buttons in non https environments.
- Bug that listed all token consumption as TOOL_SELECTION.

### Removed
- Semantic router.

## [v0.7.2] - 30.07.2025

### Added
- Config generation tool for simulations.

### Changed
- Datetimes are now offset-aware.
- Pinned the exa mcp (for now).

## [v0.7.1] - 21.07.2025

### Added
- Copy token button in UI.
- Context analyzer tool.
- New false positive utterances.
- Copy button for tool output.
- Filtering on creation date of threads.

### Fixed
- Make sure .env is not read in tests.
- Make the Settings class hashable.
- No AWS HTTP requests in unit tests.

### Changed
- Name of exa tools.
- Description of run python tool.

### Removed
- LS related code.

## [v0.7.0] - 14.07.2025

### Added
- Python interpreter tool.
- Auto alembic upgrade.
- New utterances in false positive semantic route.
- Tool pre-selection.
- Ephys tool.
- Support for MCP tool name/description override.
- Table to track token consumption.
- Optional exclusion of the empty threads.

### Changed
- Switch from VARCHAR to UUID where possible.
- Prompt engineered the rules.
- Revert suggestion model to 4o-mini.

### Fixed
- Tool selection remains when switching between pages.
- Propagate temperature to the api call and set the seed.
- Make sure .env is not read in tests.

### Removed
- Brain region and mtype resolving.

## [v0.6.4] - 02.07.2025

### Added
- False positive semantic route.
- Autogen diff CI.
- Circuit tools.

### Fixed
- Distinction between entitycore and LS capabilities.

## [v0.6.3] - 01.07.2025

### Added
- Reasoning component.
- Rate limit endpoint.
- More entity core endpoints.
- Rules.
- New false positive utterances.

### Changed
- Entitycore autogen 2025.6.8
- Get rid of `brain_region__id` in entitycore tools

### Changed
- Allow for tool call + content in the UI.

## [v0.6.2] - 23.06.2025

### Added
- Multi-model support with OpenRouter.

### Changed
- Use UV in CI.
- ME-Models are now fetched from entitycore.
- Switch to gpt-4.1-mini and make it use markdown.

## [v0.6.1] - 12.06.2025

### Fixed
- Swagger issue.

## [v0.6.0] - 12.06.2025

### Changed
- Update to new version of useChat.

### Added
- Tools for (most) GET endpoints of entitycore.
- Thumbnail generation tool.
- Whitelisting of tools based on regex.

### Fixed
- Fixed bug where fastapi servers were wrongly set.
- Line break in ai message.

### Changed
- Track mcp.json.
- Rerun autogen tool on entitycore.
- Prompt engineering on tools.

### Removed
- Knowledge graph tools and utils.

## [0.5.5] - 02.06.2025

### Changed
- Bearer token is propagated through the `httpx_client`.
- Use `.model_dump(exclude_defaults=True)` for auto-generated classes dumping.
- Get morpho tool and resolve entities now uses entitycore.
- Remove usage of user journey in suggestion after first message.
- Tools based on API calls adapted to new autogen tool.
- Autogen tool and ways to auto gen input parameters.
- Input schema of the suggestion endpoint.

### Added
- Autogeneration of input schemas from APIs.
- Morphometrics tool using obi-one.
- Custom brain region resolving.
- Turn `neuroagent` into an MCP client.
- Tools for (most) GET endpoints of entitycore

### Fixed
- Handle breaking change in entitycore.
- Hallucinations of LS.

## [0.5.4]

### Fixed
- Fixe (hopefully) hallucinations related to literature search.

## [0.5.3]

### Fixed
- Suggestion enpoint.

## [0.5.2]

### Changed
- Merge two suggestion endpoints.


## [0.5.1]

### Added
- Suggestions inside chat.

### Fixed
- Make `docker build` work on ARM

## [v0.5.0] - 24.04.2025

### Fixed
- Multiple small frontend fixes.
- Increased route threshold.

### Changed
- Prettier automatic tailwind classes sorting.
- Nicer HIL validation window.

### Added
- [frontend] - tool thunmbnail in chat.
- Pass the entire message in LS input and let the LLM chose articles.

### Removed
- `order` column in `messages` table + fixed.
- SQLite support.

### Added
- Basic Guardrails.
- Possibility to interrupt streaming.
- Filter and sort get_thread and get_thread/messages.
- Plots for the SCS simulations.
- New semantic route.
- Pagination for threads and messages.

### Fixed
- Literature search points to right url.

## [v0.4.7] - 15.04.2025

### Fixed
- Empty groups from keycloak.

## [v0.4.6]

### Changed
- Return only one suggestion.
- Update system prompt.
- Add current time and date in system prompt.

### Added
- Every tool output schema to the OpenAPI json + swagger.
- Header containing rate limit info.

## [v0.4.5] - 28.03.2025

### Added
- Combine rate limiting with accounting for chat

## [v0.4.4] - 27.03.2025

### Added
- Limit for sequential and parallel tool calls.
- Platform description in prompt.

### Fixed
- Add LS and Web search guardrails.

## [v0.4.3] - 26.03.2025

### Added
- Accounting

## [v0.4.2] - 24.03.2025

### Added
- Rate limiting

### Fixed
- Checkbox clickable all the way.

### Changed
- LS tool now returns articles instead of paragraphs.

## [v0.4.1] - 14.03.2025

### Fixed
- ECR action

## [v0.4.0] - 14.03.2025

### Removed
- Removed trailing slashes from endpoints.
- Bunch of unused code
- God account logic
- Skipped tests (but astream)

### Changed
- Return model dumps of DB schema objects.
- Moved swarm_copy to neuroagent and delete old code.
- Create thread now has a body.
- Made streaming vercel compatible.
- [frontend] - Make human messages not span the entire width of the chat.
- Copyright and acknowledgement.
- pre-commit hooks for frontend.
- [frontend] - Loading bar and better first message.
- Better system prompt
- Sort components in folder.
- Brain region/cell hierarchies read from storage (not from local filesystem).
- Authentication is done directly through keycloak.
- Don't assume we run minIO by default and also add documentation.

### Added
- Docker compose for local development
- [frontend] Keycloak sign in + documentation.
- LLM evaluation logic
- Integrated Alembic for managing chat history migrations
- Tool implementations without langchain or langgraph dependencies
- Unit tests for the migrated tools
- CRUDs.
- BlueNaas CRUD tools
- Tests for threads module
- Cell types, resolving and utils tests
- app unit tests
- Tests of AgentsRoutine.
- Unit tests for database
- Tests for tool CRUD endpoints.
- Human In the Loop.
- Alembic in CI.
- Vitest tests for frontend
- Title generation endpoint.
- [frontend] - Dark mode.
- [frontend] - Automatic title generation
- [frontend] - Collapsible side bar.
- [frontend] - Add confirmation box on thread deletion.
- Feedback for HIL tool call refusal.
- [frontend] - Per message tool toggle.
- [frontend] - Possibility to dynamically chose available tools.
- [frontend] - Search bar in tool list.
- Displaying tool metadata
- GET threads depends on vlab+project_id.
- Object storage + plotting logic.
- Keywords filtering for literature search.
- [frontend] - bugfixes.
- Suggestion endpoint.
- Support empty vlab+project in threads.

### Fixed
- [frontend] - Parallel execution of tools
- Migrate LLM Evaluation logic to scripts and add tests
- Query size limiter.
- Fix /threads/messages endpoint.
- [frontend] - remove first message delay.
- [frontend] - improve loading UI on first message.
- [frontend] - MarkDown rendering.
- [frontend] - dark mode flickering.
- [frontend] - Concatenate base url and endpoint correctly.
- Display the tool results as valid JSONs.
- Do not return entire coordinates in `scs-get-one` tool.
- [frontend] - Better Vlab and Project selection.
- [frontend] - Fix long message overflowing.
- Display the entire input json for tool calls.
- Push to ECR prod+Staging.
- [frontend] - Text input disabled when HIL.
- Tool + content is saved as `AI_tool` now.
- [frontend] - Scrolling while streaming.
- [frontend] - Handle invalid json errors.
- [frontend] - Tool selection is all checked when refreshing.
- Fix bug for AI + tool calls.
- [frontend] - Fix docker compose redirect bug.
- [frontend] - Refactor
- Websearch tools.
- Small bugfixes.
- [frontend] - Fix suggestion UI.
- [frontend] - cosmetic fixes.

## [0.3.3] - 30.10.2024

### Changed
- Removed release please bot and add automatic on tag pushes to ecr.

## [0.3.2](https://github.com/BlueBrain/neuroagent/compare/v0.3.1...v0.3.2) (2024-10-29)


### Bug Fixes

* Fix ([#39](https://github.com/BlueBrain/neuroagent/issues/39)) ([948b8bf](https://github.com/BlueBrain/neuroagent/commit/948b8bf7b77fa62baddba357c293979b9ba05847))

## [0.3.1](https://github.com/BlueBrain/neuroagent/compare/v0.3.0...v0.3.1) (2024-10-29)


### Bug Fixes

* fix ecr yml ([#37](https://github.com/BlueBrain/neuroagent/issues/37)) ([1983b20](https://github.com/BlueBrain/neuroagent/commit/1983b2083e276ce2991cee6b6c3b0fc1e8268512))

## [0.3.0](https://github.com/BlueBrain/neuroagent/compare/v0.2.0...v0.3.0) (2024-10-29)


### Features

* Added release please ([dd11700](https://github.com/BlueBrain/neuroagent/commit/dd1170095a92b086d264e09d6ba417b506f2d3e4))
* Added release please to automate changelogs and releases. ([5b9d30b](https://github.com/BlueBrain/neuroagent/commit/5b9d30b1d304a4a16761939625db31ed581bc57b))
* Added stream ([#33](https://github.com/BlueBrain/neuroagent/issues/33)) ([3df8463](https://github.com/BlueBrain/neuroagent/commit/3df84637649fce5937688f288d4d03f9c4eab0b6))


### Added
- Swarm copy POC.
- Agent memory.


## [0.2.0] - 22.10.2024

### Changed
- Switched from OAUTH2 security on FASTAPI to HTTPBearer.
- Switched to async sqlalchemy.
- Expanded list of etypes.

### Added
- Add get morphoelectric (me) model tool
- BlueNaaS simulation tool.
- Validation of the project ID.
- BlueNaaS tool test.
- Human in the loop for bluenaas.

### Fixed
- Fixed 0% unittest coverage bug.
- Get ME model tool querying logic

## [0.1.1] - 26.09.2024

### Fixed
- Fixed a bug that prevented AsyncSqlite checkpoint to access the DB in streamed endpoints.
- Fixed a bug that caused some unit tests to fail due to a change in how httpx_mock works in version 0.32

## [0.1.0] - 19.09.2024

### Added
- Update readme
- Extra multi agent unit tests
- Extra unit tests for dependencies.py

### Removed
- Github action to create the docs.

### Changed
- Migration to pydantic V2.

### Fixed
- Streaming with chat agent.
- Deleted some legacy code.<|MERGE_RESOLUTION|>--- conflicted
+++ resolved
@@ -7,14 +7,12 @@
 
 ## [Unreleased]
 
-<<<<<<< HEAD
 ### Changed
 - Base class for excluded parameters.
 - Resolving of asset/hierarchy id within tools.
-=======
+
 ### Fixed
 - frontend link in ion channel recording tool.
->>>>>>> 180813b1
 
 ## [v0.11.2] - 3.11.2025
 
