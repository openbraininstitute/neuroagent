--- conflicted
+++ resolved
@@ -7,15 +7,13 @@
 
 ## [Unreleased]
 
-<<<<<<< HEAD
 ### Added
 - Circuit population analysis tool
-=======
+
 ## [v0.9.1] - 24.09.2025
 
 ### Added
 - More options to pass to the Redis client
->>>>>>> 993c70ef
 
 ## [v0.9.0] - 23.09.2025
 
