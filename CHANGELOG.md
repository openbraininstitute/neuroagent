# Changelog

All notable changes to this project will be documented in this file.

The format is based on [Keep a Changelog](https://keepachangelog.com/en/1.1.0/),
and this project adheres to [Semantic Versioning](https://semver.org/spec/v2.0.0.html).

## [Unreleased]

## Added
<<<<<<< HEAD
- Auto alembic upgrade.
=======
- Autogen diff CI.
>>>>>>> efb40ef3

## [v0.6.3] - 01.07.2025

### Added
- Reasoning component.
- Rate limit endpoint.
- More entity core endpoints.
- Rules.

### Changed
- Entitycore autogen 2025.6.8
- Get rid of `brain_region__id` in entitycore tools

## Changed
- Allow for tool call + content in the UI.

## [v0.6.2] - 23.06.2025

### Added
- Multi-model support with OpenRouter.

### Changed
- Use UV in CI.
- ME-Models are now fetched from entitycore.
- Switch to gpt-4.1-mini and make it use markdown.

## [v0.6.1] - 12.06.2025

## Fixed
- Swagger issue.

## [v0.6.0] - 12.06.2025

### Changed
- Update to new version of useChat.

### Added
- Tools for (most) GET endpoints of entitycore.
- Thumbnail generation tool.
- Whitelisting of tools based on regex.

### Fixed
- Fixed bug where fastapi servers were wrongly set.
- Line break in ai message.

## Changed
- Track mcp.json.
- Rerun autogen tool on entitycore.
- Prompt engineering on tools.

### Removed
- Knowledge graph tools and utils.

## [0.5.5] - 02.06.2025

### Changed
- Bearer token is propagated through the `httpx_client`.
- Use `.model_dump(exclude_defaults=True)` for auto-generated classes dumping.
- Get morpho tool and resolve entities now uses entitycore.
- Remove usage of user journey in suggestion after first message.
- Tools based on API calls adapted to new autogen tool.
- Autogen tool and ways to auto gen input parameters.
- Input schema of the suggestion endpoint.

### Added
- Autogeneration of input schemas from APIs.
- Morphometrics tool using obi-one.
- Custom brain region resolving.
- Turn `neuroagent` into an MCP client.
- Tools for (most) GET endpoints of entitycore

### Fixed
- Handle breaking change in entitycore.
- Hallucinations of LS.

## [0.5.4]

### Fixed
- Fixe (hopefully) hallucinations related to literature search.

## [0.5.3]

### Fixed
- Suggestion enpoint.

## [0.5.2]

### Changed
- Merge two suggestion endpoints.


## [0.5.1]

### Added
- Suggestions inside chat.

### Fixed
- Make `docker build` work on ARM

## [v0.5.0] - 24.04.2025

### Fixed
- Multiple small frontend fixes.
- Increased route threshold.

### Changed
- Prettier automatic tailwind classes sorting.
- Nicer HIL validation window.

## Added
- [frontend] - tool thunmbnail in chat.
- Pass the entire message in LS input and let the LLM chose articles.

### Removed
- `order` column in `messages` table + fixed.
- SQLite support.

## Added
- Basic Guardrails.
- Possibility to interrupt streaming.
- Filter and sort get_thread and get_thread/messages.
- Plots for the SCS simulations.
- New semantic route.
- Pagination for threads and messages.

### Fixed
- Literature search points to right url.

## [v0.4.7] - 15.04.2025

### Fixed
- Empty groups from keycloak.

## [v0.4.6]

### Changed
- Return only one suggestion.
- Update system prompt.
- Add current time and date in system prompt.

### Added
- Every tool output schema to the OpenAPI json + swagger.
- Header containing rate limit info.

## [v0.4.5] - 28.03.2025

### Added
- Combine rate limiting with accounting for chat

## [v0.4.4] - 27.03.2025

### Added
- Limit for sequential and parallel tool calls.
- Platform description in prompt.

### Fixed
- Add LS and Web search guardrails.

## [v0.4.3] - 26.03.2025

### Added
- Accounting

## [v0.4.2] - 24.03.2025

### Added
- Rate limiting

### Fixed
- Checkbox clickable all the way.

### Changed
- LS tool now returns articles instead of paragraphs.

## [v0.4.1] - 14.03.2025

### Fixed
- ECR action

## [v0.4.0] - 14.03.2025

### Removed
- Removed trailing slashes from endpoints.
- Bunch of unused code
- God account logic
- Skipped tests (but astream)

### Changed
- Return model dumps of DB schema objects.
- Moved swarm_copy to neuroagent and delete old code.
- Create thread now has a body.
- Made streaming vercel compatible.
- [frontend] - Make human messages not span the entire width of the chat.
- Copyright and acknowledgement.
- pre-commit hooks for frontend.
- [frontend] - Loading bar and better first message.
- Better system prompt
- Sort components in folder.
- Brain region/cell hierarchies read from storage (not from local filesystem).
- Authentication is done directly through keycloak.
- Don't assume we run minIO by default and also add documentation.

### Added
- Docker compose for local development
- [frontend] Keycloak sign in + documentation.
- LLM evaluation logic
- Integrated Alembic for managing chat history migrations
- Tool implementations without langchain or langgraph dependencies
- Unit tests for the migrated tools
- CRUDs.
- BlueNaas CRUD tools
- Tests for threads module
- Cell types, resolving and utils tests
- app unit tests
- Tests of AgentsRoutine.
- Unit tests for database
- Tests for tool CRUD endpoints.
- Human In the Loop.
- Alembic in CI.
- Vitest tests for frontend
- Title generation endpoint.
- [frontend] - Dark mode.
- [frontend] - Automatic title generation
- [frontend] - Collapsible side bar.
- [frontend] - Add confirmation box on thread deletion.
- Feedback for HIL tool call refusal.
- [frontend] - Per message tool toggle.
- [frontend] - Possibility to dynamically chose available tools.
- [frontend] - Search bar in tool list.
- Displaying tool metadata
- GET threads depends on vlab+project_id.
- Object storage + plotting logic.
- Keywords filtering for literature search.
- [frontend] - bugfixes.
- Suggestion endpoint.
- Support empty vlab+project in threads.

### Fixed
- [frontend] - Parallel execution of tools
- Migrate LLM Evaluation logic to scripts and add tests
- Query size limiter.
- Fix /threads/messages endpoint.
- [frontend] - remove first message delay.
- [frontend] - improve loading UI on first message.
- [frontend] - MarkDown rendering.
- [frontend] - dark mode flickering.
- [frontend] - Concatenate base url and endpoint correctly.
- Display the tool results as valid JSONs.
- Do not return entire coordinates in `scs-get-one` tool.
- [frontend] - Better Vlab and Project selection.
- [frontend] - Fix long message overflowing.
- Display the entire input json for tool calls.
- Push to ECR prod+Staging.
- [frontend] - Text input disabled when HIL.
- Tool + content is saved as `AI_tool` now.
- [frontend] - Scrolling while streaming.
- [frontend] - Handle invalid json errors.
- [frontend] - Tool selection is all checked when refreshing.
- Fix bug for AI + tool calls.
- [frontend] - Fix docker compose redirect bug.
- [frontend] - Refactor
- Websearch tools.
- Small bugfixes.
- [frontend] - Fix suggestion UI.
- [frontend] - cosmetic fixes.

## [0.3.3] - 30.10.2024

### Changed
- Removed release please bot and add automatic on tag pushes to ecr.

## [0.3.2](https://github.com/BlueBrain/neuroagent/compare/v0.3.1...v0.3.2) (2024-10-29)


### Bug Fixes

* Fix ([#39](https://github.com/BlueBrain/neuroagent/issues/39)) ([948b8bf](https://github.com/BlueBrain/neuroagent/commit/948b8bf7b77fa62baddba357c293979b9ba05847))

## [0.3.1](https://github.com/BlueBrain/neuroagent/compare/v0.3.0...v0.3.1) (2024-10-29)


### Bug Fixes

* fix ecr yml ([#37](https://github.com/BlueBrain/neuroagent/issues/37)) ([1983b20](https://github.com/BlueBrain/neuroagent/commit/1983b2083e276ce2991cee6b6c3b0fc1e8268512))

## [0.3.0](https://github.com/BlueBrain/neuroagent/compare/v0.2.0...v0.3.0) (2024-10-29)


### Features

* Added release please ([dd11700](https://github.com/BlueBrain/neuroagent/commit/dd1170095a92b086d264e09d6ba417b506f2d3e4))
* Added release please to automate changelogs and releases. ([5b9d30b](https://github.com/BlueBrain/neuroagent/commit/5b9d30b1d304a4a16761939625db31ed581bc57b))
* Added stream ([#33](https://github.com/BlueBrain/neuroagent/issues/33)) ([3df8463](https://github.com/BlueBrain/neuroagent/commit/3df84637649fce5937688f288d4d03f9c4eab0b6))


### Added
- Swarm copy POC.
- Agent memory.


## [0.2.0] - 22.10.2024

### Changed
- Switched from OAUTH2 security on FASTAPI to HTTPBearer.
- Switched to async sqlalchemy.
- Expanded list of etypes.

### Added
- Add get morphoelectric (me) model tool
- BlueNaaS simulation tool.
- Validation of the project ID.
- BlueNaaS tool test.
- Human in the loop for bluenaas.

### Fixed
- Fixed 0% unittest coverage bug.
- Get ME model tool querying logic

## [0.1.1] - 26.09.2024

### Fixed
- Fixed a bug that prevented AsyncSqlite checkpoint to access the DB in streamed endpoints.
- Fixed a bug that caused some unit tests to fail due to a change in how httpx_mock works in version 0.32

## [0.1.0] - 19.09.2024

### Added
- Update readme
- Extra multi agent unit tests
- Extra unit tests for dependencies.py

### Removed
- Github action to create the docs.

### Changed
- Migration to pydantic V2.

### Fixed
- Streaming with chat agent.
- Deleted some legacy code.<|MERGE_RESOLUTION|>--- conflicted
+++ resolved
@@ -8,11 +8,8 @@
 ## [Unreleased]
 
 ## Added
-<<<<<<< HEAD
 - Auto alembic upgrade.
-=======
 - Autogen diff CI.
->>>>>>> efb40ef3
 
 ## [v0.6.3] - 01.07.2025
 
