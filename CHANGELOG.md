# Changelog

All notable changes to this project will be documented in this file.

The format is based on [Keep a Changelog](https://keepachangelog.com/en/1.1.0/),
and this project adheres to [Semantic Versioning](https://semver.org/spec/v2.0.0.html).

## [Unreleased]

### Changed
<<<<<<< HEAD
- Make the agent use the scientific species name.
- Added assets back in `getall` for eletrical recordings and reconstruction morphology.
=======
- Possibiliy to request specific metrics from morphometric tool.
>>>>>>> e84c29ed

## [v0.8.0] - 18.08.2025

### Added
- Entitycore links in tool output.
- Utterance structure for tools.
- OBIExpert tool.
- Populate utterances for all tools.
- Evaluation framework.
- Trace plotting tool.

### Changed
- Description of plot generator.
- Reverd obi-one to `extra=ignore`.
- Put the date at the end in system prompt to maximize caching.

### Fixed
- Casing of get *O*ne ME-model.
- Deduplicate tool selection on our side.
- Copy buttons in non https environments.
- Bug that listed all token consumption as TOOL_SELECTION.

### Removed
- Semantic router.

## [v0.7.2] - 30.07.2025

### Added
- Config generation tool for simulations.

### Changed
- Datetimes are now offset-aware.
- Pinned the exa mcp (for now).

## [v0.7.1] - 21.07.2025

### Added
- Copy token button in UI.
- Context analyzer tool.
- New false positive utterances.
- Copy button for tool output.
- Filtering on creation date of threads.

### Fixed
- Make sure .env is not read in tests.
- Make the Settings class hashable.
- No AWS HTTP requests in unit tests.

### Changed
- Name of exa tools.
- Description of run python tool.

### Removed
- LS related code.

## [v0.7.0] - 14.07.2025

### Added
- Python interpreter tool.
- Auto alembic upgrade.
- New utterances in false positive semantic route.
- Tool pre-selection.
- Ephys tool.
- Support for MCP tool name/description override.
- Table to track token consumption.
- Optional exclusion of the empty threads.

### Changed
- Switch from VARCHAR to UUID where possible.
- Prompt engineered the rules.
- Revert suggestion model to 4o-mini.

### Fixed
- Tool selection remains when switching between pages.
- Propagate temperature to the api call and set the seed.
- Make sure .env is not read in tests.

### Removed
- Brain region and mtype resolving.

## [v0.6.4] - 02.07.2025

### Added
- False positive semantic route.
- Autogen diff CI.
- Circuit tools.

### Fixed
- Distinction between entitycore and LS capabilities.

## [v0.6.3] - 01.07.2025

### Added
- Reasoning component.
- Rate limit endpoint.
- More entity core endpoints.
- Rules.
- New false positive utterances.

### Changed
- Entitycore autogen 2025.6.8
- Get rid of `brain_region__id` in entitycore tools

### Changed
- Allow for tool call + content in the UI.

## [v0.6.2] - 23.06.2025

### Added
- Multi-model support with OpenRouter.

### Changed
- Use UV in CI.
- ME-Models are now fetched from entitycore.
- Switch to gpt-4.1-mini and make it use markdown.

## [v0.6.1] - 12.06.2025

### Fixed
- Swagger issue.

## [v0.6.0] - 12.06.2025

### Changed
- Update to new version of useChat.

### Added
- Tools for (most) GET endpoints of entitycore.
- Thumbnail generation tool.
- Whitelisting of tools based on regex.

### Fixed
- Fixed bug where fastapi servers were wrongly set.
- Line break in ai message.

### Changed
- Track mcp.json.
- Rerun autogen tool on entitycore.
- Prompt engineering on tools.

### Removed
- Knowledge graph tools and utils.

## [0.5.5] - 02.06.2025

### Changed
- Bearer token is propagated through the `httpx_client`.
- Use `.model_dump(exclude_defaults=True)` for auto-generated classes dumping.
- Get morpho tool and resolve entities now uses entitycore.
- Remove usage of user journey in suggestion after first message.
- Tools based on API calls adapted to new autogen tool.
- Autogen tool and ways to auto gen input parameters.
- Input schema of the suggestion endpoint.

### Added
- Autogeneration of input schemas from APIs.
- Morphometrics tool using obi-one.
- Custom brain region resolving.
- Turn `neuroagent` into an MCP client.
- Tools for (most) GET endpoints of entitycore

### Fixed
- Handle breaking change in entitycore.
- Hallucinations of LS.

## [0.5.4]

### Fixed
- Fixe (hopefully) hallucinations related to literature search.

## [0.5.3]

### Fixed
- Suggestion enpoint.

## [0.5.2]

### Changed
- Merge two suggestion endpoints.


## [0.5.1]

### Added
- Suggestions inside chat.

### Fixed
- Make `docker build` work on ARM

## [v0.5.0] - 24.04.2025

### Fixed
- Multiple small frontend fixes.
- Increased route threshold.

### Changed
- Prettier automatic tailwind classes sorting.
- Nicer HIL validation window.

### Added
- [frontend] - tool thunmbnail in chat.
- Pass the entire message in LS input and let the LLM chose articles.

### Removed
- `order` column in `messages` table + fixed.
- SQLite support.

### Added
- Basic Guardrails.
- Possibility to interrupt streaming.
- Filter and sort get_thread and get_thread/messages.
- Plots for the SCS simulations.
- New semantic route.
- Pagination for threads and messages.

### Fixed
- Literature search points to right url.

## [v0.4.7] - 15.04.2025

### Fixed
- Empty groups from keycloak.

## [v0.4.6]

### Changed
- Return only one suggestion.
- Update system prompt.
- Add current time and date in system prompt.

### Added
- Every tool output schema to the OpenAPI json + swagger.
- Header containing rate limit info.

## [v0.4.5] - 28.03.2025

### Added
- Combine rate limiting with accounting for chat

## [v0.4.4] - 27.03.2025

### Added
- Limit for sequential and parallel tool calls.
- Platform description in prompt.

### Fixed
- Add LS and Web search guardrails.

## [v0.4.3] - 26.03.2025

### Added
- Accounting

## [v0.4.2] - 24.03.2025

### Added
- Rate limiting

### Fixed
- Checkbox clickable all the way.

### Changed
- LS tool now returns articles instead of paragraphs.

## [v0.4.1] - 14.03.2025

### Fixed
- ECR action

## [v0.4.0] - 14.03.2025

### Removed
- Removed trailing slashes from endpoints.
- Bunch of unused code
- God account logic
- Skipped tests (but astream)

### Changed
- Return model dumps of DB schema objects.
- Moved swarm_copy to neuroagent and delete old code.
- Create thread now has a body.
- Made streaming vercel compatible.
- [frontend] - Make human messages not span the entire width of the chat.
- Copyright and acknowledgement.
- pre-commit hooks for frontend.
- [frontend] - Loading bar and better first message.
- Better system prompt
- Sort components in folder.
- Brain region/cell hierarchies read from storage (not from local filesystem).
- Authentication is done directly through keycloak.
- Don't assume we run minIO by default and also add documentation.

### Added
- Docker compose for local development
- [frontend] Keycloak sign in + documentation.
- LLM evaluation logic
- Integrated Alembic for managing chat history migrations
- Tool implementations without langchain or langgraph dependencies
- Unit tests for the migrated tools
- CRUDs.
- BlueNaas CRUD tools
- Tests for threads module
- Cell types, resolving and utils tests
- app unit tests
- Tests of AgentsRoutine.
- Unit tests for database
- Tests for tool CRUD endpoints.
- Human In the Loop.
- Alembic in CI.
- Vitest tests for frontend
- Title generation endpoint.
- [frontend] - Dark mode.
- [frontend] - Automatic title generation
- [frontend] - Collapsible side bar.
- [frontend] - Add confirmation box on thread deletion.
- Feedback for HIL tool call refusal.
- [frontend] - Per message tool toggle.
- [frontend] - Possibility to dynamically chose available tools.
- [frontend] - Search bar in tool list.
- Displaying tool metadata
- GET threads depends on vlab+project_id.
- Object storage + plotting logic.
- Keywords filtering for literature search.
- [frontend] - bugfixes.
- Suggestion endpoint.
- Support empty vlab+project in threads.

### Fixed
- [frontend] - Parallel execution of tools
- Migrate LLM Evaluation logic to scripts and add tests
- Query size limiter.
- Fix /threads/messages endpoint.
- [frontend] - remove first message delay.
- [frontend] - improve loading UI on first message.
- [frontend] - MarkDown rendering.
- [frontend] - dark mode flickering.
- [frontend] - Concatenate base url and endpoint correctly.
- Display the tool results as valid JSONs.
- Do not return entire coordinates in `scs-get-one` tool.
- [frontend] - Better Vlab and Project selection.
- [frontend] - Fix long message overflowing.
- Display the entire input json for tool calls.
- Push to ECR prod+Staging.
- [frontend] - Text input disabled when HIL.
- Tool + content is saved as `AI_tool` now.
- [frontend] - Scrolling while streaming.
- [frontend] - Handle invalid json errors.
- [frontend] - Tool selection is all checked when refreshing.
- Fix bug for AI + tool calls.
- [frontend] - Fix docker compose redirect bug.
- [frontend] - Refactor
- Websearch tools.
- Small bugfixes.
- [frontend] - Fix suggestion UI.
- [frontend] - cosmetic fixes.

## [0.3.3] - 30.10.2024

### Changed
- Removed release please bot and add automatic on tag pushes to ecr.

## [0.3.2](https://github.com/BlueBrain/neuroagent/compare/v0.3.1...v0.3.2) (2024-10-29)


### Bug Fixes

* Fix ([#39](https://github.com/BlueBrain/neuroagent/issues/39)) ([948b8bf](https://github.com/BlueBrain/neuroagent/commit/948b8bf7b77fa62baddba357c293979b9ba05847))

## [0.3.1](https://github.com/BlueBrain/neuroagent/compare/v0.3.0...v0.3.1) (2024-10-29)


### Bug Fixes

* fix ecr yml ([#37](https://github.com/BlueBrain/neuroagent/issues/37)) ([1983b20](https://github.com/BlueBrain/neuroagent/commit/1983b2083e276ce2991cee6b6c3b0fc1e8268512))

## [0.3.0](https://github.com/BlueBrain/neuroagent/compare/v0.2.0...v0.3.0) (2024-10-29)


### Features

* Added release please ([dd11700](https://github.com/BlueBrain/neuroagent/commit/dd1170095a92b086d264e09d6ba417b506f2d3e4))
* Added release please to automate changelogs and releases. ([5b9d30b](https://github.com/BlueBrain/neuroagent/commit/5b9d30b1d304a4a16761939625db31ed581bc57b))
* Added stream ([#33](https://github.com/BlueBrain/neuroagent/issues/33)) ([3df8463](https://github.com/BlueBrain/neuroagent/commit/3df84637649fce5937688f288d4d03f9c4eab0b6))


### Added
- Swarm copy POC.
- Agent memory.


## [0.2.0] - 22.10.2024

### Changed
- Switched from OAUTH2 security on FASTAPI to HTTPBearer.
- Switched to async sqlalchemy.
- Expanded list of etypes.

### Added
- Add get morphoelectric (me) model tool
- BlueNaaS simulation tool.
- Validation of the project ID.
- BlueNaaS tool test.
- Human in the loop for bluenaas.

### Fixed
- Fixed 0% unittest coverage bug.
- Get ME model tool querying logic

## [0.1.1] - 26.09.2024

### Fixed
- Fixed a bug that prevented AsyncSqlite checkpoint to access the DB in streamed endpoints.
- Fixed a bug that caused some unit tests to fail due to a change in how httpx_mock works in version 0.32

## [0.1.0] - 19.09.2024

### Added
- Update readme
- Extra multi agent unit tests
- Extra unit tests for dependencies.py

### Removed
- Github action to create the docs.

### Changed
- Migration to pydantic V2.

### Fixed
- Streaming with chat agent.
- Deleted some legacy code.<|MERGE_RESOLUTION|>--- conflicted
+++ resolved
@@ -8,12 +8,9 @@
 ## [Unreleased]
 
 ### Changed
-<<<<<<< HEAD
 - Make the agent use the scientific species name.
 - Added assets back in `getall` for eletrical recordings and reconstruction morphology.
-=======
 - Possibiliy to request specific metrics from morphometric tool.
->>>>>>> e84c29ed
 
 ## [v0.8.0] - 18.08.2025
 
