--- conflicted
+++ resolved
@@ -7,17 +7,7 @@
 
 ## [Unreleased]
 
-<<<<<<< HEAD
-## Added
-- Plots for the SCS simulations.
-
-## Changed
-=======
-### Added
-- Filter and sort get_thread and get_thread/messages.
-
-### Changed
->>>>>>> 8420f3db
+### Changed
 - Prettier automatic tailwind classes sorting.
 
 ### Removed
@@ -26,6 +16,9 @@
 ## Added
 - Basic Guardrails.
 - Possibility to interrupt streaming.
+- Filter and sort get_thread and get_thread/messages.
+- Plots for the SCS simulations.
+
 
 ## [v0.4.6]
 
