# Changelog

All notable changes to this project will be documented in this file.

The format is based on [Keep a Changelog](https://keepachangelog.com/en/1.1.0/),
and this project adheres to [Semantic Versioning](https://semver.org/spec/v2.0.0.html).

## [Unreleased]

### Added
- Python interpreter tool.
- Auto alembic upgrade.
- New utterances in false positive semantic route.
- Ephys tool.

<<<<<<< HEAD
### Changed
- Prompt engineered the rules.
- Revert suggestion model to 4o-mini.

### Fixed
- Propagate temperature to the api call and set the seed.
=======
## Changed
- Switch from VARCHAR to UUID where possible.
>>>>>>> f6e8309e

## [v0.6.4] - 02.07.2025

### Added
- False positive semantic route.
- Autogen diff CI.
- Circuit tools.

### Fixed
- Distinction between entitycore and LS capabilities.

## [v0.6.3] - 01.07.2025

### Added
- Reasoning component.
- Rate limit endpoint.
- More entity core endpoints.
- Rules.
- New false positive utterances.

### Changed
- Entitycore autogen 2025.6.8
- Get rid of `brain_region__id` in entitycore tools

## Changed
- Allow for tool call + content in the UI.

## [v0.6.2] - 23.06.2025

### Added
- Multi-model support with OpenRouter.

### Changed
- Use UV in CI.
- ME-Models are now fetched from entitycore.
- Switch to gpt-4.1-mini and make it use markdown.

## [v0.6.1] - 12.06.2025

## Fixed
- Swagger issue.

## [v0.6.0] - 12.06.2025

### Changed
- Update to new version of useChat.

### Added
- Tools for (most) GET endpoints of entitycore.
- Thumbnail generation tool.
- Whitelisting of tools based on regex.

### Fixed
- Fixed bug where fastapi servers were wrongly set.
- Line break in ai message.

## Changed
- Track mcp.json.
- Rerun autogen tool on entitycore.
- Prompt engineering on tools.

### Removed
- Knowledge graph tools and utils.

## [0.5.5] - 02.06.2025

### Changed
- Bearer token is propagated through the `httpx_client`.
- Use `.model_dump(exclude_defaults=True)` for auto-generated classes dumping.
- Get morpho tool and resolve entities now uses entitycore.
- Remove usage of user journey in suggestion after first message.
- Tools based on API calls adapted to new autogen tool.
- Autogen tool and ways to auto gen input parameters.
- Input schema of the suggestion endpoint.

### Added
- Autogeneration of input schemas from APIs.
- Morphometrics tool using obi-one.
- Custom brain region resolving.
- Turn `neuroagent` into an MCP client.
- Tools for (most) GET endpoints of entitycore

### Fixed
- Handle breaking change in entitycore.
- Hallucinations of LS.

## [0.5.4]

### Fixed
- Fixe (hopefully) hallucinations related to literature search.

## [0.5.3]

### Fixed
- Suggestion enpoint.

## [0.5.2]

### Changed
- Merge two suggestion endpoints.


## [0.5.1]

### Added
- Suggestions inside chat.

### Fixed
- Make `docker build` work on ARM

## [v0.5.0] - 24.04.2025

### Fixed
- Multiple small frontend fixes.
- Increased route threshold.

### Changed
- Prettier automatic tailwind classes sorting.
- Nicer HIL validation window.

## Added
- [frontend] - tool thunmbnail in chat.
- Pass the entire message in LS input and let the LLM chose articles.

### Removed
- `order` column in `messages` table + fixed.
- SQLite support.

## Added
- Basic Guardrails.
- Possibility to interrupt streaming.
- Filter and sort get_thread and get_thread/messages.
- Plots for the SCS simulations.
- New semantic route.
- Pagination for threads and messages.

### Fixed
- Literature search points to right url.

## [v0.4.7] - 15.04.2025

### Fixed
- Empty groups from keycloak.

## [v0.4.6]

### Changed
- Return only one suggestion.
- Update system prompt.
- Add current time and date in system prompt.

### Added
- Every tool output schema to the OpenAPI json + swagger.
- Header containing rate limit info.

## [v0.4.5] - 28.03.2025

### Added
- Combine rate limiting with accounting for chat

## [v0.4.4] - 27.03.2025

### Added
- Limit for sequential and parallel tool calls.
- Platform description in prompt.

### Fixed
- Add LS and Web search guardrails.

## [v0.4.3] - 26.03.2025

### Added
- Accounting

## [v0.4.2] - 24.03.2025

### Added
- Rate limiting

### Fixed
- Checkbox clickable all the way.

### Changed
- LS tool now returns articles instead of paragraphs.

## [v0.4.1] - 14.03.2025

### Fixed
- ECR action

## [v0.4.0] - 14.03.2025

### Removed
- Removed trailing slashes from endpoints.
- Bunch of unused code
- God account logic
- Skipped tests (but astream)

### Changed
- Return model dumps of DB schema objects.
- Moved swarm_copy to neuroagent and delete old code.
- Create thread now has a body.
- Made streaming vercel compatible.
- [frontend] - Make human messages not span the entire width of the chat.
- Copyright and acknowledgement.
- pre-commit hooks for frontend.
- [frontend] - Loading bar and better first message.
- Better system prompt
- Sort components in folder.
- Brain region/cell hierarchies read from storage (not from local filesystem).
- Authentication is done directly through keycloak.
- Don't assume we run minIO by default and also add documentation.

### Added
- Docker compose for local development
- [frontend] Keycloak sign in + documentation.
- LLM evaluation logic
- Integrated Alembic for managing chat history migrations
- Tool implementations without langchain or langgraph dependencies
- Unit tests for the migrated tools
- CRUDs.
- BlueNaas CRUD tools
- Tests for threads module
- Cell types, resolving and utils tests
- app unit tests
- Tests of AgentsRoutine.
- Unit tests for database
- Tests for tool CRUD endpoints.
- Human In the Loop.
- Alembic in CI.
- Vitest tests for frontend
- Title generation endpoint.
- [frontend] - Dark mode.
- [frontend] - Automatic title generation
- [frontend] - Collapsible side bar.
- [frontend] - Add confirmation box on thread deletion.
- Feedback for HIL tool call refusal.
- [frontend] - Per message tool toggle.
- [frontend] - Possibility to dynamically chose available tools.
- [frontend] - Search bar in tool list.
- Displaying tool metadata
- GET threads depends on vlab+project_id.
- Object storage + plotting logic.
- Keywords filtering for literature search.
- [frontend] - bugfixes.
- Suggestion endpoint.
- Support empty vlab+project in threads.

### Fixed
- [frontend] - Parallel execution of tools
- Migrate LLM Evaluation logic to scripts and add tests
- Query size limiter.
- Fix /threads/messages endpoint.
- [frontend] - remove first message delay.
- [frontend] - improve loading UI on first message.
- [frontend] - MarkDown rendering.
- [frontend] - dark mode flickering.
- [frontend] - Concatenate base url and endpoint correctly.
- Display the tool results as valid JSONs.
- Do not return entire coordinates in `scs-get-one` tool.
- [frontend] - Better Vlab and Project selection.
- [frontend] - Fix long message overflowing.
- Display the entire input json for tool calls.
- Push to ECR prod+Staging.
- [frontend] - Text input disabled when HIL.
- Tool + content is saved as `AI_tool` now.
- [frontend] - Scrolling while streaming.
- [frontend] - Handle invalid json errors.
- [frontend] - Tool selection is all checked when refreshing.
- Fix bug for AI + tool calls.
- [frontend] - Fix docker compose redirect bug.
- [frontend] - Refactor
- Websearch tools.
- Small bugfixes.
- [frontend] - Fix suggestion UI.
- [frontend] - cosmetic fixes.

## [0.3.3] - 30.10.2024

### Changed
- Removed release please bot and add automatic on tag pushes to ecr.

## [0.3.2](https://github.com/BlueBrain/neuroagent/compare/v0.3.1...v0.3.2) (2024-10-29)


### Bug Fixes

* Fix ([#39](https://github.com/BlueBrain/neuroagent/issues/39)) ([948b8bf](https://github.com/BlueBrain/neuroagent/commit/948b8bf7b77fa62baddba357c293979b9ba05847))

## [0.3.1](https://github.com/BlueBrain/neuroagent/compare/v0.3.0...v0.3.1) (2024-10-29)


### Bug Fixes

* fix ecr yml ([#37](https://github.com/BlueBrain/neuroagent/issues/37)) ([1983b20](https://github.com/BlueBrain/neuroagent/commit/1983b2083e276ce2991cee6b6c3b0fc1e8268512))

## [0.3.0](https://github.com/BlueBrain/neuroagent/compare/v0.2.0...v0.3.0) (2024-10-29)


### Features

* Added release please ([dd11700](https://github.com/BlueBrain/neuroagent/commit/dd1170095a92b086d264e09d6ba417b506f2d3e4))
* Added release please to automate changelogs and releases. ([5b9d30b](https://github.com/BlueBrain/neuroagent/commit/5b9d30b1d304a4a16761939625db31ed581bc57b))
* Added stream ([#33](https://github.com/BlueBrain/neuroagent/issues/33)) ([3df8463](https://github.com/BlueBrain/neuroagent/commit/3df84637649fce5937688f288d4d03f9c4eab0b6))


### Added
- Swarm copy POC.
- Agent memory.


## [0.2.0] - 22.10.2024

### Changed
- Switched from OAUTH2 security on FASTAPI to HTTPBearer.
- Switched to async sqlalchemy.
- Expanded list of etypes.

### Added
- Add get morphoelectric (me) model tool
- BlueNaaS simulation tool.
- Validation of the project ID.
- BlueNaaS tool test.
- Human in the loop for bluenaas.

### Fixed
- Fixed 0% unittest coverage bug.
- Get ME model tool querying logic

## [0.1.1] - 26.09.2024

### Fixed
- Fixed a bug that prevented AsyncSqlite checkpoint to access the DB in streamed endpoints.
- Fixed a bug that caused some unit tests to fail due to a change in how httpx_mock works in version 0.32

## [0.1.0] - 19.09.2024

### Added
- Update readme
- Extra multi agent unit tests
- Extra unit tests for dependencies.py

### Removed
- Github action to create the docs.

### Changed
- Migration to pydantic V2.

### Fixed
- Streaming with chat agent.
- Deleted some legacy code.<|MERGE_RESOLUTION|>--- conflicted
+++ resolved
@@ -13,17 +13,13 @@
 - New utterances in false positive semantic route.
 - Ephys tool.
 
-<<<<<<< HEAD
 ### Changed
 - Prompt engineered the rules.
 - Revert suggestion model to 4o-mini.
+- Switch from VARCHAR to UUID where possible.
 
 ### Fixed
 - Propagate temperature to the api call and set the seed.
-=======
-## Changed
-- Switch from VARCHAR to UUID where possible.
->>>>>>> f6e8309e
 
 ## [v0.6.4] - 02.07.2025
 
