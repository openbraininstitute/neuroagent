# Changelog

All notable changes to this project will be documented in this file.

The format is based on [Keep a Changelog](https://keepachangelog.com/en/1.1.0/),
and this project adheres to [Semantic Versioning](https://semver.org/spec/v2.0.0.html).

## [Unreleased]

### Added
- Filter and sort get_thread and get_thread/messages.

### Changed
- Prettier automatic tailwind classes sorting.

<<<<<<< HEAD
### Removed
- `order` column in `messages` table.
=======
## Added
- Possibility to interrupt streaming.
>>>>>>> f33e8138

## [v0.4.6]

### Changed
- Return only one suggestion.
- Update system prompt.
- Add current time and date in system prompt.

### Added
- Every tool output schema to the OpenAPI json + swagger.
- Header containing rate limit info.

## [v0.4.5] - 28.03.2025

### Added
- Combine rate limiting with accounting for chat

## [v0.4.4] - 27.03.2025

### Added
- Limit for sequential and parallel tool calls.
- Platform description in prompt.

### Fixed
- Add LS and Web search guardrails.

## [v0.4.3] - 26.03.2025

### Added
- Accounting

## [v0.4.2] - 24.03.2025

### Added
- Rate limiting

### Fixed
- Checkbox clickable all the way.

### Changed
- LS tool now returns articles instead of paragraphs.

## [v0.4.1] - 14.03.2025

### Fixed
- ECR action

## [v0.4.0] - 14.03.2025

### Removed
- Removed trailing slashes from endpoints.
- Bunch of unused code
- God account logic
- Skipped tests (but astream)

### Changed
- Return model dumps of DB schema objects.
- Moved swarm_copy to neuroagent and delete old code.
- Create thread now has a body.
- Made streaming vercel compatible.
- [frontend] - Make human messages not span the entire width of the chat.
- Copyright and acknowledgement.
- pre-commit hooks for frontend.
- [frontend] - Loading bar and better first message.
- Better system prompt
- Sort components in folder.
- Brain region/cell hierarchies read from storage (not from local filesystem).
- Authentication is done directly through keycloak.
- Don't assume we run minIO by default and also add documentation.

### Added
- Docker compose for local development
- [frontend] Keycloak sign in + documentation.
- LLM evaluation logic
- Integrated Alembic for managing chat history migrations
- Tool implementations without langchain or langgraph dependencies
- Unit tests for the migrated tools
- CRUDs.
- BlueNaas CRUD tools
- Tests for threads module
- Cell types, resolving and utils tests
- app unit tests
- Tests of AgentsRoutine.
- Unit tests for database
- Tests for tool CRUD endpoints.
- Human In the Loop.
- Alembic in CI.
- Vitest tests for frontend
- Title generation endpoint.
- [frontend] - Dark mode.
- [frontend] - Automatic title generation
- [frontend] - Collapsible side bar.
- [frontend] - Add confirmation box on thread deletion.
- Feedback for HIL tool call refusal.
- [frontend] - Per message tool toggle.
- [frontend] - Possibility to dynamically chose available tools.
- [frontend] - Search bar in tool list.
- Displaying tool metadata
- GET threads depends on vlab+project_id.
- Object storage + plotting logic.
- Keywords filtering for literature search.
- [frontend] - bugfixes.
- Suggestion endpoint.
- Support empty vlab+project in threads.
- [frontend] - tool thunmbnail in chat.

### Fixed
- [frontend] - Parallel execution of tools
- Migrate LLM Evaluation logic to scripts and add tests
- Query size limiter.
- Fix /threads/messages endpoint.
- [frontend] - remove first message delay.
- [frontend] - improve loading UI on first message.
- [frontend] - MarkDown rendering.
- [frontend] - dark mode flickering.
- [frontend] - Concatenate base url and endpoint correctly.
- Display the tool results as valid JSONs.
- Do not return entire coordinates in `scs-get-one` tool.
- [frontend] - Better Vlab and Project selection.
- [frontend] - Fix long message overflowing.
- Display the entire input json for tool calls.
- Push to ECR prod+Staging.
- [frontend] - Text input disabled when HIL.
- Tool + content is saved as `AI_tool` now.
- [frontend] - Scrolling while streaming.
- [frontend] - Handle invalid json errors.
- [frontend] - Tool selection is all checked when refreshing.
- Fix bug for AI + tool calls.
- [frontend] - Fix docker compose redirect bug.
- [frontend] - Refactor
- Websearch tools.
- Small bugfixes.
- [frontend] - Fix suggestion UI.
- [frontend] - cosmetic fixes.

## [0.3.3] - 30.10.2024

### Changed
- Removed release please bot and add automatic on tag pushes to ecr.

## [0.3.2](https://github.com/BlueBrain/neuroagent/compare/v0.3.1...v0.3.2) (2024-10-29)


### Bug Fixes

* Fix ([#39](https://github.com/BlueBrain/neuroagent/issues/39)) ([948b8bf](https://github.com/BlueBrain/neuroagent/commit/948b8bf7b77fa62baddba357c293979b9ba05847))

## [0.3.1](https://github.com/BlueBrain/neuroagent/compare/v0.3.0...v0.3.1) (2024-10-29)


### Bug Fixes

* fix ecr yml ([#37](https://github.com/BlueBrain/neuroagent/issues/37)) ([1983b20](https://github.com/BlueBrain/neuroagent/commit/1983b2083e276ce2991cee6b6c3b0fc1e8268512))

## [0.3.0](https://github.com/BlueBrain/neuroagent/compare/v0.2.0...v0.3.0) (2024-10-29)


### Features

* Added release please ([dd11700](https://github.com/BlueBrain/neuroagent/commit/dd1170095a92b086d264e09d6ba417b506f2d3e4))
* Added release please to automate changelogs and releases. ([5b9d30b](https://github.com/BlueBrain/neuroagent/commit/5b9d30b1d304a4a16761939625db31ed581bc57b))
* Added stream ([#33](https://github.com/BlueBrain/neuroagent/issues/33)) ([3df8463](https://github.com/BlueBrain/neuroagent/commit/3df84637649fce5937688f288d4d03f9c4eab0b6))


### Added
- Swarm copy POC.
- Agent memory.


## [0.2.0] - 22.10.2024

### Changed
- Switched from OAUTH2 security on FASTAPI to HTTPBearer.
- Switched to async sqlalchemy.
- Expanded list of etypes.

### Added
- Add get morphoelectric (me) model tool
- BlueNaaS simulation tool.
- Validation of the project ID.
- BlueNaaS tool test.
- Human in the loop for bluenaas.

### Fixed
- Fixed 0% unittest coverage bug.
- Get ME model tool querying logic

## [0.1.1] - 26.09.2024

### Fixed
- Fixed a bug that prevented AsyncSqlite checkpoint to access the DB in streamed endpoints.
- Fixed a bug that caused some unit tests to fail due to a change in how httpx_mock works in version 0.32

## [0.1.0] - 19.09.2024

### Added
- Update readme
- Extra multi agent unit tests
- Extra unit tests for dependencies.py

### Removed
- Github action to create the docs.

### Changed
- Migration to pydantic V2.

### Fixed
- Streaming with chat agent.
- Deleted some legacy code.<|MERGE_RESOLUTION|>--- conflicted
+++ resolved
@@ -13,13 +13,11 @@
 ### Changed
 - Prettier automatic tailwind classes sorting.
 
-<<<<<<< HEAD
 ### Removed
 - `order` column in `messages` table.
-=======
+
 ## Added
 - Possibility to interrupt streaming.
->>>>>>> f33e8138
 
 ## [v0.4.6]
 
