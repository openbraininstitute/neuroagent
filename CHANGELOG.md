# Changelog

All notable changes to this project will be documented in this file.

The format is based on [Keep a Changelog](https://keepachangelog.com/en/1.1.0/),
and this project adheres to [Semantic Versioning](https://semver.org/spec/v2.0.0.html).

## [Unreleased]

### Added
- Python interpreter tool.
- Auto alembic upgrade.
- New utterances in false positive semantic route.
<<<<<<< HEAD
- Tool pre-selection.
=======
- Ephys tool.
>>>>>>> 9c78c330

## [v0.6.4] - 02.07.2025

### Added
- False positive semantic route.
- Autogen diff CI.
- Circuit tools.

### Fixed
- Distinction between entitycore and LS capabilities.

## [v0.6.3] - 01.07.2025

### Added
- Reasoning component.
- Rate limit endpoint.
- More entity core endpoints.
- Rules.
- New false positive utterances.

### Changed
- Entitycore autogen 2025.6.8
- Get rid of `brain_region__id` in entitycore tools

## Changed
- Allow for tool call + content in the UI.

## [v0.6.2] - 23.06.2025

### Added
- Multi-model support with OpenRouter.

### Changed
- Use UV in CI.
- ME-Models are now fetched from entitycore.
- Switch to gpt-4.1-mini and make it use markdown.

## [v0.6.1] - 12.06.2025

## Fixed
- Swagger issue.

## [v0.6.0] - 12.06.2025

### Changed
- Update to new version of useChat.

### Added
- Tools for (most) GET endpoints of entitycore.
- Thumbnail generation tool.
- Whitelisting of tools based on regex.

### Fixed
- Fixed bug where fastapi servers were wrongly set.
- Line break in ai message.

## Changed
- Track mcp.json.
- Rerun autogen tool on entitycore.
- Prompt engineering on tools.

### Removed
- Knowledge graph tools and utils.

## [0.5.5] - 02.06.2025

### Changed
- Bearer token is propagated through the `httpx_client`.
- Use `.model_dump(exclude_defaults=True)` for auto-generated classes dumping.
- Get morpho tool and resolve entities now uses entitycore.
- Remove usage of user journey in suggestion after first message.
- Tools based on API calls adapted to new autogen tool.
- Autogen tool and ways to auto gen input parameters.
- Input schema of the suggestion endpoint.

### Added
- Autogeneration of input schemas from APIs.
- Morphometrics tool using obi-one.
- Custom brain region resolving.
- Turn `neuroagent` into an MCP client.
- Tools for (most) GET endpoints of entitycore

### Fixed
- Handle breaking change in entitycore.
- Hallucinations of LS.

## [0.5.4]

### Fixed
- Fixe (hopefully) hallucinations related to literature search.

## [0.5.3]

### Fixed
- Suggestion enpoint.

## [0.5.2]

### Changed
- Merge two suggestion endpoints.


## [0.5.1]

### Added
- Suggestions inside chat.

### Fixed
- Make `docker build` work on ARM

## [v0.5.0] - 24.04.2025

### Fixed
- Multiple small frontend fixes.
- Increased route threshold.

### Changed
- Prettier automatic tailwind classes sorting.
- Nicer HIL validation window.

## Added
- [frontend] - tool thunmbnail in chat.
- Pass the entire message in LS input and let the LLM chose articles.

### Removed
- `order` column in `messages` table + fixed.
- SQLite support.

## Added
- Basic Guardrails.
- Possibility to interrupt streaming.
- Filter and sort get_thread and get_thread/messages.
- Plots for the SCS simulations.
- New semantic route.
- Pagination for threads and messages.

### Fixed
- Literature search points to right url.

## [v0.4.7] - 15.04.2025

### Fixed
- Empty groups from keycloak.

## [v0.4.6]

### Changed
- Return only one suggestion.
- Update system prompt.
- Add current time and date in system prompt.

### Added
- Every tool output schema to the OpenAPI json + swagger.
- Header containing rate limit info.

## [v0.4.5] - 28.03.2025

### Added
- Combine rate limiting with accounting for chat

## [v0.4.4] - 27.03.2025

### Added
- Limit for sequential and parallel tool calls.
- Platform description in prompt.

### Fixed
- Add LS and Web search guardrails.

## [v0.4.3] - 26.03.2025

### Added
- Accounting

## [v0.4.2] - 24.03.2025

### Added
- Rate limiting

### Fixed
- Checkbox clickable all the way.

### Changed
- LS tool now returns articles instead of paragraphs.

## [v0.4.1] - 14.03.2025

### Fixed
- ECR action

## [v0.4.0] - 14.03.2025

### Removed
- Removed trailing slashes from endpoints.
- Bunch of unused code
- God account logic
- Skipped tests (but astream)

### Changed
- Return model dumps of DB schema objects.
- Moved swarm_copy to neuroagent and delete old code.
- Create thread now has a body.
- Made streaming vercel compatible.
- [frontend] - Make human messages not span the entire width of the chat.
- Copyright and acknowledgement.
- pre-commit hooks for frontend.
- [frontend] - Loading bar and better first message.
- Better system prompt
- Sort components in folder.
- Brain region/cell hierarchies read from storage (not from local filesystem).
- Authentication is done directly through keycloak.
- Don't assume we run minIO by default and also add documentation.

### Added
- Docker compose for local development
- [frontend] Keycloak sign in + documentation.
- LLM evaluation logic
- Integrated Alembic for managing chat history migrations
- Tool implementations without langchain or langgraph dependencies
- Unit tests for the migrated tools
- CRUDs.
- BlueNaas CRUD tools
- Tests for threads module
- Cell types, resolving and utils tests
- app unit tests
- Tests of AgentsRoutine.
- Unit tests for database
- Tests for tool CRUD endpoints.
- Human In the Loop.
- Alembic in CI.
- Vitest tests for frontend
- Title generation endpoint.
- [frontend] - Dark mode.
- [frontend] - Automatic title generation
- [frontend] - Collapsible side bar.
- [frontend] - Add confirmation box on thread deletion.
- Feedback for HIL tool call refusal.
- [frontend] - Per message tool toggle.
- [frontend] - Possibility to dynamically chose available tools.
- [frontend] - Search bar in tool list.
- Displaying tool metadata
- GET threads depends on vlab+project_id.
- Object storage + plotting logic.
- Keywords filtering for literature search.
- [frontend] - bugfixes.
- Suggestion endpoint.
- Support empty vlab+project in threads.

### Fixed
- [frontend] - Parallel execution of tools
- Migrate LLM Evaluation logic to scripts and add tests
- Query size limiter.
- Fix /threads/messages endpoint.
- [frontend] - remove first message delay.
- [frontend] - improve loading UI on first message.
- [frontend] - MarkDown rendering.
- [frontend] - dark mode flickering.
- [frontend] - Concatenate base url and endpoint correctly.
- Display the tool results as valid JSONs.
- Do not return entire coordinates in `scs-get-one` tool.
- [frontend] - Better Vlab and Project selection.
- [frontend] - Fix long message overflowing.
- Display the entire input json for tool calls.
- Push to ECR prod+Staging.
- [frontend] - Text input disabled when HIL.
- Tool + content is saved as `AI_tool` now.
- [frontend] - Scrolling while streaming.
- [frontend] - Handle invalid json errors.
- [frontend] - Tool selection is all checked when refreshing.
- Fix bug for AI + tool calls.
- [frontend] - Fix docker compose redirect bug.
- [frontend] - Refactor
- Websearch tools.
- Small bugfixes.
- [frontend] - Fix suggestion UI.
- [frontend] - cosmetic fixes.

## [0.3.3] - 30.10.2024

### Changed
- Removed release please bot and add automatic on tag pushes to ecr.

## [0.3.2](https://github.com/BlueBrain/neuroagent/compare/v0.3.1...v0.3.2) (2024-10-29)


### Bug Fixes

* Fix ([#39](https://github.com/BlueBrain/neuroagent/issues/39)) ([948b8bf](https://github.com/BlueBrain/neuroagent/commit/948b8bf7b77fa62baddba357c293979b9ba05847))

## [0.3.1](https://github.com/BlueBrain/neuroagent/compare/v0.3.0...v0.3.1) (2024-10-29)


### Bug Fixes

* fix ecr yml ([#37](https://github.com/BlueBrain/neuroagent/issues/37)) ([1983b20](https://github.com/BlueBrain/neuroagent/commit/1983b2083e276ce2991cee6b6c3b0fc1e8268512))

## [0.3.0](https://github.com/BlueBrain/neuroagent/compare/v0.2.0...v0.3.0) (2024-10-29)


### Features

* Added release please ([dd11700](https://github.com/BlueBrain/neuroagent/commit/dd1170095a92b086d264e09d6ba417b506f2d3e4))
* Added release please to automate changelogs and releases. ([5b9d30b](https://github.com/BlueBrain/neuroagent/commit/5b9d30b1d304a4a16761939625db31ed581bc57b))
* Added stream ([#33](https://github.com/BlueBrain/neuroagent/issues/33)) ([3df8463](https://github.com/BlueBrain/neuroagent/commit/3df84637649fce5937688f288d4d03f9c4eab0b6))


### Added
- Swarm copy POC.
- Agent memory.


## [0.2.0] - 22.10.2024

### Changed
- Switched from OAUTH2 security on FASTAPI to HTTPBearer.
- Switched to async sqlalchemy.
- Expanded list of etypes.

### Added
- Add get morphoelectric (me) model tool
- BlueNaaS simulation tool.
- Validation of the project ID.
- BlueNaaS tool test.
- Human in the loop for bluenaas.

### Fixed
- Fixed 0% unittest coverage bug.
- Get ME model tool querying logic

## [0.1.1] - 26.09.2024

### Fixed
- Fixed a bug that prevented AsyncSqlite checkpoint to access the DB in streamed endpoints.
- Fixed a bug that caused some unit tests to fail due to a change in how httpx_mock works in version 0.32

## [0.1.0] - 19.09.2024

### Added
- Update readme
- Extra multi agent unit tests
- Extra unit tests for dependencies.py

### Removed
- Github action to create the docs.

### Changed
- Migration to pydantic V2.

### Fixed
- Streaming with chat agent.
- Deleted some legacy code.<|MERGE_RESOLUTION|>--- conflicted
+++ resolved
@@ -11,11 +11,8 @@
 - Python interpreter tool.
 - Auto alembic upgrade.
 - New utterances in false positive semantic route.
-<<<<<<< HEAD
 - Tool pre-selection.
-=======
 - Ephys tool.
->>>>>>> 9c78c330
 
 ## [v0.6.4] - 02.07.2025
 
