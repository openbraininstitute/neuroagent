# Changelog

All notable changes to this project will be documented in this file.

The format is based on [Keep a Changelog](https://keepachangelog.com/en/1.1.0/),
and this project adheres to [Semantic Versioning](https://semver.org/spec/v2.0.0.html).

## [Unreleased]

### Removed
- Removed trailing slashes from endpoints.
- Bunch of unused code
- God account logic
- Skipped tests (but astream)

### Changed
- Return model dumps of DB schema objects.
- Moved swarm_copy to neuroagent and delete old code.
- Create thread now has a body.
- Made streaming vercel compatible.
- [frontend] - Make human messages not span the entire width of the chat.
- Copyright and acknowledgement.
- pre-commit hooks for frontend.
<<<<<<< HEAD
- [frontend] - Loading bar and better first message.
=======
- Better system prompt
>>>>>>> c76da575

### Added
- Docker compose for local development
- [frontend] Keycloak sign in + documentation.
- LLM evaluation logic
- Integrated Alembic for managing chat history migrations
- Tool implementations without langchain or langgraph dependencies
- Unit tests for the migrated tools
- CRUDs.
- BlueNaas CRUD tools
- Tests for threads module
- Cell types, resolving and utils tests
- app unit tests
- Tests of AgentsRoutine.
- Unit tests for database
- Tests for tool CRUD endpoints.
- Human In the Loop.
- Alembic in CI.
- Vitest tests for frontend
- Title generation endpoint.
- [frontend] - Dark mode.
- [frontend] - Automatic title generation
- [frontend] - Collapsible side bar.
- [frontend] - Add confirmation box on thread deletion.
- Feedback for HIL tool call refusal.
- [frontend] - Per message tool toggle.
- [frontend] - Possibility to dynamically chose available tools.
- [frontend] - Search bar in tool list.
- Displaying tool metadata
- GET threads depends on vlab+project_id.
- Object storage + plotting logic

### Fixed
- [frontend] - Parallel execution of tools
- Migrate LLM Evaluation logic to scripts and add tests
- Query size limiter.
- Fix /threads/messages endpoint.
- [frontend] - remove first message delay.
- [frontend] - improve loading UI on first message.
- [frontend] - MarkDown rendering.
- [frontend] - dark mode flickering.
- [frontend] - Concatenate base url and endpoint correctly.
- Display the tool results as valid JSONs.
- Do not return entire coordinates in `scs-get-one` tool.
- [frontend] - Better Vlab and Project selection.
- [frontend] - Fix long message overflowing.
- Display the entire input json for tool calls.
- Push to ECR prod+Staging.
- [frontend] - Text input disabled when HIL.
- Tool + content is saved as `AI_tool` now.
- [frontend] - Scrolling while streaming.
- [frontend] - Handle invalid json errors.
- [frontend] - Tool selection is all checked when refreshing.
- Fix bug for AI + tool calls.

## [0.3.3] - 30.10.2024

### Changed
- Removed release please bot and add automatic on tag pushes to ecr.

## [0.3.2](https://github.com/BlueBrain/neuroagent/compare/v0.3.1...v0.3.2) (2024-10-29)


### Bug Fixes

* Fix ([#39](https://github.com/BlueBrain/neuroagent/issues/39)) ([948b8bf](https://github.com/BlueBrain/neuroagent/commit/948b8bf7b77fa62baddba357c293979b9ba05847))

## [0.3.1](https://github.com/BlueBrain/neuroagent/compare/v0.3.0...v0.3.1) (2024-10-29)


### Bug Fixes

* fix ecr yml ([#37](https://github.com/BlueBrain/neuroagent/issues/37)) ([1983b20](https://github.com/BlueBrain/neuroagent/commit/1983b2083e276ce2991cee6b6c3b0fc1e8268512))

## [0.3.0](https://github.com/BlueBrain/neuroagent/compare/v0.2.0...v0.3.0) (2024-10-29)


### Features

* Added release please ([dd11700](https://github.com/BlueBrain/neuroagent/commit/dd1170095a92b086d264e09d6ba417b506f2d3e4))
* Added release please to automate changelogs and releases. ([5b9d30b](https://github.com/BlueBrain/neuroagent/commit/5b9d30b1d304a4a16761939625db31ed581bc57b))
* Added stream ([#33](https://github.com/BlueBrain/neuroagent/issues/33)) ([3df8463](https://github.com/BlueBrain/neuroagent/commit/3df84637649fce5937688f288d4d03f9c4eab0b6))


### Added
- Swarm copy POC.
- Agent memory.


## [0.2.0] - 22.10.2024

### Changed
- Switched from OAUTH2 security on FASTAPI to HTTPBearer.
- Switched to async sqlalchemy.
- Expanded list of etypes.

### Added
- Add get morphoelectric (me) model tool
- BlueNaaS simulation tool.
- Validation of the project ID.
- BlueNaaS tool test.
- Human in the loop for bluenaas.

### Fixed
- Fixed 0% unittest coverage bug.
- Get ME model tool querying logic

## [0.1.1] - 26.09.2024

### Fixed
- Fixed a bug that prevented AsyncSqlite checkpoint to access the DB in streamed endpoints.
- Fixed a bug that caused some unit tests to fail due to a change in how httpx_mock works in version 0.32

## [0.1.0] - 19.09.2024

### Added
- Update readme
- Extra multi agent unit tests
- Extra unit tests for dependencies.py

### Removed
- Github action to create the docs.

### Changed
- Migration to pydantic V2.

### Fixed
- Streaming with chat agent.
- Deleted some legacy code.<|MERGE_RESOLUTION|>--- conflicted
+++ resolved
@@ -21,11 +21,8 @@
 - [frontend] - Make human messages not span the entire width of the chat.
 - Copyright and acknowledgement.
 - pre-commit hooks for frontend.
-<<<<<<< HEAD
 - [frontend] - Loading bar and better first message.
-=======
 - Better system prompt
->>>>>>> c76da575
 
 ### Added
 - Docker compose for local development
