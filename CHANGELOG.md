--- conflicted
+++ resolved
@@ -7,10 +7,8 @@
 
 ## [Unreleased]
 
-<<<<<<< HEAD
 ## Added
 - Diff mechanism for small circuit simulation config.
-=======
 
 ## [0.13.0] - 1.12.2025
 
@@ -151,7 +149,6 @@
 ### Added
 - `description_frontend` support for MCP tools.
 - New circuit endpoints from OBI-one.
->>>>>>> 63267324
 
 ### Changed
 - Switch to gpt-5-mini.
