# Changelog

All notable changes to this project will be documented in this file.

The format is based on [Keep a Changelog](https://keepachangelog.com/en/1.1.0/),
and this project adheres to [Semantic Versioning](https://semver.org/spec/v2.0.0.html).

## [Unreleased]

### Changed
- Make the agent use the scientific species name.
- Added assets back in `getall` for eletrical recordings and reconstruction morphology.
- Possibiliy to request specific metrics from morphometric tool.
<<<<<<< HEAD
- Simulation config iteration 2.
=======
- Logging of tool calls happens in the agent_routine, not directly in the tool.
>>>>>>> 14b1603e

## [v0.8.0] - 18.08.2025

### Added
- Entitycore links in tool output.
- Utterance structure for tools.
- OBIExpert tool.
- Populate utterances for all tools.
- Search functionality.
- Evaluation framework.
- Trace plotting tool.

### Changed
- Description of plot generator.
- Reverd obi-one to `extra=ignore`.
- Put the date at the end in system prompt to maximize caching.

### Fixed
- Casing of get *O*ne ME-model.
- Deduplicate tool selection on our side.
- Copy buttons in non https environments.
- Bug that listed all token consumption as TOOL_SELECTION.

### Removed
- Semantic router.

## [v0.7.2] - 30.07.2025

### Added
- Config generation tool for simulations.

### Changed
- Datetimes are now offset-aware.
- Pinned the exa mcp (for now).

## [v0.7.1] - 21.07.2025

### Added
- Copy token button in UI.
- Context analyzer tool.
- New false positive utterances.
- Copy button for tool output.
- Filtering on creation date of threads.

### Fixed
- Make sure .env is not read in tests.
- Make the Settings class hashable.
- No AWS HTTP requests in unit tests.

### Changed
- Name of exa tools.
- Description of run python tool.

### Removed
- LS related code.

## [v0.7.0] - 14.07.2025

### Added
- Python interpreter tool.
- Auto alembic upgrade.
- New utterances in false positive semantic route.
- Tool pre-selection.
- Ephys tool.
- Support for MCP tool name/description override.
- Table to track token consumption.
- Optional exclusion of the empty threads.

### Changed
- Switch from VARCHAR to UUID where possible.
- Prompt engineered the rules.
- Revert suggestion model to 4o-mini.

### Fixed
- Tool selection remains when switching between pages.
- Propagate temperature to the api call and set the seed.
- Make sure .env is not read in tests.

### Removed
- Brain region and mtype resolving.

## [v0.6.4] - 02.07.2025

### Added
- False positive semantic route.
- Autogen diff CI.
- Circuit tools.

### Fixed
- Distinction between entitycore and LS capabilities.

## [v0.6.3] - 01.07.2025

### Added
- Reasoning component.
- Rate limit endpoint.
- More entity core endpoints.
- Rules.
- New false positive utterances.

### Changed
- Entitycore autogen 2025.6.8
- Get rid of `brain_region__id` in entitycore tools

### Changed
- Allow for tool call + content in the UI.

## [v0.6.2] - 23.06.2025

### Added
- Multi-model support with OpenRouter.

### Changed
- Use UV in CI.
- ME-Models are now fetched from entitycore.
- Switch to gpt-4.1-mini and make it use markdown.

## [v0.6.1] - 12.06.2025

### Fixed
- Swagger issue.

## [v0.6.0] - 12.06.2025

### Changed
- Update to new version of useChat.

### Added
- Tools for (most) GET endpoints of entitycore.
- Thumbnail generation tool.
- Whitelisting of tools based on regex.

### Fixed
- Fixed bug where fastapi servers were wrongly set.
- Line break in ai message.

### Changed
- Track mcp.json.
- Rerun autogen tool on entitycore.
- Prompt engineering on tools.

### Removed
- Knowledge graph tools and utils.

## [0.5.5] - 02.06.2025

### Changed
- Bearer token is propagated through the `httpx_client`.
- Use `.model_dump(exclude_defaults=True)` for auto-generated classes dumping.
- Get morpho tool and resolve entities now uses entitycore.
- Remove usage of user journey in suggestion after first message.
- Tools based on API calls adapted to new autogen tool.
- Autogen tool and ways to auto gen input parameters.
- Input schema of the suggestion endpoint.

### Added
- Autogeneration of input schemas from APIs.
- Morphometrics tool using obi-one.
- Custom brain region resolving.
- Turn `neuroagent` into an MCP client.
- Tools for (most) GET endpoints of entitycore

### Fixed
- Handle breaking change in entitycore.
- Hallucinations of LS.

## [0.5.4]

### Fixed
- Fixe (hopefully) hallucinations related to literature search.

## [0.5.3]

### Fixed
- Suggestion enpoint.

## [0.5.2]

### Changed
- Merge two suggestion endpoints.


## [0.5.1]

### Added
- Suggestions inside chat.

### Fixed
- Make `docker build` work on ARM

## [v0.5.0] - 24.04.2025

### Fixed
- Multiple small frontend fixes.
- Increased route threshold.

### Changed
- Prettier automatic tailwind classes sorting.
- Nicer HIL validation window.

### Added
- [frontend] - tool thunmbnail in chat.
- Pass the entire message in LS input and let the LLM chose articles.

### Removed
- `order` column in `messages` table + fixed.
- SQLite support.

### Added
- Basic Guardrails.
- Possibility to interrupt streaming.
- Filter and sort get_thread and get_thread/messages.
- Plots for the SCS simulations.
- New semantic route.
- Pagination for threads and messages.

### Fixed
- Literature search points to right url.

## [v0.4.7] - 15.04.2025

### Fixed
- Empty groups from keycloak.

## [v0.4.6]

### Changed
- Return only one suggestion.
- Update system prompt.
- Add current time and date in system prompt.

### Added
- Every tool output schema to the OpenAPI json + swagger.
- Header containing rate limit info.

## [v0.4.5] - 28.03.2025

### Added
- Combine rate limiting with accounting for chat

## [v0.4.4] - 27.03.2025

### Added
- Limit for sequential and parallel tool calls.
- Platform description in prompt.

### Fixed
- Add LS and Web search guardrails.

## [v0.4.3] - 26.03.2025

### Added
- Accounting

## [v0.4.2] - 24.03.2025

### Added
- Rate limiting

### Fixed
- Checkbox clickable all the way.

### Changed
- LS tool now returns articles instead of paragraphs.

## [v0.4.1] - 14.03.2025

### Fixed
- ECR action

## [v0.4.0] - 14.03.2025

### Removed
- Removed trailing slashes from endpoints.
- Bunch of unused code
- God account logic
- Skipped tests (but astream)

### Changed
- Return model dumps of DB schema objects.
- Moved swarm_copy to neuroagent and delete old code.
- Create thread now has a body.
- Made streaming vercel compatible.
- [frontend] - Make human messages not span the entire width of the chat.
- Copyright and acknowledgement.
- pre-commit hooks for frontend.
- [frontend] - Loading bar and better first message.
- Better system prompt
- Sort components in folder.
- Brain region/cell hierarchies read from storage (not from local filesystem).
- Authentication is done directly through keycloak.
- Don't assume we run minIO by default and also add documentation.

### Added
- Docker compose for local development
- [frontend] Keycloak sign in + documentation.
- LLM evaluation logic
- Integrated Alembic for managing chat history migrations
- Tool implementations without langchain or langgraph dependencies
- Unit tests for the migrated tools
- CRUDs.
- BlueNaas CRUD tools
- Tests for threads module
- Cell types, resolving and utils tests
- app unit tests
- Tests of AgentsRoutine.
- Unit tests for database
- Tests for tool CRUD endpoints.
- Human In the Loop.
- Alembic in CI.
- Vitest tests for frontend
- Title generation endpoint.
- [frontend] - Dark mode.
- [frontend] - Automatic title generation
- [frontend] - Collapsible side bar.
- [frontend] - Add confirmation box on thread deletion.
- Feedback for HIL tool call refusal.
- [frontend] - Per message tool toggle.
- [frontend] - Possibility to dynamically chose available tools.
- [frontend] - Search bar in tool list.
- Displaying tool metadata
- GET threads depends on vlab+project_id.
- Object storage + plotting logic.
- Keywords filtering for literature search.
- [frontend] - bugfixes.
- Suggestion endpoint.
- Support empty vlab+project in threads.

### Fixed
- [frontend] - Parallel execution of tools
- Migrate LLM Evaluation logic to scripts and add tests
- Query size limiter.
- Fix /threads/messages endpoint.
- [frontend] - remove first message delay.
- [frontend] - improve loading UI on first message.
- [frontend] - MarkDown rendering.
- [frontend] - dark mode flickering.
- [frontend] - Concatenate base url and endpoint correctly.
- Display the tool results as valid JSONs.
- Do not return entire coordinates in `scs-get-one` tool.
- [frontend] - Better Vlab and Project selection.
- [frontend] - Fix long message overflowing.
- Display the entire input json for tool calls.
- Push to ECR prod+Staging.
- [frontend] - Text input disabled when HIL.
- Tool + content is saved as `AI_tool` now.
- [frontend] - Scrolling while streaming.
- [frontend] - Handle invalid json errors.
- [frontend] - Tool selection is all checked when refreshing.
- Fix bug for AI + tool calls.
- [frontend] - Fix docker compose redirect bug.
- [frontend] - Refactor
- Websearch tools.
- Small bugfixes.
- [frontend] - Fix suggestion UI.
- [frontend] - cosmetic fixes.

## [0.3.3] - 30.10.2024

### Changed
- Removed release please bot and add automatic on tag pushes to ecr.

## [0.3.2](https://github.com/BlueBrain/neuroagent/compare/v0.3.1...v0.3.2) (2024-10-29)


### Bug Fixes

* Fix ([#39](https://github.com/BlueBrain/neuroagent/issues/39)) ([948b8bf](https://github.com/BlueBrain/neuroagent/commit/948b8bf7b77fa62baddba357c293979b9ba05847))

## [0.3.1](https://github.com/BlueBrain/neuroagent/compare/v0.3.0...v0.3.1) (2024-10-29)


### Bug Fixes

* fix ecr yml ([#37](https://github.com/BlueBrain/neuroagent/issues/37)) ([1983b20](https://github.com/BlueBrain/neuroagent/commit/1983b2083e276ce2991cee6b6c3b0fc1e8268512))

## [0.3.0](https://github.com/BlueBrain/neuroagent/compare/v0.2.0...v0.3.0) (2024-10-29)


### Features

* Added release please ([dd11700](https://github.com/BlueBrain/neuroagent/commit/dd1170095a92b086d264e09d6ba417b506f2d3e4))
* Added release please to automate changelogs and releases. ([5b9d30b](https://github.com/BlueBrain/neuroagent/commit/5b9d30b1d304a4a16761939625db31ed581bc57b))
* Added stream ([#33](https://github.com/BlueBrain/neuroagent/issues/33)) ([3df8463](https://github.com/BlueBrain/neuroagent/commit/3df84637649fce5937688f288d4d03f9c4eab0b6))


### Added
- Swarm copy POC.
- Agent memory.


## [0.2.0] - 22.10.2024

### Changed
- Switched from OAUTH2 security on FASTAPI to HTTPBearer.
- Switched to async sqlalchemy.
- Expanded list of etypes.

### Added
- Add get morphoelectric (me) model tool
- BlueNaaS simulation tool.
- Validation of the project ID.
- BlueNaaS tool test.
- Human in the loop for bluenaas.

### Fixed
- Fixed 0% unittest coverage bug.
- Get ME model tool querying logic

## [0.1.1] - 26.09.2024

### Fixed
- Fixed a bug that prevented AsyncSqlite checkpoint to access the DB in streamed endpoints.
- Fixed a bug that caused some unit tests to fail due to a change in how httpx_mock works in version 0.32

## [0.1.0] - 19.09.2024

### Added
- Update readme
- Extra multi agent unit tests
- Extra unit tests for dependencies.py

### Removed
- Github action to create the docs.

### Changed
- Migration to pydantic V2.

### Fixed
- Streaming with chat agent.
- Deleted some legacy code.<|MERGE_RESOLUTION|>--- conflicted
+++ resolved
@@ -11,11 +11,8 @@
 - Make the agent use the scientific species name.
 - Added assets back in `getall` for eletrical recordings and reconstruction morphology.
 - Possibiliy to request specific metrics from morphometric tool.
-<<<<<<< HEAD
 - Simulation config iteration 2.
-=======
 - Logging of tool calls happens in the agent_routine, not directly in the tool.
->>>>>>> 14b1603e
 
 ## [v0.8.0] - 18.08.2025
 
