--- conflicted
+++ resolved
@@ -21,12 +21,8 @@
 - [frontend] - Make human messages not span the entire width of the chat.
 - Copyright and acknowledgement.
 - pre-commit hooks for frontend.
-<<<<<<< HEAD
-- Better system prompt.
-=======
 - [frontend] - Loading bar and better first message.
 - Better system prompt
->>>>>>> a05a263a
 - Sort components in folder.
 - Brain region/cell hierarchies read from storage (not from local filesystem).
 - Authentication is done directly through keycloak.
