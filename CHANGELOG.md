--- conflicted
+++ resolved
@@ -11,11 +11,8 @@
 - More evaluation cases.
 - Filtering logic in `neuroagent.scripts.evaluate_agent`.
 - Ion channel related tools.
-<<<<<<< HEAD
+- Circuit connectivity metrics tool
 - Code generation tool (Context7 MCP server)
-=======
-- Circuit connectivity metrics tool
->>>>>>> ba6a8348
 
 ### Fixed
 - Some prompt engineering.
