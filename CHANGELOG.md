# Changelog

All notable changes to this project will be documented in this file.

The format is based on [Keep a Changelog](https://keepachangelog.com/en/1.1.0/),
and this project adheres to [Semantic Versioning](https://semver.org/spec/v2.0.0.html).

## [Unreleased]

### Added
<<<<<<< HEAD
- Sanity fetching tool.
=======
- Entitycore links in tool output.

## [v0.7.2] - 30.07.2025

### Added
- Config generation tool for simulations.
>>>>>>> 8df347ea

### Changed
- Datetimes are now offset-aware.
- Pinned the exa mcp (for now).

## [v0.7.1] - 21.07.2025

### Added
- Copy token button in UI.
- New false positive utterances.
- Copy button for tool output.
- Filtering on creation date of threads.

### Fixed
- Make sure .env is not read in tests.
- Make the Settings class hashable.
- No AWS HTTP requests in unit tests.

### Changed
- Name of exa tools.
- Description of run python tool.

### Removed
- LS related code.

## [v0.7.0] - 14.07.2025

### Added
- Python interpreter tool.
- Auto alembic upgrade.
- New utterances in false positive semantic route.
- Tool pre-selection.
- Ephys tool.
- Support for MCP tool name/description override.
- Table to track token consumption.
- Optional exclusion of the empty threads.

### Changed
- Switch from VARCHAR to UUID where possible.
- Prompt engineered the rules.
- Revert suggestion model to 4o-mini.

### Fixed
- Tool selection remains when switching between pages.
- Propagate temperature to the api call and set the seed.
- Make sure .env is not read in tests.

### Removed
- Brain region and mtype resolving.

## [v0.6.4] - 02.07.2025

### Added
- False positive semantic route.
- Autogen diff CI.
- Circuit tools.

### Fixed
- Distinction between entitycore and LS capabilities.

## [v0.6.3] - 01.07.2025

### Added
- Reasoning component.
- Rate limit endpoint.
- More entity core endpoints.
- Rules.
- New false positive utterances.

### Changed
- Entitycore autogen 2025.6.8
- Get rid of `brain_region__id` in entitycore tools

### Changed
- Allow for tool call + content in the UI.

## [v0.6.2] - 23.06.2025

### Added
- Multi-model support with OpenRouter.

### Changed
- Use UV in CI.
- ME-Models are now fetched from entitycore.
- Switch to gpt-4.1-mini and make it use markdown.

## [v0.6.1] - 12.06.2025

### Fixed
- Swagger issue.

## [v0.6.0] - 12.06.2025

### Changed
- Update to new version of useChat.

### Added
- Tools for (most) GET endpoints of entitycore.
- Thumbnail generation tool.
- Whitelisting of tools based on regex.

### Fixed
- Fixed bug where fastapi servers were wrongly set.
- Line break in ai message.

### Changed
- Track mcp.json.
- Rerun autogen tool on entitycore.
- Prompt engineering on tools.

### Removed
- Knowledge graph tools and utils.

## [0.5.5] - 02.06.2025

### Changed
- Bearer token is propagated through the `httpx_client`.
- Use `.model_dump(exclude_defaults=True)` for auto-generated classes dumping.
- Get morpho tool and resolve entities now uses entitycore.
- Remove usage of user journey in suggestion after first message.
- Tools based on API calls adapted to new autogen tool.
- Autogen tool and ways to auto gen input parameters.
- Input schema of the suggestion endpoint.

### Added
- Autogeneration of input schemas from APIs.
- Morphometrics tool using obi-one.
- Custom brain region resolving.
- Turn `neuroagent` into an MCP client.
- Tools for (most) GET endpoints of entitycore

### Fixed
- Handle breaking change in entitycore.
- Hallucinations of LS.

## [0.5.4]

### Fixed
- Fixe (hopefully) hallucinations related to literature search.

## [0.5.3]

### Fixed
- Suggestion enpoint.

## [0.5.2]

### Changed
- Merge two suggestion endpoints.


## [0.5.1]

### Added
- Suggestions inside chat.

### Fixed
- Make `docker build` work on ARM

## [v0.5.0] - 24.04.2025

### Fixed
- Multiple small frontend fixes.
- Increased route threshold.

### Changed
- Prettier automatic tailwind classes sorting.
- Nicer HIL validation window.

### Added
- [frontend] - tool thunmbnail in chat.
- Pass the entire message in LS input and let the LLM chose articles.

### Removed
- `order` column in `messages` table + fixed.
- SQLite support.

### Added
- Basic Guardrails.
- Possibility to interrupt streaming.
- Filter and sort get_thread and get_thread/messages.
- Plots for the SCS simulations.
- New semantic route.
- Pagination for threads and messages.

### Fixed
- Literature search points to right url.

## [v0.4.7] - 15.04.2025

### Fixed
- Empty groups from keycloak.

## [v0.4.6]

### Changed
- Return only one suggestion.
- Update system prompt.
- Add current time and date in system prompt.

### Added
- Every tool output schema to the OpenAPI json + swagger.
- Header containing rate limit info.

## [v0.4.5] - 28.03.2025

### Added
- Combine rate limiting with accounting for chat

## [v0.4.4] - 27.03.2025

### Added
- Limit for sequential and parallel tool calls.
- Platform description in prompt.

### Fixed
- Add LS and Web search guardrails.

## [v0.4.3] - 26.03.2025

### Added
- Accounting

## [v0.4.2] - 24.03.2025

### Added
- Rate limiting

### Fixed
- Checkbox clickable all the way.

### Changed
- LS tool now returns articles instead of paragraphs.

## [v0.4.1] - 14.03.2025

### Fixed
- ECR action

## [v0.4.0] - 14.03.2025

### Removed
- Removed trailing slashes from endpoints.
- Bunch of unused code
- God account logic
- Skipped tests (but astream)

### Changed
- Return model dumps of DB schema objects.
- Moved swarm_copy to neuroagent and delete old code.
- Create thread now has a body.
- Made streaming vercel compatible.
- [frontend] - Make human messages not span the entire width of the chat.
- Copyright and acknowledgement.
- pre-commit hooks for frontend.
- [frontend] - Loading bar and better first message.
- Better system prompt
- Sort components in folder.
- Brain region/cell hierarchies read from storage (not from local filesystem).
- Authentication is done directly through keycloak.
- Don't assume we run minIO by default and also add documentation.

### Added
- Docker compose for local development
- [frontend] Keycloak sign in + documentation.
- LLM evaluation logic
- Integrated Alembic for managing chat history migrations
- Tool implementations without langchain or langgraph dependencies
- Unit tests for the migrated tools
- CRUDs.
- BlueNaas CRUD tools
- Tests for threads module
- Cell types, resolving and utils tests
- app unit tests
- Tests of AgentsRoutine.
- Unit tests for database
- Tests for tool CRUD endpoints.
- Human In the Loop.
- Alembic in CI.
- Vitest tests for frontend
- Title generation endpoint.
- [frontend] - Dark mode.
- [frontend] - Automatic title generation
- [frontend] - Collapsible side bar.
- [frontend] - Add confirmation box on thread deletion.
- Feedback for HIL tool call refusal.
- [frontend] - Per message tool toggle.
- [frontend] - Possibility to dynamically chose available tools.
- [frontend] - Search bar in tool list.
- Displaying tool metadata
- GET threads depends on vlab+project_id.
- Object storage + plotting logic.
- Keywords filtering for literature search.
- [frontend] - bugfixes.
- Suggestion endpoint.
- Support empty vlab+project in threads.

### Fixed
- [frontend] - Parallel execution of tools
- Migrate LLM Evaluation logic to scripts and add tests
- Query size limiter.
- Fix /threads/messages endpoint.
- [frontend] - remove first message delay.
- [frontend] - improve loading UI on first message.
- [frontend] - MarkDown rendering.
- [frontend] - dark mode flickering.
- [frontend] - Concatenate base url and endpoint correctly.
- Display the tool results as valid JSONs.
- Do not return entire coordinates in `scs-get-one` tool.
- [frontend] - Better Vlab and Project selection.
- [frontend] - Fix long message overflowing.
- Display the entire input json for tool calls.
- Push to ECR prod+Staging.
- [frontend] - Text input disabled when HIL.
- Tool + content is saved as `AI_tool` now.
- [frontend] - Scrolling while streaming.
- [frontend] - Handle invalid json errors.
- [frontend] - Tool selection is all checked when refreshing.
- Fix bug for AI + tool calls.
- [frontend] - Fix docker compose redirect bug.
- [frontend] - Refactor
- Websearch tools.
- Small bugfixes.
- [frontend] - Fix suggestion UI.
- [frontend] - cosmetic fixes.

## [0.3.3] - 30.10.2024

### Changed
- Removed release please bot and add automatic on tag pushes to ecr.

## [0.3.2](https://github.com/BlueBrain/neuroagent/compare/v0.3.1...v0.3.2) (2024-10-29)


### Bug Fixes

* Fix ([#39](https://github.com/BlueBrain/neuroagent/issues/39)) ([948b8bf](https://github.com/BlueBrain/neuroagent/commit/948b8bf7b77fa62baddba357c293979b9ba05847))

## [0.3.1](https://github.com/BlueBrain/neuroagent/compare/v0.3.0...v0.3.1) (2024-10-29)


### Bug Fixes

* fix ecr yml ([#37](https://github.com/BlueBrain/neuroagent/issues/37)) ([1983b20](https://github.com/BlueBrain/neuroagent/commit/1983b2083e276ce2991cee6b6c3b0fc1e8268512))

## [0.3.0](https://github.com/BlueBrain/neuroagent/compare/v0.2.0...v0.3.0) (2024-10-29)


### Features

* Added release please ([dd11700](https://github.com/BlueBrain/neuroagent/commit/dd1170095a92b086d264e09d6ba417b506f2d3e4))
* Added release please to automate changelogs and releases. ([5b9d30b](https://github.com/BlueBrain/neuroagent/commit/5b9d30b1d304a4a16761939625db31ed581bc57b))
* Added stream ([#33](https://github.com/BlueBrain/neuroagent/issues/33)) ([3df8463](https://github.com/BlueBrain/neuroagent/commit/3df84637649fce5937688f288d4d03f9c4eab0b6))


### Added
- Swarm copy POC.
- Agent memory.


## [0.2.0] - 22.10.2024

### Changed
- Switched from OAUTH2 security on FASTAPI to HTTPBearer.
- Switched to async sqlalchemy.
- Expanded list of etypes.

### Added
- Add get morphoelectric (me) model tool
- BlueNaaS simulation tool.
- Validation of the project ID.
- BlueNaaS tool test.
- Human in the loop for bluenaas.

### Fixed
- Fixed 0% unittest coverage bug.
- Get ME model tool querying logic

## [0.1.1] - 26.09.2024

### Fixed
- Fixed a bug that prevented AsyncSqlite checkpoint to access the DB in streamed endpoints.
- Fixed a bug that caused some unit tests to fail due to a change in how httpx_mock works in version 0.32

## [0.1.0] - 19.09.2024

### Added
- Update readme
- Extra multi agent unit tests
- Extra unit tests for dependencies.py

### Removed
- Github action to create the docs.

### Changed
- Migration to pydantic V2.

### Fixed
- Streaming with chat agent.
- Deleted some legacy code.<|MERGE_RESOLUTION|>--- conflicted
+++ resolved
@@ -8,16 +8,12 @@
 ## [Unreleased]
 
 ### Added
-<<<<<<< HEAD
-- Sanity fetching tool.
-=======
 - Entitycore links in tool output.
 
 ## [v0.7.2] - 30.07.2025
 
 ### Added
 - Config generation tool for simulations.
->>>>>>> 8df347ea
 
 ### Changed
 - Datetimes are now offset-aware.
