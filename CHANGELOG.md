--- conflicted
+++ resolved
@@ -67,13 +67,10 @@
 - Do not return entire coordinates in `scs-get-one` tool.
 - [frontend] - Better Vlab and Project selection.
 - [frontend] - Fix long message overflowing.
-<<<<<<< HEAD
 - Display the entire input json for tool calls.
-=======
 - Push to ECR prod+Staging.
 - [frontend] - Text input disabled when HIL.
 - Tool + content is saved as `AI_tool` now.
->>>>>>> 9652905d
 - [frontend] - Scrolling while streaming.
 - [frontend] - Tool selection is all checked when refreshing.
 
