# Changelog

All notable changes to this project will be documented in this file.

The format is based on [Keep a Changelog](https://keepachangelog.com/en/1.1.0/),
and this project adheres to [Semantic Versioning](https://semver.org/spec/v2.0.0.html).

## [Unreleased]

<<<<<<< HEAD
## [v0.4.7] - 15.04.2025

### Fixed
- Empty groups from keycloak.
=======
### Added
- Filter and sort get_thread and get_thread/messages.

### Changed
- Prettier automatic tailwind classes sorting.

### Removed
- `order` column in `messages` table + fixed.
- SQLite support.

## Added
- Basic Guardrails.
- Possibility to interrupt streaming.
>>>>>>> af01e538

## [v0.4.6]

### Changed
- Return only one suggestion.
- Update system prompt.
- Add current time and date in system prompt.

### Added
- Every tool output schema to the OpenAPI json + swagger.
- Header containing rate limit info.

## [v0.4.5] - 28.03.2025

### Added
- Combine rate limiting with accounting for chat

## [v0.4.4] - 27.03.2025

### Added
- Limit for sequential and parallel tool calls.
- Platform description in prompt.

### Fixed
- Add LS and Web search guardrails.

## [v0.4.3] - 26.03.2025

### Added
- Accounting

## [v0.4.2] - 24.03.2025

### Added
- Rate limiting

### Fixed
- Checkbox clickable all the way.

### Changed
- LS tool now returns articles instead of paragraphs.

## [v0.4.1] - 14.03.2025

### Fixed
- ECR action

## [v0.4.0] - 14.03.2025

### Removed
- Removed trailing slashes from endpoints.
- Bunch of unused code
- God account logic
- Skipped tests (but astream)

### Changed
- Return model dumps of DB schema objects.
- Moved swarm_copy to neuroagent and delete old code.
- Create thread now has a body.
- Made streaming vercel compatible.
- [frontend] - Make human messages not span the entire width of the chat.
- Copyright and acknowledgement.
- pre-commit hooks for frontend.
- [frontend] - Loading bar and better first message.
- Better system prompt
- Sort components in folder.
- Brain region/cell hierarchies read from storage (not from local filesystem).
- Authentication is done directly through keycloak.
- Don't assume we run minIO by default and also add documentation.

### Added
- Docker compose for local development
- [frontend] Keycloak sign in + documentation.
- LLM evaluation logic
- Integrated Alembic for managing chat history migrations
- Tool implementations without langchain or langgraph dependencies
- Unit tests for the migrated tools
- CRUDs.
- BlueNaas CRUD tools
- Tests for threads module
- Cell types, resolving and utils tests
- app unit tests
- Tests of AgentsRoutine.
- Unit tests for database
- Tests for tool CRUD endpoints.
- Human In the Loop.
- Alembic in CI.
- Vitest tests for frontend
- Title generation endpoint.
- [frontend] - Dark mode.
- [frontend] - Automatic title generation
- [frontend] - Collapsible side bar.
- [frontend] - Add confirmation box on thread deletion.
- Feedback for HIL tool call refusal.
- [frontend] - Per message tool toggle.
- [frontend] - Possibility to dynamically chose available tools.
- [frontend] - Search bar in tool list.
- Displaying tool metadata
- GET threads depends on vlab+project_id.
- Object storage + plotting logic.
- Keywords filtering for literature search.
- [frontend] - bugfixes.
- Suggestion endpoint.
- Support empty vlab+project in threads.
- [frontend] - tool thunmbnail in chat.

### Fixed
- [frontend] - Parallel execution of tools
- Migrate LLM Evaluation logic to scripts and add tests
- Query size limiter.
- Fix /threads/messages endpoint.
- [frontend] - remove first message delay.
- [frontend] - improve loading UI on first message.
- [frontend] - MarkDown rendering.
- [frontend] - dark mode flickering.
- [frontend] - Concatenate base url and endpoint correctly.
- Display the tool results as valid JSONs.
- Do not return entire coordinates in `scs-get-one` tool.
- [frontend] - Better Vlab and Project selection.
- [frontend] - Fix long message overflowing.
- Display the entire input json for tool calls.
- Push to ECR prod+Staging.
- [frontend] - Text input disabled when HIL.
- Tool + content is saved as `AI_tool` now.
- [frontend] - Scrolling while streaming.
- [frontend] - Handle invalid json errors.
- [frontend] - Tool selection is all checked when refreshing.
- Fix bug for AI + tool calls.
- [frontend] - Fix docker compose redirect bug.
- [frontend] - Refactor
- Websearch tools.
- Small bugfixes.
- [frontend] - Fix suggestion UI.
- [frontend] - cosmetic fixes.

## [0.3.3] - 30.10.2024

### Changed
- Removed release please bot and add automatic on tag pushes to ecr.

## [0.3.2](https://github.com/BlueBrain/neuroagent/compare/v0.3.1...v0.3.2) (2024-10-29)


### Bug Fixes

* Fix ([#39](https://github.com/BlueBrain/neuroagent/issues/39)) ([948b8bf](https://github.com/BlueBrain/neuroagent/commit/948b8bf7b77fa62baddba357c293979b9ba05847))

## [0.3.1](https://github.com/BlueBrain/neuroagent/compare/v0.3.0...v0.3.1) (2024-10-29)


### Bug Fixes

* fix ecr yml ([#37](https://github.com/BlueBrain/neuroagent/issues/37)) ([1983b20](https://github.com/BlueBrain/neuroagent/commit/1983b2083e276ce2991cee6b6c3b0fc1e8268512))

## [0.3.0](https://github.com/BlueBrain/neuroagent/compare/v0.2.0...v0.3.0) (2024-10-29)


### Features

* Added release please ([dd11700](https://github.com/BlueBrain/neuroagent/commit/dd1170095a92b086d264e09d6ba417b506f2d3e4))
* Added release please to automate changelogs and releases. ([5b9d30b](https://github.com/BlueBrain/neuroagent/commit/5b9d30b1d304a4a16761939625db31ed581bc57b))
* Added stream ([#33](https://github.com/BlueBrain/neuroagent/issues/33)) ([3df8463](https://github.com/BlueBrain/neuroagent/commit/3df84637649fce5937688f288d4d03f9c4eab0b6))


### Added
- Swarm copy POC.
- Agent memory.


## [0.2.0] - 22.10.2024

### Changed
- Switched from OAUTH2 security on FASTAPI to HTTPBearer.
- Switched to async sqlalchemy.
- Expanded list of etypes.

### Added
- Add get morphoelectric (me) model tool
- BlueNaaS simulation tool.
- Validation of the project ID.
- BlueNaaS tool test.
- Human in the loop for bluenaas.

### Fixed
- Fixed 0% unittest coverage bug.
- Get ME model tool querying logic

## [0.1.1] - 26.09.2024

### Fixed
- Fixed a bug that prevented AsyncSqlite checkpoint to access the DB in streamed endpoints.
- Fixed a bug that caused some unit tests to fail due to a change in how httpx_mock works in version 0.32

## [0.1.0] - 19.09.2024

### Added
- Update readme
- Extra multi agent unit tests
- Extra unit tests for dependencies.py

### Removed
- Github action to create the docs.

### Changed
- Migration to pydantic V2.

### Fixed
- Streaming with chat agent.
- Deleted some legacy code.<|MERGE_RESOLUTION|>--- conflicted
+++ resolved
@@ -6,15 +6,6 @@
 and this project adheres to [Semantic Versioning](https://semver.org/spec/v2.0.0.html).
 
 ## [Unreleased]
-
-<<<<<<< HEAD
-## [v0.4.7] - 15.04.2025
-
-### Fixed
-- Empty groups from keycloak.
-=======
-### Added
-- Filter and sort get_thread and get_thread/messages.
 
 ### Changed
 - Prettier automatic tailwind classes sorting.
@@ -26,7 +17,12 @@
 ## Added
 - Basic Guardrails.
 - Possibility to interrupt streaming.
->>>>>>> af01e538
+- Filter and sort get_thread and get_thread/messages.
+
+## [v0.4.7] - 15.04.2025
+
+### Fixed
+- Empty groups from keycloak.
 
 ## [v0.4.6]
 
