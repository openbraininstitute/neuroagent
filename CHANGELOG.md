--- conflicted
+++ resolved
@@ -7,17 +7,10 @@
 
 ## [Unreleased]
 
-<<<<<<< HEAD
-### Changed
+### Changed
+- Use `within_brain_region_direction=ascendants_and_descendants` in every applicable tool.
 - Optimized the rules.
 - Experiment with more transparent agent, i.e. plan at the top + explanation alongside tool calls.
-
-## [0.12.3] - 20.11.2025
-
-=======
->>>>>>> 64cbb03d
-### Changed
-- Use `within_brain_region_direction=ascendants_and_descendants` in every applicable tool.
 
 ### Fixed
 - Suppressed all warnings from python tool.
