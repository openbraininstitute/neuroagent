--- conflicted
+++ resolved
@@ -9,11 +9,8 @@
 
 ## Added
 - Copy token button in UI.
-<<<<<<< HEAD
 - Config generation tool for simulations.
-=======
 - New false positive utterances.
->>>>>>> 8ba3aa06
 
 ### Fixed
 - Make sure .env is not read in tests.
