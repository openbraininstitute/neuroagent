# Changelog

All notable changes to this project will be documented in this file.

The format is based on [Keep a Changelog](https://keepachangelog.com/en/1.1.0/),
and this project adheres to [Semantic Versioning](https://semver.org/spec/v2.0.0.html).

## [Unreleased]

### Added
- Python interpreter tool.
- Auto alembic upgrade.
- New utterances in false positive semantic route.
- Ephys tool.

### Changed
<<<<<<< HEAD
- Switch from VARCHAR to UUID where possible.

### Fixed
- Tool selection remains when switching between pages.
=======
- Prompt engineered the rules.
- Revert suggestion model to 4o-mini.
- Switch from VARCHAR to UUID where possible.

### Fixed
- Propagate temperature to the api call and set the seed.
>>>>>>> 65f9e79c

## [v0.6.4] - 02.07.2025

### Added
- False positive semantic route.
- Autogen diff CI.
- Circuit tools.

### Fixed
- Distinction between entitycore and LS capabilities.

## [v0.6.3] - 01.07.2025

### Added
- Reasoning component.
- Rate limit endpoint.
- More entity core endpoints.
- Rules.
- New false positive utterances.

### Changed
- Entitycore autogen 2025.6.8
- Get rid of `brain_region__id` in entitycore tools

## Changed
- Allow for tool call + content in the UI.

## [v0.6.2] - 23.06.2025

### Added
- Multi-model support with OpenRouter.

### Changed
- Use UV in CI.
- ME-Models are now fetched from entitycore.
- Switch to gpt-4.1-mini and make it use markdown.

## [v0.6.1] - 12.06.2025

## Fixed
- Swagger issue.

## [v0.6.0] - 12.06.2025

### Changed
- Update to new version of useChat.

### Added
- Tools for (most) GET endpoints of entitycore.
- Thumbnail generation tool.
- Whitelisting of tools based on regex.

### Fixed
- Fixed bug where fastapi servers were wrongly set.
- Line break in ai message.

## Changed
- Track mcp.json.
- Rerun autogen tool on entitycore.
- Prompt engineering on tools.

### Removed
- Knowledge graph tools and utils.

## [0.5.5] - 02.06.2025

### Changed
- Bearer token is propagated through the `httpx_client`.
- Use `.model_dump(exclude_defaults=True)` for auto-generated classes dumping.
- Get morpho tool and resolve entities now uses entitycore.
- Remove usage of user journey in suggestion after first message.
- Tools based on API calls adapted to new autogen tool.
- Autogen tool and ways to auto gen input parameters.
- Input schema of the suggestion endpoint.

### Added
- Autogeneration of input schemas from APIs.
- Morphometrics tool using obi-one.
- Custom brain region resolving.
- Turn `neuroagent` into an MCP client.
- Tools for (most) GET endpoints of entitycore

### Fixed
- Handle breaking change in entitycore.
- Hallucinations of LS.

## [0.5.4]

### Fixed
- Fixe (hopefully) hallucinations related to literature search.

## [0.5.3]

### Fixed
- Suggestion enpoint.

## [0.5.2]

### Changed
- Merge two suggestion endpoints.


## [0.5.1]

### Added
- Suggestions inside chat.

### Fixed
- Make `docker build` work on ARM

## [v0.5.0] - 24.04.2025

### Fixed
- Multiple small frontend fixes.
- Increased route threshold.

### Changed
- Prettier automatic tailwind classes sorting.
- Nicer HIL validation window.

## Added
- [frontend] - tool thunmbnail in chat.
- Pass the entire message in LS input and let the LLM chose articles.

### Removed
- `order` column in `messages` table + fixed.
- SQLite support.

## Added
- Basic Guardrails.
- Possibility to interrupt streaming.
- Filter and sort get_thread and get_thread/messages.
- Plots for the SCS simulations.
- New semantic route.
- Pagination for threads and messages.

### Fixed
- Literature search points to right url.

## [v0.4.7] - 15.04.2025

### Fixed
- Empty groups from keycloak.

## [v0.4.6]

### Changed
- Return only one suggestion.
- Update system prompt.
- Add current time and date in system prompt.

### Added
- Every tool output schema to the OpenAPI json + swagger.
- Header containing rate limit info.

## [v0.4.5] - 28.03.2025

### Added
- Combine rate limiting with accounting for chat

## [v0.4.4] - 27.03.2025

### Added
- Limit for sequential and parallel tool calls.
- Platform description in prompt.

### Fixed
- Add LS and Web search guardrails.

## [v0.4.3] - 26.03.2025

### Added
- Accounting

## [v0.4.2] - 24.03.2025

### Added
- Rate limiting

### Fixed
- Checkbox clickable all the way.

### Changed
- LS tool now returns articles instead of paragraphs.

## [v0.4.1] - 14.03.2025

### Fixed
- ECR action

## [v0.4.0] - 14.03.2025

### Removed
- Removed trailing slashes from endpoints.
- Bunch of unused code
- God account logic
- Skipped tests (but astream)

### Changed
- Return model dumps of DB schema objects.
- Moved swarm_copy to neuroagent and delete old code.
- Create thread now has a body.
- Made streaming vercel compatible.
- [frontend] - Make human messages not span the entire width of the chat.
- Copyright and acknowledgement.
- pre-commit hooks for frontend.
- [frontend] - Loading bar and better first message.
- Better system prompt
- Sort components in folder.
- Brain region/cell hierarchies read from storage (not from local filesystem).
- Authentication is done directly through keycloak.
- Don't assume we run minIO by default and also add documentation.

### Added
- Docker compose for local development
- [frontend] Keycloak sign in + documentation.
- LLM evaluation logic
- Integrated Alembic for managing chat history migrations
- Tool implementations without langchain or langgraph dependencies
- Unit tests for the migrated tools
- CRUDs.
- BlueNaas CRUD tools
- Tests for threads module
- Cell types, resolving and utils tests
- app unit tests
- Tests of AgentsRoutine.
- Unit tests for database
- Tests for tool CRUD endpoints.
- Human In the Loop.
- Alembic in CI.
- Vitest tests for frontend
- Title generation endpoint.
- [frontend] - Dark mode.
- [frontend] - Automatic title generation
- [frontend] - Collapsible side bar.
- [frontend] - Add confirmation box on thread deletion.
- Feedback for HIL tool call refusal.
- [frontend] - Per message tool toggle.
- [frontend] - Possibility to dynamically chose available tools.
- [frontend] - Search bar in tool list.
- Displaying tool metadata
- GET threads depends on vlab+project_id.
- Object storage + plotting logic.
- Keywords filtering for literature search.
- [frontend] - bugfixes.
- Suggestion endpoint.
- Support empty vlab+project in threads.

### Fixed
- [frontend] - Parallel execution of tools
- Migrate LLM Evaluation logic to scripts and add tests
- Query size limiter.
- Fix /threads/messages endpoint.
- [frontend] - remove first message delay.
- [frontend] - improve loading UI on first message.
- [frontend] - MarkDown rendering.
- [frontend] - dark mode flickering.
- [frontend] - Concatenate base url and endpoint correctly.
- Display the tool results as valid JSONs.
- Do not return entire coordinates in `scs-get-one` tool.
- [frontend] - Better Vlab and Project selection.
- [frontend] - Fix long message overflowing.
- Display the entire input json for tool calls.
- Push to ECR prod+Staging.
- [frontend] - Text input disabled when HIL.
- Tool + content is saved as `AI_tool` now.
- [frontend] - Scrolling while streaming.
- [frontend] - Handle invalid json errors.
- [frontend] - Tool selection is all checked when refreshing.
- Fix bug for AI + tool calls.
- [frontend] - Fix docker compose redirect bug.
- [frontend] - Refactor
- Websearch tools.
- Small bugfixes.
- [frontend] - Fix suggestion UI.
- [frontend] - cosmetic fixes.

## [0.3.3] - 30.10.2024

### Changed
- Removed release please bot and add automatic on tag pushes to ecr.

## [0.3.2](https://github.com/BlueBrain/neuroagent/compare/v0.3.1...v0.3.2) (2024-10-29)


### Bug Fixes

* Fix ([#39](https://github.com/BlueBrain/neuroagent/issues/39)) ([948b8bf](https://github.com/BlueBrain/neuroagent/commit/948b8bf7b77fa62baddba357c293979b9ba05847))

## [0.3.1](https://github.com/BlueBrain/neuroagent/compare/v0.3.0...v0.3.1) (2024-10-29)


### Bug Fixes

* fix ecr yml ([#37](https://github.com/BlueBrain/neuroagent/issues/37)) ([1983b20](https://github.com/BlueBrain/neuroagent/commit/1983b2083e276ce2991cee6b6c3b0fc1e8268512))

## [0.3.0](https://github.com/BlueBrain/neuroagent/compare/v0.2.0...v0.3.0) (2024-10-29)


### Features

* Added release please ([dd11700](https://github.com/BlueBrain/neuroagent/commit/dd1170095a92b086d264e09d6ba417b506f2d3e4))
* Added release please to automate changelogs and releases. ([5b9d30b](https://github.com/BlueBrain/neuroagent/commit/5b9d30b1d304a4a16761939625db31ed581bc57b))
* Added stream ([#33](https://github.com/BlueBrain/neuroagent/issues/33)) ([3df8463](https://github.com/BlueBrain/neuroagent/commit/3df84637649fce5937688f288d4d03f9c4eab0b6))


### Added
- Swarm copy POC.
- Agent memory.


## [0.2.0] - 22.10.2024

### Changed
- Switched from OAUTH2 security on FASTAPI to HTTPBearer.
- Switched to async sqlalchemy.
- Expanded list of etypes.

### Added
- Add get morphoelectric (me) model tool
- BlueNaaS simulation tool.
- Validation of the project ID.
- BlueNaaS tool test.
- Human in the loop for bluenaas.

### Fixed
- Fixed 0% unittest coverage bug.
- Get ME model tool querying logic

## [0.1.1] - 26.09.2024

### Fixed
- Fixed a bug that prevented AsyncSqlite checkpoint to access the DB in streamed endpoints.
- Fixed a bug that caused some unit tests to fail due to a change in how httpx_mock works in version 0.32

## [0.1.0] - 19.09.2024

### Added
- Update readme
- Extra multi agent unit tests
- Extra unit tests for dependencies.py

### Removed
- Github action to create the docs.

### Changed
- Migration to pydantic V2.

### Fixed
- Streaming with chat agent.
- Deleted some legacy code.<|MERGE_RESOLUTION|>--- conflicted
+++ resolved
@@ -14,19 +14,13 @@
 - Ephys tool.
 
 ### Changed
-<<<<<<< HEAD
 - Switch from VARCHAR to UUID where possible.
-
-### Fixed
-- Tool selection remains when switching between pages.
-=======
 - Prompt engineered the rules.
 - Revert suggestion model to 4o-mini.
-- Switch from VARCHAR to UUID where possible.
-
-### Fixed
+
+### Fixed
+- Tool selection remains when switching between pages.
 - Propagate temperature to the api call and set the seed.
->>>>>>> 65f9e79c
 
 ## [v0.6.4] - 02.07.2025
 
