# Changelog

All notable changes to this project will be documented in this file.

The format is based on [Keep a Changelog](https://keepachangelog.com/en/1.1.0/),
and this project adheres to [Semantic Versioning](https://semver.org/spec/v2.0.0.html).

## [Unreleased]

### Added
<<<<<<< HEAD
- Auto model routing.
=======
- New test cases for morphology in br.
- Rule to understand private entities.
>>>>>>> a63abcf2

## [v0.11.5] - 6.11.2025

### Fixed
- Deterministic order of eval columns.

### Changed
- Base class for excluded parameters.
- Resolving of asset/hierarchy id within tools.
- Plot through python + plotly.

## [v0.11.4] - 4.11.2025

### Fixed
- Don't turn `None` into `{}` in connectivity tool

### Added
- Code generation tool (Context7 MCP server)

## [v0.11.3] - 3.11.2025

### Fixed
- frontend link in ion channel recording tool.
- Allow null inputs in connectivity tool.

## [v0.11.2] - 3.11.2025

### Fixed
- Connectitivity tool url

## [v0.11.1] - 31.10.2025

### Fixed
- Ion Channel Model return class.

## [v0.11.0] - 31.10.2025

### Added
- More evaluation cases.
- Filtering logic in `neuroagent.scripts.evaluate_agent`.
- Ion channel related tools.
- Circuit connectivity metrics tool

### Fixed
- Some prompt engineering.
- Output class of circuit population tool.
- Prevent the LLM from talking about the UI.
- Tool argument correctness metric.
- Fix brain region get all for new hierarchy.
- Images not appearing in Literature search (Prompt refactor).
- Update uv lock package.

### Changed
- Running deepeval github action also on main
- Use typescript autogen for backend types in frontend.
- Try to enforce using metric tools rather than downloading assets.
- Rule to avoid overvalidating.

## [v0.10.0] - 2.10.2025

### Fixed
- Remove `stream.py` and assume connections are not closed on return.
- `url_link` in tools that retrieve explore data.

### Changed
- Made the context analyzer an url analyzer instead.

## [v0.9.4] - 01.10.2025

### Changed
- Hardocded minimal Deno version in Dockerfile.

## [v0.9.3] - 30.09.2025

### Added
- Possibility to change the OpenAI SDK base url via an env var.

### Fixed
- Remove `sonata_asset_id` from circuit analysis tool dependency.
- Switch to Flash models for tool selection.


## [v0.9.2] - 25.09.2025

### Added
- Circuit population analysis tool.

### Fixed
- Endpoint names in entitycore.
- Question suggestion return only one when not in chat.

## [v0.9.1] - 24.09.2025

### Added
- More options to pass to the Redis client

## [v0.9.0] - 23.09.2025

### Added
- `description_frontend` support for MCP tools.
- New circuit endpoints from OBI-one.

### Changed
- Switch to gpt-5-mini.
- Description of LS tool to try to make the LLM embed images all the time.
- Use semantic search when available in Entitycore.

### Fixed
- Bug in MCP declaration leading to `tool_metadata` not being found.

## [v0.8.1] - 01.09.2025

### Added
- Search functionality.

### Changed
- Make the agent use the scientific species name.
- Added assets back in `getall` for eletrical recordings and reconstruction morphology.
- Possibiliy to request specific metrics from morphometric tool.
- Simulation config iteration 2.
- Logging of tool calls happens in the agent_routine, not directly in the tool.

## [v0.8.0] - 18.08.2025

### Added
- Entitycore links in tool output.
- Utterance structure for tools.
- OBIExpert tool.
- Populate utterances for all tools.
- Evaluation framework.
- Trace plotting tool.

### Changed
- Description of plot generator.
- Reverd obi-one to `extra=ignore`.
- Put the date at the end in system prompt to maximize caching.

### Fixed
- Casing of get *O*ne ME-model.
- Deduplicate tool selection on our side.
- Copy buttons in non https environments.
- Bug that listed all token consumption as TOOL_SELECTION.

### Removed
- Semantic router.

## [v0.7.2] - 30.07.2025

### Added
- Config generation tool for simulations.

### Changed
- Datetimes are now offset-aware.
- Pinned the exa mcp (for now).

## [v0.7.1] - 21.07.2025

### Added
- Copy token button in UI.
- Context analyzer tool.
- New false positive utterances.
- Copy button for tool output.
- Filtering on creation date of threads.

### Fixed
- Make sure .env is not read in tests.
- Make the Settings class hashable.
- No AWS HTTP requests in unit tests.

### Changed
- Name of exa tools.
- Description of run python tool.

### Removed
- LS related code.

## [v0.7.0] - 14.07.2025

### Added
- Python interpreter tool.
- Auto alembic upgrade.
- New utterances in false positive semantic route.
- Tool pre-selection.
- Ephys tool.
- Support for MCP tool name/description override.
- Table to track token consumption.
- Optional exclusion of the empty threads.

### Changed
- Switch from VARCHAR to UUID where possible.
- Prompt engineered the rules.
- Revert suggestion model to 4o-mini.

### Fixed
- Tool selection remains when switching between pages.
- Propagate temperature to the api call and set the seed.
- Make sure .env is not read in tests.

### Removed
- Brain region and mtype resolving.

## [v0.6.4] - 02.07.2025

### Added
- False positive semantic route.
- Autogen diff CI.
- Circuit tools.

### Fixed
- Distinction between entitycore and LS capabilities.

## [v0.6.3] - 01.07.2025

### Added
- Reasoning component.
- Rate limit endpoint.
- More entity core endpoints.
- Rules.
- New false positive utterances.

### Changed
- Entitycore autogen 2025.6.8
- Get rid of `brain_region__id` in entitycore tools

### Changed
- Allow for tool call + content in the UI.

## [v0.6.2] - 23.06.2025

### Added
- Multi-model support with OpenRouter.

### Changed
- Use UV in CI.
- ME-Models are now fetched from entitycore.
- Switch to gpt-4.1-mini and make it use markdown.

## [v0.6.1] - 12.06.2025

### Fixed
- Swagger issue.

## [v0.6.0] - 12.06.2025

### Changed
- Update to new version of useChat.

### Added
- Tools for (most) GET endpoints of entitycore.
- Thumbnail generation tool.
- Whitelisting of tools based on regex.

### Fixed
- Fixed bug where fastapi servers were wrongly set.
- Line break in ai message.

### Changed
- Track mcp.json.
- Rerun autogen tool on entitycore.
- Prompt engineering on tools.

### Removed
- Knowledge graph tools and utils.

## [0.5.5] - 02.06.2025

### Changed
- Bearer token is propagated through the `httpx_client`.
- Use `.model_dump(exclude_defaults=True)` for auto-generated classes dumping.
- Get morpho tool and resolve entities now uses entitycore.
- Remove usage of user journey in suggestion after first message.
- Tools based on API calls adapted to new autogen tool.
- Autogen tool and ways to auto gen input parameters.
- Input schema of the suggestion endpoint.

### Added
- Autogeneration of input schemas from APIs.
- Morphometrics tool using obi-one.
- Custom brain region resolving.
- Turn `neuroagent` into an MCP client.
- Tools for (most) GET endpoints of entitycore

### Fixed
- Handle breaking change in entitycore.
- Hallucinations of LS.

## [0.5.4]

### Fixed
- Fixe (hopefully) hallucinations related to literature search.

## [0.5.3]

### Fixed
- Suggestion enpoint.

## [0.5.2]

### Changed
- Merge two suggestion endpoints.


## [0.5.1]

### Added
- Suggestions inside chat.

### Fixed
- Make `docker build` work on ARM

## [v0.5.0] - 24.04.2025

### Fixed
- Multiple small frontend fixes.
- Increased route threshold.

### Changed
- Prettier automatic tailwind classes sorting.
- Nicer HIL validation window.

### Added
- [frontend] - tool thunmbnail in chat.
- Pass the entire message in LS input and let the LLM chose articles.

### Removed
- `order` column in `messages` table + fixed.
- SQLite support.

### Added
- Basic Guardrails.
- Possibility to interrupt streaming.
- Filter and sort get_thread and get_thread/messages.
- Plots for the SCS simulations.
- New semantic route.
- Pagination for threads and messages.

### Fixed
- Literature search points to right url.

## [v0.4.7] - 15.04.2025

### Fixed
- Empty groups from keycloak.

## [v0.4.6]

### Changed
- Return only one suggestion.
- Update system prompt.
- Add current time and date in system prompt.

### Added
- Every tool output schema to the OpenAPI json + swagger.
- Header containing rate limit info.

## [v0.4.5] - 28.03.2025

### Added
- Combine rate limiting with accounting for chat

## [v0.4.4] - 27.03.2025

### Added
- Limit for sequential and parallel tool calls.
- Platform description in prompt.

### Fixed
- Add LS and Web search guardrails.

## [v0.4.3] - 26.03.2025

### Added
- Accounting

## [v0.4.2] - 24.03.2025

### Added
- Rate limiting

### Fixed
- Checkbox clickable all the way.

### Changed
- LS tool now returns articles instead of paragraphs.

## [v0.4.1] - 14.03.2025

### Fixed
- ECR action

## [v0.4.0] - 14.03.2025

### Removed
- Removed trailing slashes from endpoints.
- Bunch of unused code
- God account logic
- Skipped tests (but astream)

### Changed
- Return model dumps of DB schema objects.
- Moved swarm_copy to neuroagent and delete old code.
- Create thread now has a body.
- Made streaming vercel compatible.
- [frontend] - Make human messages not span the entire width of the chat.
- Copyright and acknowledgement.
- pre-commit hooks for frontend.
- [frontend] - Loading bar and better first message.
- Better system prompt
- Sort components in folder.
- Brain region/cell hierarchies read from storage (not from local filesystem).
- Authentication is done directly through keycloak.
- Don't assume we run minIO by default and also add documentation.

### Added
- Docker compose for local development
- [frontend] Keycloak sign in + documentation.
- LLM evaluation logic
- Integrated Alembic for managing chat history migrations
- Tool implementations without langchain or langgraph dependencies
- Unit tests for the migrated tools
- CRUDs.
- BlueNaas CRUD tools
- Tests for threads module
- Cell types, resolving and utils tests
- app unit tests
- Tests of AgentsRoutine.
- Unit tests for database
- Tests for tool CRUD endpoints.
- Human In the Loop.
- Alembic in CI.
- Vitest tests for frontend
- Title generation endpoint.
- [frontend] - Dark mode.
- [frontend] - Automatic title generation
- [frontend] - Collapsible side bar.
- [frontend] - Add confirmation box on thread deletion.
- Feedback for HIL tool call refusal.
- [frontend] - Per message tool toggle.
- [frontend] - Possibility to dynamically chose available tools.
- [frontend] - Search bar in tool list.
- Displaying tool metadata
- GET threads depends on vlab+project_id.
- Object storage + plotting logic.
- Keywords filtering for literature search.
- [frontend] - bugfixes.
- Suggestion endpoint.
- Support empty vlab+project in threads.

### Fixed
- [frontend] - Parallel execution of tools
- Migrate LLM Evaluation logic to scripts and add tests
- Query size limiter.
- Fix /threads/messages endpoint.
- [frontend] - remove first message delay.
- [frontend] - improve loading UI on first message.
- [frontend] - MarkDown rendering.
- [frontend] - dark mode flickering.
- [frontend] - Concatenate base url and endpoint correctly.
- Display the tool results as valid JSONs.
- Do not return entire coordinates in `scs-get-one` tool.
- [frontend] - Better Vlab and Project selection.
- [frontend] - Fix long message overflowing.
- Display the entire input json for tool calls.
- Push to ECR prod+Staging.
- [frontend] - Text input disabled when HIL.
- Tool + content is saved as `AI_tool` now.
- [frontend] - Scrolling while streaming.
- [frontend] - Handle invalid json errors.
- [frontend] - Tool selection is all checked when refreshing.
- Fix bug for AI + tool calls.
- [frontend] - Fix docker compose redirect bug.
- [frontend] - Refactor
- Websearch tools.
- Small bugfixes.
- [frontend] - Fix suggestion UI.
- [frontend] - cosmetic fixes.

## [0.3.3] - 30.10.2024

### Changed
- Removed release please bot and add automatic on tag pushes to ecr.

## [0.3.2](https://github.com/BlueBrain/neuroagent/compare/v0.3.1...v0.3.2) (2024-10-29)


### Bug Fixes

* Fix ([#39](https://github.com/BlueBrain/neuroagent/issues/39)) ([948b8bf](https://github.com/BlueBrain/neuroagent/commit/948b8bf7b77fa62baddba357c293979b9ba05847))

## [0.3.1](https://github.com/BlueBrain/neuroagent/compare/v0.3.0...v0.3.1) (2024-10-29)


### Bug Fixes

* fix ecr yml ([#37](https://github.com/BlueBrain/neuroagent/issues/37)) ([1983b20](https://github.com/BlueBrain/neuroagent/commit/1983b2083e276ce2991cee6b6c3b0fc1e8268512))

## [0.3.0](https://github.com/BlueBrain/neuroagent/compare/v0.2.0...v0.3.0) (2024-10-29)


### Features

* Added release please ([dd11700](https://github.com/BlueBrain/neuroagent/commit/dd1170095a92b086d264e09d6ba417b506f2d3e4))
* Added release please to automate changelogs and releases. ([5b9d30b](https://github.com/BlueBrain/neuroagent/commit/5b9d30b1d304a4a16761939625db31ed581bc57b))
* Added stream ([#33](https://github.com/BlueBrain/neuroagent/issues/33)) ([3df8463](https://github.com/BlueBrain/neuroagent/commit/3df84637649fce5937688f288d4d03f9c4eab0b6))


### Added
- Swarm copy POC.
- Agent memory.


## [0.2.0] - 22.10.2024

### Changed
- Switched from OAUTH2 security on FASTAPI to HTTPBearer.
- Switched to async sqlalchemy.
- Expanded list of etypes.

### Added
- Add get morphoelectric (me) model tool
- BlueNaaS simulation tool.
- Validation of the project ID.
- BlueNaaS tool test.
- Human in the loop for bluenaas.

### Fixed
- Fixed 0% unittest coverage bug.
- Get ME model tool querying logic

## [0.1.1] - 26.09.2024

### Fixed
- Fixed a bug that prevented AsyncSqlite checkpoint to access the DB in streamed endpoints.
- Fixed a bug that caused some unit tests to fail due to a change in how httpx_mock works in version 0.32

## [0.1.0] - 19.09.2024

### Added
- Update readme
- Extra multi agent unit tests
- Extra unit tests for dependencies.py

### Removed
- Github action to create the docs.

### Changed
- Migration to pydantic V2.

### Fixed
- Streaming with chat agent.
- Deleted some legacy code.<|MERGE_RESOLUTION|>--- conflicted
+++ resolved
@@ -8,12 +8,9 @@
 ## [Unreleased]
 
 ### Added
-<<<<<<< HEAD
 - Auto model routing.
-=======
 - New test cases for morphology in br.
 - Rule to understand private entities.
->>>>>>> a63abcf2
 
 ## [v0.11.5] - 6.11.2025
 
