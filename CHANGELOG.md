--- conflicted
+++ resolved
@@ -52,11 +52,8 @@
 - Query size limiter.
 - Fix /threads/messages endpoint.
 - [frontend] - remove first message delay.
-<<<<<<< HEAD
-- [frontend] - imporove loading UI on first message.
-=======
+- [frontend] - improve loading UI on first message.
 - [frontend] - dark mode flickering.
->>>>>>> 90431ac8
 
 ## [0.3.3] - 30.10.2024
 
