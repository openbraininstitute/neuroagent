--- conflicted
+++ resolved
@@ -7,15 +7,12 @@
 
 ## [Unreleased]
 
-<<<<<<< HEAD
 ### Changed
 - Return only one suggestion.
 - Update system prompt.
 - Add current time and date in system prompt.
-=======
 ### Added
 - Header containing rate limit info.
->>>>>>> e4c08037
 
 ## [v0.4.5] - 28.03.2025
 
