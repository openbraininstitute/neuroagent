--- conflicted
+++ resolved
@@ -7,15 +7,13 @@
 
 ## [Unreleased]
 
-<<<<<<< HEAD
-## Added
+### Added
 - Auto alembic upgrade.
-=======
+
 ## [v0.6.4] - 02.07.2025
 
 ### Added
 - False positive semantic route.
->>>>>>> b4e2c1a1
 - Autogen diff CI.
 
 ### Fixed
