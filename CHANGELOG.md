--- conflicted
+++ resolved
@@ -7,13 +7,11 @@
 
 ## [Unreleased]
 
-<<<<<<< HEAD
 ### Added
 - Platform description in prompt.
-=======
+
 ### Fixed
 - Add LS and Web search guardrails.
->>>>>>> bd29aa9b
 
 ## [v0.4.3] - 26.03.2025
 
