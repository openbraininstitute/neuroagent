# Changelog

All notable changes to this project will be documented in this file.

The format is based on [Keep a Changelog](https://keepachangelog.com/en/1.1.0/),
and this project adheres to [Semantic Versioning](https://semver.org/spec/v2.0.0.html).

## [Unreleased]

### Added
<<<<<<< HEAD
- Python interpreter tool.
=======
- Auto alembic upgrade.
>>>>>>> 02062037

## [v0.6.4] - 02.07.2025

### Added
- False positive semantic route.
- Autogen diff CI.

### Fixed
- Distinction between entitycore and LS capabilities.

## [v0.6.3] - 01.07.2025

### Added
- Reasoning component.
- Rate limit endpoint.
- More entity core endpoints.
- Rules.

### Changed
- Entitycore autogen 2025.6.8
- Get rid of `brain_region__id` in entitycore tools

## Changed
- Allow for tool call + content in the UI.

## [v0.6.2] - 23.06.2025

### Added
- Multi-model support with OpenRouter.

### Changed
- Use UV in CI.
- ME-Models are now fetched from entitycore.
- Switch to gpt-4.1-mini and make it use markdown.

## [v0.6.1] - 12.06.2025

## Fixed
- Swagger issue.

## [v0.6.0] - 12.06.2025

### Changed
- Update to new version of useChat.

### Added
- Tools for (most) GET endpoints of entitycore.
- Thumbnail generation tool.
- Whitelisting of tools based on regex.

### Fixed
- Fixed bug where fastapi servers were wrongly set.
- Line break in ai message.

## Changed
- Track mcp.json.
- Rerun autogen tool on entitycore.
- Prompt engineering on tools.

### Removed
- Knowledge graph tools and utils.

## [0.5.5] - 02.06.2025

### Changed
- Bearer token is propagated through the `httpx_client`.
- Use `.model_dump(exclude_defaults=True)` for auto-generated classes dumping.
- Get morpho tool and resolve entities now uses entitycore.
- Remove usage of user journey in suggestion after first message.
- Tools based on API calls adapted to new autogen tool.
- Autogen tool and ways to auto gen input parameters.
- Input schema of the suggestion endpoint.

### Added
- Autogeneration of input schemas from APIs.
- Morphometrics tool using obi-one.
- Custom brain region resolving.
- Turn `neuroagent` into an MCP client.
- Tools for (most) GET endpoints of entitycore

### Fixed
- Handle breaking change in entitycore.
- Hallucinations of LS.

## [0.5.4]

### Fixed
- Fixe (hopefully) hallucinations related to literature search.

## [0.5.3]

### Fixed
- Suggestion enpoint.

## [0.5.2]

### Changed
- Merge two suggestion endpoints.


## [0.5.1]

### Added
- Suggestions inside chat.

### Fixed
- Make `docker build` work on ARM

## [v0.5.0] - 24.04.2025

### Fixed
- Multiple small frontend fixes.
- Increased route threshold.

### Changed
- Prettier automatic tailwind classes sorting.
- Nicer HIL validation window.

## Added
- [frontend] - tool thunmbnail in chat.
- Pass the entire message in LS input and let the LLM chose articles.

### Removed
- `order` column in `messages` table + fixed.
- SQLite support.

## Added
- Basic Guardrails.
- Possibility to interrupt streaming.
- Filter and sort get_thread and get_thread/messages.
- Plots for the SCS simulations.
- New semantic route.
- Pagination for threads and messages.

### Fixed
- Literature search points to right url.

## [v0.4.7] - 15.04.2025

### Fixed
- Empty groups from keycloak.

## [v0.4.6]

### Changed
- Return only one suggestion.
- Update system prompt.
- Add current time and date in system prompt.

### Added
- Every tool output schema to the OpenAPI json + swagger.
- Header containing rate limit info.

## [v0.4.5] - 28.03.2025

### Added
- Combine rate limiting with accounting for chat

## [v0.4.4] - 27.03.2025

### Added
- Limit for sequential and parallel tool calls.
- Platform description in prompt.

### Fixed
- Add LS and Web search guardrails.

## [v0.4.3] - 26.03.2025

### Added
- Accounting

## [v0.4.2] - 24.03.2025

### Added
- Rate limiting

### Fixed
- Checkbox clickable all the way.

### Changed
- LS tool now returns articles instead of paragraphs.

## [v0.4.1] - 14.03.2025

### Fixed
- ECR action

## [v0.4.0] - 14.03.2025

### Removed
- Removed trailing slashes from endpoints.
- Bunch of unused code
- God account logic
- Skipped tests (but astream)

### Changed
- Return model dumps of DB schema objects.
- Moved swarm_copy to neuroagent and delete old code.
- Create thread now has a body.
- Made streaming vercel compatible.
- [frontend] - Make human messages not span the entire width of the chat.
- Copyright and acknowledgement.
- pre-commit hooks for frontend.
- [frontend] - Loading bar and better first message.
- Better system prompt
- Sort components in folder.
- Brain region/cell hierarchies read from storage (not from local filesystem).
- Authentication is done directly through keycloak.
- Don't assume we run minIO by default and also add documentation.

### Added
- Docker compose for local development
- [frontend] Keycloak sign in + documentation.
- LLM evaluation logic
- Integrated Alembic for managing chat history migrations
- Tool implementations without langchain or langgraph dependencies
- Unit tests for the migrated tools
- CRUDs.
- BlueNaas CRUD tools
- Tests for threads module
- Cell types, resolving and utils tests
- app unit tests
- Tests of AgentsRoutine.
- Unit tests for database
- Tests for tool CRUD endpoints.
- Human In the Loop.
- Alembic in CI.
- Vitest tests for frontend
- Title generation endpoint.
- [frontend] - Dark mode.
- [frontend] - Automatic title generation
- [frontend] - Collapsible side bar.
- [frontend] - Add confirmation box on thread deletion.
- Feedback for HIL tool call refusal.
- [frontend] - Per message tool toggle.
- [frontend] - Possibility to dynamically chose available tools.
- [frontend] - Search bar in tool list.
- Displaying tool metadata
- GET threads depends on vlab+project_id.
- Object storage + plotting logic.
- Keywords filtering for literature search.
- [frontend] - bugfixes.
- Suggestion endpoint.
- Support empty vlab+project in threads.

### Fixed
- [frontend] - Parallel execution of tools
- Migrate LLM Evaluation logic to scripts and add tests
- Query size limiter.
- Fix /threads/messages endpoint.
- [frontend] - remove first message delay.
- [frontend] - improve loading UI on first message.
- [frontend] - MarkDown rendering.
- [frontend] - dark mode flickering.
- [frontend] - Concatenate base url and endpoint correctly.
- Display the tool results as valid JSONs.
- Do not return entire coordinates in `scs-get-one` tool.
- [frontend] - Better Vlab and Project selection.
- [frontend] - Fix long message overflowing.
- Display the entire input json for tool calls.
- Push to ECR prod+Staging.
- [frontend] - Text input disabled when HIL.
- Tool + content is saved as `AI_tool` now.
- [frontend] - Scrolling while streaming.
- [frontend] - Handle invalid json errors.
- [frontend] - Tool selection is all checked when refreshing.
- Fix bug for AI + tool calls.
- [frontend] - Fix docker compose redirect bug.
- [frontend] - Refactor
- Websearch tools.
- Small bugfixes.
- [frontend] - Fix suggestion UI.
- [frontend] - cosmetic fixes.

## [0.3.3] - 30.10.2024

### Changed
- Removed release please bot and add automatic on tag pushes to ecr.

## [0.3.2](https://github.com/BlueBrain/neuroagent/compare/v0.3.1...v0.3.2) (2024-10-29)


### Bug Fixes

* Fix ([#39](https://github.com/BlueBrain/neuroagent/issues/39)) ([948b8bf](https://github.com/BlueBrain/neuroagent/commit/948b8bf7b77fa62baddba357c293979b9ba05847))

## [0.3.1](https://github.com/BlueBrain/neuroagent/compare/v0.3.0...v0.3.1) (2024-10-29)


### Bug Fixes

* fix ecr yml ([#37](https://github.com/BlueBrain/neuroagent/issues/37)) ([1983b20](https://github.com/BlueBrain/neuroagent/commit/1983b2083e276ce2991cee6b6c3b0fc1e8268512))

## [0.3.0](https://github.com/BlueBrain/neuroagent/compare/v0.2.0...v0.3.0) (2024-10-29)


### Features

* Added release please ([dd11700](https://github.com/BlueBrain/neuroagent/commit/dd1170095a92b086d264e09d6ba417b506f2d3e4))
* Added release please to automate changelogs and releases. ([5b9d30b](https://github.com/BlueBrain/neuroagent/commit/5b9d30b1d304a4a16761939625db31ed581bc57b))
* Added stream ([#33](https://github.com/BlueBrain/neuroagent/issues/33)) ([3df8463](https://github.com/BlueBrain/neuroagent/commit/3df84637649fce5937688f288d4d03f9c4eab0b6))


### Added
- Swarm copy POC.
- Agent memory.


## [0.2.0] - 22.10.2024

### Changed
- Switched from OAUTH2 security on FASTAPI to HTTPBearer.
- Switched to async sqlalchemy.
- Expanded list of etypes.

### Added
- Add get morphoelectric (me) model tool
- BlueNaaS simulation tool.
- Validation of the project ID.
- BlueNaaS tool test.
- Human in the loop for bluenaas.

### Fixed
- Fixed 0% unittest coverage bug.
- Get ME model tool querying logic

## [0.1.1] - 26.09.2024

### Fixed
- Fixed a bug that prevented AsyncSqlite checkpoint to access the DB in streamed endpoints.
- Fixed a bug that caused some unit tests to fail due to a change in how httpx_mock works in version 0.32

## [0.1.0] - 19.09.2024

### Added
- Update readme
- Extra multi agent unit tests
- Extra unit tests for dependencies.py

### Removed
- Github action to create the docs.

### Changed
- Migration to pydantic V2.

### Fixed
- Streaming with chat agent.
- Deleted some legacy code.<|MERGE_RESOLUTION|>--- conflicted
+++ resolved
@@ -8,11 +8,8 @@
 ## [Unreleased]
 
 ### Added
-<<<<<<< HEAD
 - Python interpreter tool.
-=======
 - Auto alembic upgrade.
->>>>>>> 02062037
 
 ## [v0.6.4] - 02.07.2025
 
