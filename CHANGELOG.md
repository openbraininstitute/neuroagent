--- conflicted
+++ resolved
@@ -7,13 +7,9 @@
 
 ## [Unreleased]
 
-<<<<<<< HEAD
-### Added
+### Added
+- Reasoning component.
 - Rate limit endpoint.
-=======
-## Added
-- Reasoning component.
->>>>>>> 7c262c26
 
 ## [v0.6.2] - 23.06.2025
 
