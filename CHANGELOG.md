# Changelog

All notable changes to this project will be documented in this file.

The format is based on [Keep a Changelog](https://keepachangelog.com/en/1.1.0/),
and this project adheres to [Semantic Versioning](https://semver.org/spec/v2.0.0.html).

## [Unreleased]

### Added
- More evaluation cases.
<<<<<<< HEAD
- Circuit connectivity metrics tool
=======
- Filtering logic in `neuroagent.scripts.evaluate_agent`
>>>>>>> 918ae1f9

### Fixed
- Some prompt engineering.
- Output class of circuit population tool.

## Changed
- Running deepeval github action also on main
- Use typescript autogen for backend types in frontend.
- Try to enforce using metric tools rather than downloading assets.
- Rule to avoid overvalidating.

## [v0.10.0] - 2.10.2025

### Fixed
- Remove `stream.py` and assume connections are not closed on return.
- `url_link` in tools that retrieve explore data.

### Changed
- Made the context analyzer an url analyzer instead.

## [v0.9.4] - 01.10.2025

### Changed
- Hardocded minimal Deno version in Dockerfile.

## [v0.9.3] - 30.09.2025

### Added
- Possibility to change the OpenAI SDK base url via an env var.

### Fixed
- Remove `sonata_asset_id` from circuit analysis tool dependency.
- Switch to Flash models for tool selection.


## [v0.9.2] - 25.09.2025

### Added
- Circuit population analysis tool.

### Fixed
- Endpoint names in entitycore.
- Question suggestion return only one when not in chat.

## [v0.9.1] - 24.09.2025

### Added
- More options to pass to the Redis client

## [v0.9.0] - 23.09.2025

### Added
- `description_frontend` support for MCP tools.
- New circuit endpoints from OBI-one.

### Changed
- Switch to gpt-5-mini.
- Description of LS tool to try to make the LLM embed images all the time.
- Use semantic search when available in Entitycore.

### Fixed
- Bug in MCP declaration leading to `tool_metadata` not being found.

## [v0.8.1] - 01.09.2025

### Added
- Search functionality.

### Changed
- Make the agent use the scientific species name.
- Added assets back in `getall` for eletrical recordings and reconstruction morphology.
- Possibiliy to request specific metrics from morphometric tool.
- Simulation config iteration 2.
- Logging of tool calls happens in the agent_routine, not directly in the tool.

## [v0.8.0] - 18.08.2025

### Added
- Entitycore links in tool output.
- Utterance structure for tools.
- OBIExpert tool.
- Populate utterances for all tools.
- Evaluation framework.
- Trace plotting tool.

### Changed
- Description of plot generator.
- Reverd obi-one to `extra=ignore`.
- Put the date at the end in system prompt to maximize caching.

### Fixed
- Casing of get *O*ne ME-model.
- Deduplicate tool selection on our side.
- Copy buttons in non https environments.
- Bug that listed all token consumption as TOOL_SELECTION.

### Removed
- Semantic router.

## [v0.7.2] - 30.07.2025

### Added
- Config generation tool for simulations.

### Changed
- Datetimes are now offset-aware.
- Pinned the exa mcp (for now).

## [v0.7.1] - 21.07.2025

### Added
- Copy token button in UI.
- Context analyzer tool.
- New false positive utterances.
- Copy button for tool output.
- Filtering on creation date of threads.

### Fixed
- Make sure .env is not read in tests.
- Make the Settings class hashable.
- No AWS HTTP requests in unit tests.

### Changed
- Name of exa tools.
- Description of run python tool.

### Removed
- LS related code.

## [v0.7.0] - 14.07.2025

### Added
- Python interpreter tool.
- Auto alembic upgrade.
- New utterances in false positive semantic route.
- Tool pre-selection.
- Ephys tool.
- Support for MCP tool name/description override.
- Table to track token consumption.
- Optional exclusion of the empty threads.

### Changed
- Switch from VARCHAR to UUID where possible.
- Prompt engineered the rules.
- Revert suggestion model to 4o-mini.

### Fixed
- Tool selection remains when switching between pages.
- Propagate temperature to the api call and set the seed.
- Make sure .env is not read in tests.

### Removed
- Brain region and mtype resolving.

## [v0.6.4] - 02.07.2025

### Added
- False positive semantic route.
- Autogen diff CI.
- Circuit tools.

### Fixed
- Distinction between entitycore and LS capabilities.

## [v0.6.3] - 01.07.2025

### Added
- Reasoning component.
- Rate limit endpoint.
- More entity core endpoints.
- Rules.
- New false positive utterances.

### Changed
- Entitycore autogen 2025.6.8
- Get rid of `brain_region__id` in entitycore tools

### Changed
- Allow for tool call + content in the UI.

## [v0.6.2] - 23.06.2025

### Added
- Multi-model support with OpenRouter.

### Changed
- Use UV in CI.
- ME-Models are now fetched from entitycore.
- Switch to gpt-4.1-mini and make it use markdown.

## [v0.6.1] - 12.06.2025

### Fixed
- Swagger issue.

## [v0.6.0] - 12.06.2025

### Changed
- Update to new version of useChat.

### Added
- Tools for (most) GET endpoints of entitycore.
- Thumbnail generation tool.
- Whitelisting of tools based on regex.

### Fixed
- Fixed bug where fastapi servers were wrongly set.
- Line break in ai message.

### Changed
- Track mcp.json.
- Rerun autogen tool on entitycore.
- Prompt engineering on tools.

### Removed
- Knowledge graph tools and utils.

## [0.5.5] - 02.06.2025

### Changed
- Bearer token is propagated through the `httpx_client`.
- Use `.model_dump(exclude_defaults=True)` for auto-generated classes dumping.
- Get morpho tool and resolve entities now uses entitycore.
- Remove usage of user journey in suggestion after first message.
- Tools based on API calls adapted to new autogen tool.
- Autogen tool and ways to auto gen input parameters.
- Input schema of the suggestion endpoint.

### Added
- Autogeneration of input schemas from APIs.
- Morphometrics tool using obi-one.
- Custom brain region resolving.
- Turn `neuroagent` into an MCP client.
- Tools for (most) GET endpoints of entitycore

### Fixed
- Handle breaking change in entitycore.
- Hallucinations of LS.

## [0.5.4]

### Fixed
- Fixe (hopefully) hallucinations related to literature search.

## [0.5.3]

### Fixed
- Suggestion enpoint.

## [0.5.2]

### Changed
- Merge two suggestion endpoints.


## [0.5.1]

### Added
- Suggestions inside chat.

### Fixed
- Make `docker build` work on ARM

## [v0.5.0] - 24.04.2025

### Fixed
- Multiple small frontend fixes.
- Increased route threshold.

### Changed
- Prettier automatic tailwind classes sorting.
- Nicer HIL validation window.

### Added
- [frontend] - tool thunmbnail in chat.
- Pass the entire message in LS input and let the LLM chose articles.

### Removed
- `order` column in `messages` table + fixed.
- SQLite support.

### Added
- Basic Guardrails.
- Possibility to interrupt streaming.
- Filter and sort get_thread and get_thread/messages.
- Plots for the SCS simulations.
- New semantic route.
- Pagination for threads and messages.

### Fixed
- Literature search points to right url.

## [v0.4.7] - 15.04.2025

### Fixed
- Empty groups from keycloak.

## [v0.4.6]

### Changed
- Return only one suggestion.
- Update system prompt.
- Add current time and date in system prompt.

### Added
- Every tool output schema to the OpenAPI json + swagger.
- Header containing rate limit info.

## [v0.4.5] - 28.03.2025

### Added
- Combine rate limiting with accounting for chat

## [v0.4.4] - 27.03.2025

### Added
- Limit for sequential and parallel tool calls.
- Platform description in prompt.

### Fixed
- Add LS and Web search guardrails.

## [v0.4.3] - 26.03.2025

### Added
- Accounting

## [v0.4.2] - 24.03.2025

### Added
- Rate limiting

### Fixed
- Checkbox clickable all the way.

### Changed
- LS tool now returns articles instead of paragraphs.

## [v0.4.1] - 14.03.2025

### Fixed
- ECR action

## [v0.4.0] - 14.03.2025

### Removed
- Removed trailing slashes from endpoints.
- Bunch of unused code
- God account logic
- Skipped tests (but astream)

### Changed
- Return model dumps of DB schema objects.
- Moved swarm_copy to neuroagent and delete old code.
- Create thread now has a body.
- Made streaming vercel compatible.
- [frontend] - Make human messages not span the entire width of the chat.
- Copyright and acknowledgement.
- pre-commit hooks for frontend.
- [frontend] - Loading bar and better first message.
- Better system prompt
- Sort components in folder.
- Brain region/cell hierarchies read from storage (not from local filesystem).
- Authentication is done directly through keycloak.
- Don't assume we run minIO by default and also add documentation.

### Added
- Docker compose for local development
- [frontend] Keycloak sign in + documentation.
- LLM evaluation logic
- Integrated Alembic for managing chat history migrations
- Tool implementations without langchain or langgraph dependencies
- Unit tests for the migrated tools
- CRUDs.
- BlueNaas CRUD tools
- Tests for threads module
- Cell types, resolving and utils tests
- app unit tests
- Tests of AgentsRoutine.
- Unit tests for database
- Tests for tool CRUD endpoints.
- Human In the Loop.
- Alembic in CI.
- Vitest tests for frontend
- Title generation endpoint.
- [frontend] - Dark mode.
- [frontend] - Automatic title generation
- [frontend] - Collapsible side bar.
- [frontend] - Add confirmation box on thread deletion.
- Feedback for HIL tool call refusal.
- [frontend] - Per message tool toggle.
- [frontend] - Possibility to dynamically chose available tools.
- [frontend] - Search bar in tool list.
- Displaying tool metadata
- GET threads depends on vlab+project_id.
- Object storage + plotting logic.
- Keywords filtering for literature search.
- [frontend] - bugfixes.
- Suggestion endpoint.
- Support empty vlab+project in threads.

### Fixed
- [frontend] - Parallel execution of tools
- Migrate LLM Evaluation logic to scripts and add tests
- Query size limiter.
- Fix /threads/messages endpoint.
- [frontend] - remove first message delay.
- [frontend] - improve loading UI on first message.
- [frontend] - MarkDown rendering.
- [frontend] - dark mode flickering.
- [frontend] - Concatenate base url and endpoint correctly.
- Display the tool results as valid JSONs.
- Do not return entire coordinates in `scs-get-one` tool.
- [frontend] - Better Vlab and Project selection.
- [frontend] - Fix long message overflowing.
- Display the entire input json for tool calls.
- Push to ECR prod+Staging.
- [frontend] - Text input disabled when HIL.
- Tool + content is saved as `AI_tool` now.
- [frontend] - Scrolling while streaming.
- [frontend] - Handle invalid json errors.
- [frontend] - Tool selection is all checked when refreshing.
- Fix bug for AI + tool calls.
- [frontend] - Fix docker compose redirect bug.
- [frontend] - Refactor
- Websearch tools.
- Small bugfixes.
- [frontend] - Fix suggestion UI.
- [frontend] - cosmetic fixes.

## [0.3.3] - 30.10.2024

### Changed
- Removed release please bot and add automatic on tag pushes to ecr.

## [0.3.2](https://github.com/BlueBrain/neuroagent/compare/v0.3.1...v0.3.2) (2024-10-29)


### Bug Fixes

* Fix ([#39](https://github.com/BlueBrain/neuroagent/issues/39)) ([948b8bf](https://github.com/BlueBrain/neuroagent/commit/948b8bf7b77fa62baddba357c293979b9ba05847))

## [0.3.1](https://github.com/BlueBrain/neuroagent/compare/v0.3.0...v0.3.1) (2024-10-29)


### Bug Fixes

* fix ecr yml ([#37](https://github.com/BlueBrain/neuroagent/issues/37)) ([1983b20](https://github.com/BlueBrain/neuroagent/commit/1983b2083e276ce2991cee6b6c3b0fc1e8268512))

## [0.3.0](https://github.com/BlueBrain/neuroagent/compare/v0.2.0...v0.3.0) (2024-10-29)


### Features

* Added release please ([dd11700](https://github.com/BlueBrain/neuroagent/commit/dd1170095a92b086d264e09d6ba417b506f2d3e4))
* Added release please to automate changelogs and releases. ([5b9d30b](https://github.com/BlueBrain/neuroagent/commit/5b9d30b1d304a4a16761939625db31ed581bc57b))
* Added stream ([#33](https://github.com/BlueBrain/neuroagent/issues/33)) ([3df8463](https://github.com/BlueBrain/neuroagent/commit/3df84637649fce5937688f288d4d03f9c4eab0b6))


### Added
- Swarm copy POC.
- Agent memory.


## [0.2.0] - 22.10.2024

### Changed
- Switched from OAUTH2 security on FASTAPI to HTTPBearer.
- Switched to async sqlalchemy.
- Expanded list of etypes.

### Added
- Add get morphoelectric (me) model tool
- BlueNaaS simulation tool.
- Validation of the project ID.
- BlueNaaS tool test.
- Human in the loop for bluenaas.

### Fixed
- Fixed 0% unittest coverage bug.
- Get ME model tool querying logic

## [0.1.1] - 26.09.2024

### Fixed
- Fixed a bug that prevented AsyncSqlite checkpoint to access the DB in streamed endpoints.
- Fixed a bug that caused some unit tests to fail due to a change in how httpx_mock works in version 0.32

## [0.1.0] - 19.09.2024

### Added
- Update readme
- Extra multi agent unit tests
- Extra unit tests for dependencies.py

### Removed
- Github action to create the docs.

### Changed
- Migration to pydantic V2.

### Fixed
- Streaming with chat agent.
- Deleted some legacy code.<|MERGE_RESOLUTION|>--- conflicted
+++ resolved
@@ -9,11 +9,8 @@
 
 ### Added
 - More evaluation cases.
-<<<<<<< HEAD
+- Filtering logic in `neuroagent.scripts.evaluate_agent`
 - Circuit connectivity metrics tool
-=======
-- Filtering logic in `neuroagent.scripts.evaluate_agent`
->>>>>>> 918ae1f9
 
 ### Fixed
 - Some prompt engineering.
