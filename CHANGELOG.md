# Changelog

All notable changes to this project will be documented in this file.

The format is based on [Keep a Changelog](https://keepachangelog.com/en/1.1.0/),
and this project adheres to [Semantic Versioning](https://semver.org/spec/v2.0.0.html).

## [Unreleased]

## Added
- Copy token button in UI.
- New false positive utterances.
<<<<<<< HEAD
- Copy button for tool output.
=======
- Filtering on creation date of threads.
>>>>>>> fe420dd0

### Fixed
- Make sure .env is not read in tests.
- No AWS HTTP requests in unit tests.

### Changed
- Name of exa tools.
- Description of run python tool.

### Removed
- LS related code.

## [v0.7.0] - 14.07.2025

### Added
- Python interpreter tool.
- Auto alembic upgrade.
- New utterances in false positive semantic route.
- Tool pre-selection.
- Ephys tool.
- Support for MCP tool name/description override.
- Table to track token consumption.
- Optional exclusion of the empty threads.

### Changed
- Switch from VARCHAR to UUID where possible.
- Prompt engineered the rules.
- Revert suggestion model to 4o-mini.

### Fixed
- Tool selection remains when switching between pages.
- Propagate temperature to the api call and set the seed.
- Make sure .env is not read in tests.

### Removed
- Brain region and mtype resolving.

## [v0.6.4] - 02.07.2025

### Added
- False positive semantic route.
- Autogen diff CI.
- Circuit tools.

### Fixed
- Distinction between entitycore and LS capabilities.

## [v0.6.3] - 01.07.2025

### Added
- Reasoning component.
- Rate limit endpoint.
- More entity core endpoints.
- Rules.
- New false positive utterances.

### Changed
- Entitycore autogen 2025.6.8
- Get rid of `brain_region__id` in entitycore tools

## Changed
- Allow for tool call + content in the UI.

## [v0.6.2] - 23.06.2025

### Added
- Multi-model support with OpenRouter.

### Changed
- Use UV in CI.
- ME-Models are now fetched from entitycore.
- Switch to gpt-4.1-mini and make it use markdown.

## [v0.6.1] - 12.06.2025

## Fixed
- Swagger issue.

## [v0.6.0] - 12.06.2025

### Changed
- Update to new version of useChat.

### Added
- Tools for (most) GET endpoints of entitycore.
- Thumbnail generation tool.
- Whitelisting of tools based on regex.

### Fixed
- Fixed bug where fastapi servers were wrongly set.
- Line break in ai message.

## Changed
- Track mcp.json.
- Rerun autogen tool on entitycore.
- Prompt engineering on tools.

### Removed
- Knowledge graph tools and utils.

## [0.5.5] - 02.06.2025

### Changed
- Bearer token is propagated through the `httpx_client`.
- Use `.model_dump(exclude_defaults=True)` for auto-generated classes dumping.
- Get morpho tool and resolve entities now uses entitycore.
- Remove usage of user journey in suggestion after first message.
- Tools based on API calls adapted to new autogen tool.
- Autogen tool and ways to auto gen input parameters.
- Input schema of the suggestion endpoint.

### Added
- Autogeneration of input schemas from APIs.
- Morphometrics tool using obi-one.
- Custom brain region resolving.
- Turn `neuroagent` into an MCP client.
- Tools for (most) GET endpoints of entitycore

### Fixed
- Handle breaking change in entitycore.
- Hallucinations of LS.

## [0.5.4]

### Fixed
- Fixe (hopefully) hallucinations related to literature search.

## [0.5.3]

### Fixed
- Suggestion enpoint.

## [0.5.2]

### Changed
- Merge two suggestion endpoints.


## [0.5.1]

### Added
- Suggestions inside chat.

### Fixed
- Make `docker build` work on ARM

## [v0.5.0] - 24.04.2025

### Fixed
- Multiple small frontend fixes.
- Increased route threshold.

### Changed
- Prettier automatic tailwind classes sorting.
- Nicer HIL validation window.

## Added
- [frontend] - tool thunmbnail in chat.
- Pass the entire message in LS input and let the LLM chose articles.

### Removed
- `order` column in `messages` table + fixed.
- SQLite support.

## Added
- Basic Guardrails.
- Possibility to interrupt streaming.
- Filter and sort get_thread and get_thread/messages.
- Plots for the SCS simulations.
- New semantic route.
- Pagination for threads and messages.

### Fixed
- Literature search points to right url.

## [v0.4.7] - 15.04.2025

### Fixed
- Empty groups from keycloak.

## [v0.4.6]

### Changed
- Return only one suggestion.
- Update system prompt.
- Add current time and date in system prompt.

### Added
- Every tool output schema to the OpenAPI json + swagger.
- Header containing rate limit info.

## [v0.4.5] - 28.03.2025

### Added
- Combine rate limiting with accounting for chat

## [v0.4.4] - 27.03.2025

### Added
- Limit for sequential and parallel tool calls.
- Platform description in prompt.

### Fixed
- Add LS and Web search guardrails.

## [v0.4.3] - 26.03.2025

### Added
- Accounting

## [v0.4.2] - 24.03.2025

### Added
- Rate limiting

### Fixed
- Checkbox clickable all the way.

### Changed
- LS tool now returns articles instead of paragraphs.

## [v0.4.1] - 14.03.2025

### Fixed
- ECR action

## [v0.4.0] - 14.03.2025

### Removed
- Removed trailing slashes from endpoints.
- Bunch of unused code
- God account logic
- Skipped tests (but astream)

### Changed
- Return model dumps of DB schema objects.
- Moved swarm_copy to neuroagent and delete old code.
- Create thread now has a body.
- Made streaming vercel compatible.
- [frontend] - Make human messages not span the entire width of the chat.
- Copyright and acknowledgement.
- pre-commit hooks for frontend.
- [frontend] - Loading bar and better first message.
- Better system prompt
- Sort components in folder.
- Brain region/cell hierarchies read from storage (not from local filesystem).
- Authentication is done directly through keycloak.
- Don't assume we run minIO by default and also add documentation.

### Added
- Docker compose for local development
- [frontend] Keycloak sign in + documentation.
- LLM evaluation logic
- Integrated Alembic for managing chat history migrations
- Tool implementations without langchain or langgraph dependencies
- Unit tests for the migrated tools
- CRUDs.
- BlueNaas CRUD tools
- Tests for threads module
- Cell types, resolving and utils tests
- app unit tests
- Tests of AgentsRoutine.
- Unit tests for database
- Tests for tool CRUD endpoints.
- Human In the Loop.
- Alembic in CI.
- Vitest tests for frontend
- Title generation endpoint.
- [frontend] - Dark mode.
- [frontend] - Automatic title generation
- [frontend] - Collapsible side bar.
- [frontend] - Add confirmation box on thread deletion.
- Feedback for HIL tool call refusal.
- [frontend] - Per message tool toggle.
- [frontend] - Possibility to dynamically chose available tools.
- [frontend] - Search bar in tool list.
- Displaying tool metadata
- GET threads depends on vlab+project_id.
- Object storage + plotting logic.
- Keywords filtering for literature search.
- [frontend] - bugfixes.
- Suggestion endpoint.
- Support empty vlab+project in threads.

### Fixed
- [frontend] - Parallel execution of tools
- Migrate LLM Evaluation logic to scripts and add tests
- Query size limiter.
- Fix /threads/messages endpoint.
- [frontend] - remove first message delay.
- [frontend] - improve loading UI on first message.
- [frontend] - MarkDown rendering.
- [frontend] - dark mode flickering.
- [frontend] - Concatenate base url and endpoint correctly.
- Display the tool results as valid JSONs.
- Do not return entire coordinates in `scs-get-one` tool.
- [frontend] - Better Vlab and Project selection.
- [frontend] - Fix long message overflowing.
- Display the entire input json for tool calls.
- Push to ECR prod+Staging.
- [frontend] - Text input disabled when HIL.
- Tool + content is saved as `AI_tool` now.
- [frontend] - Scrolling while streaming.
- [frontend] - Handle invalid json errors.
- [frontend] - Tool selection is all checked when refreshing.
- Fix bug for AI + tool calls.
- [frontend] - Fix docker compose redirect bug.
- [frontend] - Refactor
- Websearch tools.
- Small bugfixes.
- [frontend] - Fix suggestion UI.
- [frontend] - cosmetic fixes.

## [0.3.3] - 30.10.2024

### Changed
- Removed release please bot and add automatic on tag pushes to ecr.

## [0.3.2](https://github.com/BlueBrain/neuroagent/compare/v0.3.1...v0.3.2) (2024-10-29)


### Bug Fixes

* Fix ([#39](https://github.com/BlueBrain/neuroagent/issues/39)) ([948b8bf](https://github.com/BlueBrain/neuroagent/commit/948b8bf7b77fa62baddba357c293979b9ba05847))

## [0.3.1](https://github.com/BlueBrain/neuroagent/compare/v0.3.0...v0.3.1) (2024-10-29)


### Bug Fixes

* fix ecr yml ([#37](https://github.com/BlueBrain/neuroagent/issues/37)) ([1983b20](https://github.com/BlueBrain/neuroagent/commit/1983b2083e276ce2991cee6b6c3b0fc1e8268512))

## [0.3.0](https://github.com/BlueBrain/neuroagent/compare/v0.2.0...v0.3.0) (2024-10-29)


### Features

* Added release please ([dd11700](https://github.com/BlueBrain/neuroagent/commit/dd1170095a92b086d264e09d6ba417b506f2d3e4))
* Added release please to automate changelogs and releases. ([5b9d30b](https://github.com/BlueBrain/neuroagent/commit/5b9d30b1d304a4a16761939625db31ed581bc57b))
* Added stream ([#33](https://github.com/BlueBrain/neuroagent/issues/33)) ([3df8463](https://github.com/BlueBrain/neuroagent/commit/3df84637649fce5937688f288d4d03f9c4eab0b6))


### Added
- Swarm copy POC.
- Agent memory.


## [0.2.0] - 22.10.2024

### Changed
- Switched from OAUTH2 security on FASTAPI to HTTPBearer.
- Switched to async sqlalchemy.
- Expanded list of etypes.

### Added
- Add get morphoelectric (me) model tool
- BlueNaaS simulation tool.
- Validation of the project ID.
- BlueNaaS tool test.
- Human in the loop for bluenaas.

### Fixed
- Fixed 0% unittest coverage bug.
- Get ME model tool querying logic

## [0.1.1] - 26.09.2024

### Fixed
- Fixed a bug that prevented AsyncSqlite checkpoint to access the DB in streamed endpoints.
- Fixed a bug that caused some unit tests to fail due to a change in how httpx_mock works in version 0.32

## [0.1.0] - 19.09.2024

### Added
- Update readme
- Extra multi agent unit tests
- Extra unit tests for dependencies.py

### Removed
- Github action to create the docs.

### Changed
- Migration to pydantic V2.

### Fixed
- Streaming with chat agent.
- Deleted some legacy code.<|MERGE_RESOLUTION|>--- conflicted
+++ resolved
@@ -10,11 +10,8 @@
 ## Added
 - Copy token button in UI.
 - New false positive utterances.
-<<<<<<< HEAD
 - Copy button for tool output.
-=======
 - Filtering on creation date of threads.
->>>>>>> fe420dd0
 
 ### Fixed
 - Make sure .env is not read in tests.
