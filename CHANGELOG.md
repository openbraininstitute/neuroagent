--- conflicted
+++ resolved
@@ -61,14 +61,11 @@
 - [frontend] - MarkDown rendering.
 - [frontend] - dark mode flickering.
 - [frontend] - Concatenate base url and endpoint correctly.
-<<<<<<< HEAD
 - Display the tool results as valid JSONs.
-=======
 - Do not return entire coordinates in `scs-get-one` tool.
 - [frontend] - Better Vlab and Project selection.
 - [frontend] - Fix long message overflowing.
 - [frontent] - Scrolling while streaming.
->>>>>>> 08c7cff1
 
 ## [0.3.3] - 30.10.2024
 
