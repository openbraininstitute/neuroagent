# Changelog

All notable changes to this project will be documented in this file.

The format is based on [Keep a Changelog](https://keepachangelog.com/en/1.1.0/),
and this project adheres to [Semantic Versioning](https://semver.org/spec/v2.0.0.html).

## [Unreleased]

<<<<<<< HEAD
### Added
- More evaluation cases.
=======
## Changed
- Use typescript autogen for backend types in frontend.
- Try to enforce using metric tools rather than downloading assets.
- Rule to avoid overvalidating.
>>>>>>> e6ed6105

## [v0.10.0] - 2.10.2025

### Fixed
- Remove `stream.py` and assume connections are not closed on return.
- `url_link` in tools that retrieve explore data.

### Changed
- Made the context analyzer an url analyzer instead.

## [v0.9.4] - 01.10.2025

### Changed
- Hardocded minimal Deno version in Dockerfile.

## [v0.9.3] - 30.09.2025

### Added
- Possibility to change the OpenAI SDK base url via an env var.

### Fixed
- Remove `sonata_asset_id` from circuit analysis tool dependency.
- Switch to Flash models for tool selection.


## [v0.9.2] - 25.09.2025

### Added
- Circuit population analysis tool.

### Fixed
- Endpoint names in entitycore.
- Question suggestion return only one when not in chat.

## [v0.9.1] - 24.09.2025

### Added
- More options to pass to the Redis client

## [v0.9.0] - 23.09.2025

### Added
- `description_frontend` support for MCP tools.
- New circuit endpoints from OBI-one.

### Changed
- Switch to gpt-5-mini.
- Description of LS tool to try to make the LLM embed images all the time.
- Use semantic search when available in Entitycore.

### Fixed
- Bug in MCP declaration leading to `tool_metadata` not being found.

## [v0.8.1] - 01.09.2025

### Added
- Search functionality.

### Changed
- Make the agent use the scientific species name.
- Added assets back in `getall` for eletrical recordings and reconstruction morphology.
- Possibiliy to request specific metrics from morphometric tool.
- Simulation config iteration 2.
- Logging of tool calls happens in the agent_routine, not directly in the tool.

## [v0.8.0] - 18.08.2025

### Added
- Entitycore links in tool output.
- Utterance structure for tools.
- OBIExpert tool.
- Populate utterances for all tools.
- Evaluation framework.
- Trace plotting tool.

### Changed
- Description of plot generator.
- Reverd obi-one to `extra=ignore`.
- Put the date at the end in system prompt to maximize caching.

### Fixed
- Casing of get *O*ne ME-model.
- Deduplicate tool selection on our side.
- Copy buttons in non https environments.
- Bug that listed all token consumption as TOOL_SELECTION.

### Removed
- Semantic router.

## [v0.7.2] - 30.07.2025

### Added
- Config generation tool for simulations.

### Changed
- Datetimes are now offset-aware.
- Pinned the exa mcp (for now).

## [v0.7.1] - 21.07.2025

### Added
- Copy token button in UI.
- Context analyzer tool.
- New false positive utterances.
- Copy button for tool output.
- Filtering on creation date of threads.

### Fixed
- Make sure .env is not read in tests.
- Make the Settings class hashable.
- No AWS HTTP requests in unit tests.

### Changed
- Name of exa tools.
- Description of run python tool.

### Removed
- LS related code.

## [v0.7.0] - 14.07.2025

### Added
- Python interpreter tool.
- Auto alembic upgrade.
- New utterances in false positive semantic route.
- Tool pre-selection.
- Ephys tool.
- Support for MCP tool name/description override.
- Table to track token consumption.
- Optional exclusion of the empty threads.

### Changed
- Switch from VARCHAR to UUID where possible.
- Prompt engineered the rules.
- Revert suggestion model to 4o-mini.

### Fixed
- Tool selection remains when switching between pages.
- Propagate temperature to the api call and set the seed.
- Make sure .env is not read in tests.

### Removed
- Brain region and mtype resolving.

## [v0.6.4] - 02.07.2025

### Added
- False positive semantic route.
- Autogen diff CI.
- Circuit tools.

### Fixed
- Distinction between entitycore and LS capabilities.

## [v0.6.3] - 01.07.2025

### Added
- Reasoning component.
- Rate limit endpoint.
- More entity core endpoints.
- Rules.
- New false positive utterances.

### Changed
- Entitycore autogen 2025.6.8
- Get rid of `brain_region__id` in entitycore tools

### Changed
- Allow for tool call + content in the UI.

## [v0.6.2] - 23.06.2025

### Added
- Multi-model support with OpenRouter.

### Changed
- Use UV in CI.
- ME-Models are now fetched from entitycore.
- Switch to gpt-4.1-mini and make it use markdown.

## [v0.6.1] - 12.06.2025

### Fixed
- Swagger issue.

## [v0.6.0] - 12.06.2025

### Changed
- Update to new version of useChat.

### Added
- Tools for (most) GET endpoints of entitycore.
- Thumbnail generation tool.
- Whitelisting of tools based on regex.

### Fixed
- Fixed bug where fastapi servers were wrongly set.
- Line break in ai message.

### Changed
- Track mcp.json.
- Rerun autogen tool on entitycore.
- Prompt engineering on tools.

### Removed
- Knowledge graph tools and utils.

## [0.5.5] - 02.06.2025

### Changed
- Bearer token is propagated through the `httpx_client`.
- Use `.model_dump(exclude_defaults=True)` for auto-generated classes dumping.
- Get morpho tool and resolve entities now uses entitycore.
- Remove usage of user journey in suggestion after first message.
- Tools based on API calls adapted to new autogen tool.
- Autogen tool and ways to auto gen input parameters.
- Input schema of the suggestion endpoint.

### Added
- Autogeneration of input schemas from APIs.
- Morphometrics tool using obi-one.
- Custom brain region resolving.
- Turn `neuroagent` into an MCP client.
- Tools for (most) GET endpoints of entitycore

### Fixed
- Handle breaking change in entitycore.
- Hallucinations of LS.

## [0.5.4]

### Fixed
- Fixe (hopefully) hallucinations related to literature search.

## [0.5.3]

### Fixed
- Suggestion enpoint.

## [0.5.2]

### Changed
- Merge two suggestion endpoints.


## [0.5.1]

### Added
- Suggestions inside chat.

### Fixed
- Make `docker build` work on ARM

## [v0.5.0] - 24.04.2025

### Fixed
- Multiple small frontend fixes.
- Increased route threshold.

### Changed
- Prettier automatic tailwind classes sorting.
- Nicer HIL validation window.

### Added
- [frontend] - tool thunmbnail in chat.
- Pass the entire message in LS input and let the LLM chose articles.

### Removed
- `order` column in `messages` table + fixed.
- SQLite support.

### Added
- Basic Guardrails.
- Possibility to interrupt streaming.
- Filter and sort get_thread and get_thread/messages.
- Plots for the SCS simulations.
- New semantic route.
- Pagination for threads and messages.

### Fixed
- Literature search points to right url.

## [v0.4.7] - 15.04.2025

### Fixed
- Empty groups from keycloak.

## [v0.4.6]

### Changed
- Return only one suggestion.
- Update system prompt.
- Add current time and date in system prompt.

### Added
- Every tool output schema to the OpenAPI json + swagger.
- Header containing rate limit info.

## [v0.4.5] - 28.03.2025

### Added
- Combine rate limiting with accounting for chat

## [v0.4.4] - 27.03.2025

### Added
- Limit for sequential and parallel tool calls.
- Platform description in prompt.

### Fixed
- Add LS and Web search guardrails.

## [v0.4.3] - 26.03.2025

### Added
- Accounting

## [v0.4.2] - 24.03.2025

### Added
- Rate limiting

### Fixed
- Checkbox clickable all the way.

### Changed
- LS tool now returns articles instead of paragraphs.

## [v0.4.1] - 14.03.2025

### Fixed
- ECR action

## [v0.4.0] - 14.03.2025

### Removed
- Removed trailing slashes from endpoints.
- Bunch of unused code
- God account logic
- Skipped tests (but astream)

### Changed
- Return model dumps of DB schema objects.
- Moved swarm_copy to neuroagent and delete old code.
- Create thread now has a body.
- Made streaming vercel compatible.
- [frontend] - Make human messages not span the entire width of the chat.
- Copyright and acknowledgement.
- pre-commit hooks for frontend.
- [frontend] - Loading bar and better first message.
- Better system prompt
- Sort components in folder.
- Brain region/cell hierarchies read from storage (not from local filesystem).
- Authentication is done directly through keycloak.
- Don't assume we run minIO by default and also add documentation.

### Added
- Docker compose for local development
- [frontend] Keycloak sign in + documentation.
- LLM evaluation logic
- Integrated Alembic for managing chat history migrations
- Tool implementations without langchain or langgraph dependencies
- Unit tests for the migrated tools
- CRUDs.
- BlueNaas CRUD tools
- Tests for threads module
- Cell types, resolving and utils tests
- app unit tests
- Tests of AgentsRoutine.
- Unit tests for database
- Tests for tool CRUD endpoints.
- Human In the Loop.
- Alembic in CI.
- Vitest tests for frontend
- Title generation endpoint.
- [frontend] - Dark mode.
- [frontend] - Automatic title generation
- [frontend] - Collapsible side bar.
- [frontend] - Add confirmation box on thread deletion.
- Feedback for HIL tool call refusal.
- [frontend] - Per message tool toggle.
- [frontend] - Possibility to dynamically chose available tools.
- [frontend] - Search bar in tool list.
- Displaying tool metadata
- GET threads depends on vlab+project_id.
- Object storage + plotting logic.
- Keywords filtering for literature search.
- [frontend] - bugfixes.
- Suggestion endpoint.
- Support empty vlab+project in threads.

### Fixed
- [frontend] - Parallel execution of tools
- Migrate LLM Evaluation logic to scripts and add tests
- Query size limiter.
- Fix /threads/messages endpoint.
- [frontend] - remove first message delay.
- [frontend] - improve loading UI on first message.
- [frontend] - MarkDown rendering.
- [frontend] - dark mode flickering.
- [frontend] - Concatenate base url and endpoint correctly.
- Display the tool results as valid JSONs.
- Do not return entire coordinates in `scs-get-one` tool.
- [frontend] - Better Vlab and Project selection.
- [frontend] - Fix long message overflowing.
- Display the entire input json for tool calls.
- Push to ECR prod+Staging.
- [frontend] - Text input disabled when HIL.
- Tool + content is saved as `AI_tool` now.
- [frontend] - Scrolling while streaming.
- [frontend] - Handle invalid json errors.
- [frontend] - Tool selection is all checked when refreshing.
- Fix bug for AI + tool calls.
- [frontend] - Fix docker compose redirect bug.
- [frontend] - Refactor
- Websearch tools.
- Small bugfixes.
- [frontend] - Fix suggestion UI.
- [frontend] - cosmetic fixes.

## [0.3.3] - 30.10.2024

### Changed
- Removed release please bot and add automatic on tag pushes to ecr.

## [0.3.2](https://github.com/BlueBrain/neuroagent/compare/v0.3.1...v0.3.2) (2024-10-29)


### Bug Fixes

* Fix ([#39](https://github.com/BlueBrain/neuroagent/issues/39)) ([948b8bf](https://github.com/BlueBrain/neuroagent/commit/948b8bf7b77fa62baddba357c293979b9ba05847))

## [0.3.1](https://github.com/BlueBrain/neuroagent/compare/v0.3.0...v0.3.1) (2024-10-29)


### Bug Fixes

* fix ecr yml ([#37](https://github.com/BlueBrain/neuroagent/issues/37)) ([1983b20](https://github.com/BlueBrain/neuroagent/commit/1983b2083e276ce2991cee6b6c3b0fc1e8268512))

## [0.3.0](https://github.com/BlueBrain/neuroagent/compare/v0.2.0...v0.3.0) (2024-10-29)


### Features

* Added release please ([dd11700](https://github.com/BlueBrain/neuroagent/commit/dd1170095a92b086d264e09d6ba417b506f2d3e4))
* Added release please to automate changelogs and releases. ([5b9d30b](https://github.com/BlueBrain/neuroagent/commit/5b9d30b1d304a4a16761939625db31ed581bc57b))
* Added stream ([#33](https://github.com/BlueBrain/neuroagent/issues/33)) ([3df8463](https://github.com/BlueBrain/neuroagent/commit/3df84637649fce5937688f288d4d03f9c4eab0b6))


### Added
- Swarm copy POC.
- Agent memory.


## [0.2.0] - 22.10.2024

### Changed
- Switched from OAUTH2 security on FASTAPI to HTTPBearer.
- Switched to async sqlalchemy.
- Expanded list of etypes.

### Added
- Add get morphoelectric (me) model tool
- BlueNaaS simulation tool.
- Validation of the project ID.
- BlueNaaS tool test.
- Human in the loop for bluenaas.

### Fixed
- Fixed 0% unittest coverage bug.
- Get ME model tool querying logic

## [0.1.1] - 26.09.2024

### Fixed
- Fixed a bug that prevented AsyncSqlite checkpoint to access the DB in streamed endpoints.
- Fixed a bug that caused some unit tests to fail due to a change in how httpx_mock works in version 0.32

## [0.1.0] - 19.09.2024

### Added
- Update readme
- Extra multi agent unit tests
- Extra unit tests for dependencies.py

### Removed
- Github action to create the docs.

### Changed
- Migration to pydantic V2.

### Fixed
- Streaming with chat agent.
- Deleted some legacy code.<|MERGE_RESOLUTION|>--- conflicted
+++ resolved
@@ -7,15 +7,13 @@
 
 ## [Unreleased]
 
-<<<<<<< HEAD
 ### Added
 - More evaluation cases.
-=======
+
 ## Changed
 - Use typescript autogen for backend types in frontend.
 - Try to enforce using metric tools rather than downloading assets.
 - Rule to avoid overvalidating.
->>>>>>> e6ed6105
 
 ## [v0.10.0] - 2.10.2025
 
