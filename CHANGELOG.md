--- conflicted
+++ resolved
@@ -65,13 +65,9 @@
 - Do not return entire coordinates in `scs-get-one` tool.
 - [frontend] - Better Vlab and Project selection.
 - [frontend] - Fix long message overflowing.
-<<<<<<< HEAD
 - [frontent] - Scrolling while streaming.
 - [frontend] - Text input disabled when HIL.
-=======
-- [frontend] - Scrolling while streaming.
 - [frontend] - Tool selection is all checked when refreshing.
->>>>>>> 27b9b3b4
 
 ## [0.3.3] - 30.10.2024
 
