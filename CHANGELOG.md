# Changelog

All notable changes to this project will be documented in this file.

The format is based on [Keep a Changelog](https://keepachangelog.com/en/1.1.0/),
and this project adheres to [Semantic Versioning](https://semver.org/spec/v2.0.0.html).

## [Unreleased]

<<<<<<< HEAD
### Added
- False positive semantic route.
=======
## Added
- Autogen diff CI.
>>>>>>> efb40ef3

## [v0.6.3] - 01.07.2025

### Added
- Reasoning component.
- Rate limit endpoint.
- More entity core endpoints.
- Rules.

### Changed
- Entitycore autogen 2025.6.8
- Get rid of `brain_region__id` in entitycore tools

## Changed
- Allow for tool call + content in the UI.

## [v0.6.2] - 23.06.2025

### Added
- Multi-model support with OpenRouter.

### Changed
- Use UV in CI.
- ME-Models are now fetched from entitycore.
- Switch to gpt-4.1-mini and make it use markdown.

## [v0.6.1] - 12.06.2025

## Fixed
- Swagger issue.

## [v0.6.0] - 12.06.2025

### Changed
- Update to new version of useChat.

### Added
- Tools for (most) GET endpoints of entitycore.
- Thumbnail generation tool.
- Whitelisting of tools based on regex.

### Fixed
- Fixed bug where fastapi servers were wrongly set.
- Line break in ai message.

## Changed
- Track mcp.json.
- Rerun autogen tool on entitycore.
- Prompt engineering on tools.

### Removed
- Knowledge graph tools and utils.

## [0.5.5] - 02.06.2025

### Changed
- Bearer token is propagated through the `httpx_client`.
- Use `.model_dump(exclude_defaults=True)` for auto-generated classes dumping.
- Get morpho tool and resolve entities now uses entitycore.
- Remove usage of user journey in suggestion after first message.
- Tools based on API calls adapted to new autogen tool.
- Autogen tool and ways to auto gen input parameters.
- Input schema of the suggestion endpoint.

### Added
- Autogeneration of input schemas from APIs.
- Morphometrics tool using obi-one.
- Custom brain region resolving.
- Turn `neuroagent` into an MCP client.
- Tools for (most) GET endpoints of entitycore

### Fixed
- Handle breaking change in entitycore.
- Hallucinations of LS.

## [0.5.4]

### Fixed
- Fixe (hopefully) hallucinations related to literature search.

## [0.5.3]

### Fixed
- Suggestion enpoint.

## [0.5.2]

### Changed
- Merge two suggestion endpoints.


## [0.5.1]

### Added
- Suggestions inside chat.

### Fixed
- Make `docker build` work on ARM

## [v0.5.0] - 24.04.2025

### Fixed
- Multiple small frontend fixes.
- Increased route threshold.

### Changed
- Prettier automatic tailwind classes sorting.
- Nicer HIL validation window.

## Added
- [frontend] - tool thunmbnail in chat.
- Pass the entire message in LS input and let the LLM chose articles.

### Removed
- `order` column in `messages` table + fixed.
- SQLite support.

## Added
- Basic Guardrails.
- Possibility to interrupt streaming.
- Filter and sort get_thread and get_thread/messages.
- Plots for the SCS simulations.
- New semantic route.
- Pagination for threads and messages.

### Fixed
- Literature search points to right url.

## [v0.4.7] - 15.04.2025

### Fixed
- Empty groups from keycloak.

## [v0.4.6]

### Changed
- Return only one suggestion.
- Update system prompt.
- Add current time and date in system prompt.

### Added
- Every tool output schema to the OpenAPI json + swagger.
- Header containing rate limit info.

## [v0.4.5] - 28.03.2025

### Added
- Combine rate limiting with accounting for chat

## [v0.4.4] - 27.03.2025

### Added
- Limit for sequential and parallel tool calls.
- Platform description in prompt.

### Fixed
- Add LS and Web search guardrails.

## [v0.4.3] - 26.03.2025

### Added
- Accounting

## [v0.4.2] - 24.03.2025

### Added
- Rate limiting

### Fixed
- Checkbox clickable all the way.

### Changed
- LS tool now returns articles instead of paragraphs.

## [v0.4.1] - 14.03.2025

### Fixed
- ECR action

## [v0.4.0] - 14.03.2025

### Removed
- Removed trailing slashes from endpoints.
- Bunch of unused code
- God account logic
- Skipped tests (but astream)

### Changed
- Return model dumps of DB schema objects.
- Moved swarm_copy to neuroagent and delete old code.
- Create thread now has a body.
- Made streaming vercel compatible.
- [frontend] - Make human messages not span the entire width of the chat.
- Copyright and acknowledgement.
- pre-commit hooks for frontend.
- [frontend] - Loading bar and better first message.
- Better system prompt
- Sort components in folder.
- Brain region/cell hierarchies read from storage (not from local filesystem).
- Authentication is done directly through keycloak.
- Don't assume we run minIO by default and also add documentation.

### Added
- Docker compose for local development
- [frontend] Keycloak sign in + documentation.
- LLM evaluation logic
- Integrated Alembic for managing chat history migrations
- Tool implementations without langchain or langgraph dependencies
- Unit tests for the migrated tools
- CRUDs.
- BlueNaas CRUD tools
- Tests for threads module
- Cell types, resolving and utils tests
- app unit tests
- Tests of AgentsRoutine.
- Unit tests for database
- Tests for tool CRUD endpoints.
- Human In the Loop.
- Alembic in CI.
- Vitest tests for frontend
- Title generation endpoint.
- [frontend] - Dark mode.
- [frontend] - Automatic title generation
- [frontend] - Collapsible side bar.
- [frontend] - Add confirmation box on thread deletion.
- Feedback for HIL tool call refusal.
- [frontend] - Per message tool toggle.
- [frontend] - Possibility to dynamically chose available tools.
- [frontend] - Search bar in tool list.
- Displaying tool metadata
- GET threads depends on vlab+project_id.
- Object storage + plotting logic.
- Keywords filtering for literature search.
- [frontend] - bugfixes.
- Suggestion endpoint.
- Support empty vlab+project in threads.

### Fixed
- [frontend] - Parallel execution of tools
- Migrate LLM Evaluation logic to scripts and add tests
- Query size limiter.
- Fix /threads/messages endpoint.
- [frontend] - remove first message delay.
- [frontend] - improve loading UI on first message.
- [frontend] - MarkDown rendering.
- [frontend] - dark mode flickering.
- [frontend] - Concatenate base url and endpoint correctly.
- Display the tool results as valid JSONs.
- Do not return entire coordinates in `scs-get-one` tool.
- [frontend] - Better Vlab and Project selection.
- [frontend] - Fix long message overflowing.
- Display the entire input json for tool calls.
- Push to ECR prod+Staging.
- [frontend] - Text input disabled when HIL.
- Tool + content is saved as `AI_tool` now.
- [frontend] - Scrolling while streaming.
- [frontend] - Handle invalid json errors.
- [frontend] - Tool selection is all checked when refreshing.
- Fix bug for AI + tool calls.
- [frontend] - Fix docker compose redirect bug.
- [frontend] - Refactor
- Websearch tools.
- Small bugfixes.
- [frontend] - Fix suggestion UI.
- [frontend] - cosmetic fixes.

## [0.3.3] - 30.10.2024

### Changed
- Removed release please bot and add automatic on tag pushes to ecr.

## [0.3.2](https://github.com/BlueBrain/neuroagent/compare/v0.3.1...v0.3.2) (2024-10-29)


### Bug Fixes

* Fix ([#39](https://github.com/BlueBrain/neuroagent/issues/39)) ([948b8bf](https://github.com/BlueBrain/neuroagent/commit/948b8bf7b77fa62baddba357c293979b9ba05847))

## [0.3.1](https://github.com/BlueBrain/neuroagent/compare/v0.3.0...v0.3.1) (2024-10-29)


### Bug Fixes

* fix ecr yml ([#37](https://github.com/BlueBrain/neuroagent/issues/37)) ([1983b20](https://github.com/BlueBrain/neuroagent/commit/1983b2083e276ce2991cee6b6c3b0fc1e8268512))

## [0.3.0](https://github.com/BlueBrain/neuroagent/compare/v0.2.0...v0.3.0) (2024-10-29)


### Features

* Added release please ([dd11700](https://github.com/BlueBrain/neuroagent/commit/dd1170095a92b086d264e09d6ba417b506f2d3e4))
* Added release please to automate changelogs and releases. ([5b9d30b](https://github.com/BlueBrain/neuroagent/commit/5b9d30b1d304a4a16761939625db31ed581bc57b))
* Added stream ([#33](https://github.com/BlueBrain/neuroagent/issues/33)) ([3df8463](https://github.com/BlueBrain/neuroagent/commit/3df84637649fce5937688f288d4d03f9c4eab0b6))


### Added
- Swarm copy POC.
- Agent memory.


## [0.2.0] - 22.10.2024

### Changed
- Switched from OAUTH2 security on FASTAPI to HTTPBearer.
- Switched to async sqlalchemy.
- Expanded list of etypes.

### Added
- Add get morphoelectric (me) model tool
- BlueNaaS simulation tool.
- Validation of the project ID.
- BlueNaaS tool test.
- Human in the loop for bluenaas.

### Fixed
- Fixed 0% unittest coverage bug.
- Get ME model tool querying logic

## [0.1.1] - 26.09.2024

### Fixed
- Fixed a bug that prevented AsyncSqlite checkpoint to access the DB in streamed endpoints.
- Fixed a bug that caused some unit tests to fail due to a change in how httpx_mock works in version 0.32

## [0.1.0] - 19.09.2024

### Added
- Update readme
- Extra multi agent unit tests
- Extra unit tests for dependencies.py

### Removed
- Github action to create the docs.

### Changed
- Migration to pydantic V2.

### Fixed
- Streaming with chat agent.
- Deleted some legacy code.<|MERGE_RESOLUTION|>--- conflicted
+++ resolved
@@ -7,13 +7,9 @@
 
 ## [Unreleased]
 
-<<<<<<< HEAD
 ### Added
 - False positive semantic route.
-=======
-## Added
 - Autogen diff CI.
->>>>>>> efb40ef3
 
 ## [v0.6.3] - 01.07.2025
 
