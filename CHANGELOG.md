# Changelog

All notable changes to this project will be documented in this file.

The format is based on [Keep a Changelog](https://keepachangelog.com/en/1.1.0/),
and this project adheres to [Semantic Versioning](https://semver.org/spec/v2.0.0.html).

## [Unreleased]

### Changed
<<<<<<< HEAD
- Made the context analyzer an url analyzer instead.

### Fixed
- `url_link` in tools that retrieve explore data.
=======
- Remove `sonata_asset_id` from circuit analysis tool dependency.
>>>>>>> a395d5a9

## [v0.9.2] - 25.09.2025

### Added
- Circuit population analysis tool.

### Fixed
- Endpoint names in entitycore.

## [v0.9.1] - 24.09.2025

### Added
- More options to pass to the Redis client

## [v0.9.0] - 23.09.2025

### Added
- `description_frontend` support for MCP tools.
- New circuit endpoints from OBI-one.

### Changed
- Switch to gpt-5-mini.
- Description of LS tool to try to make the LLM embed images all the time.
- Use semantic search when available in Entitycore.

### Fixed
- Bug in MCP declaration leading to `tool_metadata` not being found.

## [v0.8.1] - 01.09.2025

### Added
- Search functionality.

### Changed
- Make the agent use the scientific species name.
- Added assets back in `getall` for eletrical recordings and reconstruction morphology.
- Possibiliy to request specific metrics from morphometric tool.
- Simulation config iteration 2.
- Logging of tool calls happens in the agent_routine, not directly in the tool.

## [v0.8.0] - 18.08.2025

### Added
- Entitycore links in tool output.
- Utterance structure for tools.
- OBIExpert tool.
- Populate utterances for all tools.
- Evaluation framework.
- Trace plotting tool.

### Changed
- Description of plot generator.
- Reverd obi-one to `extra=ignore`.
- Put the date at the end in system prompt to maximize caching.

### Fixed
- Casing of get *O*ne ME-model.
- Deduplicate tool selection on our side.
- Copy buttons in non https environments.
- Bug that listed all token consumption as TOOL_SELECTION.

### Removed
- Semantic router.

## [v0.7.2] - 30.07.2025

### Added
- Config generation tool for simulations.

### Changed
- Datetimes are now offset-aware.
- Pinned the exa mcp (for now).

## [v0.7.1] - 21.07.2025

### Added
- Copy token button in UI.
- Context analyzer tool.
- New false positive utterances.
- Copy button for tool output.
- Filtering on creation date of threads.

### Fixed
- Make sure .env is not read in tests.
- Make the Settings class hashable.
- No AWS HTTP requests in unit tests.

### Changed
- Name of exa tools.
- Description of run python tool.

### Removed
- LS related code.

## [v0.7.0] - 14.07.2025

### Added
- Python interpreter tool.
- Auto alembic upgrade.
- New utterances in false positive semantic route.
- Tool pre-selection.
- Ephys tool.
- Support for MCP tool name/description override.
- Table to track token consumption.
- Optional exclusion of the empty threads.

### Changed
- Switch from VARCHAR to UUID where possible.
- Prompt engineered the rules.
- Revert suggestion model to 4o-mini.

### Fixed
- Tool selection remains when switching between pages.
- Propagate temperature to the api call and set the seed.
- Make sure .env is not read in tests.

### Removed
- Brain region and mtype resolving.

## [v0.6.4] - 02.07.2025

### Added
- False positive semantic route.
- Autogen diff CI.
- Circuit tools.

### Fixed
- Distinction between entitycore and LS capabilities.

## [v0.6.3] - 01.07.2025

### Added
- Reasoning component.
- Rate limit endpoint.
- More entity core endpoints.
- Rules.
- New false positive utterances.

### Changed
- Entitycore autogen 2025.6.8
- Get rid of `brain_region__id` in entitycore tools

### Changed
- Allow for tool call + content in the UI.

## [v0.6.2] - 23.06.2025

### Added
- Multi-model support with OpenRouter.

### Changed
- Use UV in CI.
- ME-Models are now fetched from entitycore.
- Switch to gpt-4.1-mini and make it use markdown.

## [v0.6.1] - 12.06.2025

### Fixed
- Swagger issue.

## [v0.6.0] - 12.06.2025

### Changed
- Update to new version of useChat.

### Added
- Tools for (most) GET endpoints of entitycore.
- Thumbnail generation tool.
- Whitelisting of tools based on regex.

### Fixed
- Fixed bug where fastapi servers were wrongly set.
- Line break in ai message.

### Changed
- Track mcp.json.
- Rerun autogen tool on entitycore.
- Prompt engineering on tools.

### Removed
- Knowledge graph tools and utils.

## [0.5.5] - 02.06.2025

### Changed
- Bearer token is propagated through the `httpx_client`.
- Use `.model_dump(exclude_defaults=True)` for auto-generated classes dumping.
- Get morpho tool and resolve entities now uses entitycore.
- Remove usage of user journey in suggestion after first message.
- Tools based on API calls adapted to new autogen tool.
- Autogen tool and ways to auto gen input parameters.
- Input schema of the suggestion endpoint.

### Added
- Autogeneration of input schemas from APIs.
- Morphometrics tool using obi-one.
- Custom brain region resolving.
- Turn `neuroagent` into an MCP client.
- Tools for (most) GET endpoints of entitycore

### Fixed
- Handle breaking change in entitycore.
- Hallucinations of LS.

## [0.5.4]

### Fixed
- Fixe (hopefully) hallucinations related to literature search.

## [0.5.3]

### Fixed
- Suggestion enpoint.

## [0.5.2]

### Changed
- Merge two suggestion endpoints.


## [0.5.1]

### Added
- Suggestions inside chat.

### Fixed
- Make `docker build` work on ARM

## [v0.5.0] - 24.04.2025

### Fixed
- Multiple small frontend fixes.
- Increased route threshold.

### Changed
- Prettier automatic tailwind classes sorting.
- Nicer HIL validation window.

### Added
- [frontend] - tool thunmbnail in chat.
- Pass the entire message in LS input and let the LLM chose articles.

### Removed
- `order` column in `messages` table + fixed.
- SQLite support.

### Added
- Basic Guardrails.
- Possibility to interrupt streaming.
- Filter and sort get_thread and get_thread/messages.
- Plots for the SCS simulations.
- New semantic route.
- Pagination for threads and messages.

### Fixed
- Literature search points to right url.

## [v0.4.7] - 15.04.2025

### Fixed
- Empty groups from keycloak.

## [v0.4.6]

### Changed
- Return only one suggestion.
- Update system prompt.
- Add current time and date in system prompt.

### Added
- Every tool output schema to the OpenAPI json + swagger.
- Header containing rate limit info.

## [v0.4.5] - 28.03.2025

### Added
- Combine rate limiting with accounting for chat

## [v0.4.4] - 27.03.2025

### Added
- Limit for sequential and parallel tool calls.
- Platform description in prompt.

### Fixed
- Add LS and Web search guardrails.

## [v0.4.3] - 26.03.2025

### Added
- Accounting

## [v0.4.2] - 24.03.2025

### Added
- Rate limiting

### Fixed
- Checkbox clickable all the way.

### Changed
- LS tool now returns articles instead of paragraphs.

## [v0.4.1] - 14.03.2025

### Fixed
- ECR action

## [v0.4.0] - 14.03.2025

### Removed
- Removed trailing slashes from endpoints.
- Bunch of unused code
- God account logic
- Skipped tests (but astream)

### Changed
- Return model dumps of DB schema objects.
- Moved swarm_copy to neuroagent and delete old code.
- Create thread now has a body.
- Made streaming vercel compatible.
- [frontend] - Make human messages not span the entire width of the chat.
- Copyright and acknowledgement.
- pre-commit hooks for frontend.
- [frontend] - Loading bar and better first message.
- Better system prompt
- Sort components in folder.
- Brain region/cell hierarchies read from storage (not from local filesystem).
- Authentication is done directly through keycloak.
- Don't assume we run minIO by default and also add documentation.

### Added
- Docker compose for local development
- [frontend] Keycloak sign in + documentation.
- LLM evaluation logic
- Integrated Alembic for managing chat history migrations
- Tool implementations without langchain or langgraph dependencies
- Unit tests for the migrated tools
- CRUDs.
- BlueNaas CRUD tools
- Tests for threads module
- Cell types, resolving and utils tests
- app unit tests
- Tests of AgentsRoutine.
- Unit tests for database
- Tests for tool CRUD endpoints.
- Human In the Loop.
- Alembic in CI.
- Vitest tests for frontend
- Title generation endpoint.
- [frontend] - Dark mode.
- [frontend] - Automatic title generation
- [frontend] - Collapsible side bar.
- [frontend] - Add confirmation box on thread deletion.
- Feedback for HIL tool call refusal.
- [frontend] - Per message tool toggle.
- [frontend] - Possibility to dynamically chose available tools.
- [frontend] - Search bar in tool list.
- Displaying tool metadata
- GET threads depends on vlab+project_id.
- Object storage + plotting logic.
- Keywords filtering for literature search.
- [frontend] - bugfixes.
- Suggestion endpoint.
- Support empty vlab+project in threads.

### Fixed
- [frontend] - Parallel execution of tools
- Migrate LLM Evaluation logic to scripts and add tests
- Query size limiter.
- Fix /threads/messages endpoint.
- [frontend] - remove first message delay.
- [frontend] - improve loading UI on first message.
- [frontend] - MarkDown rendering.
- [frontend] - dark mode flickering.
- [frontend] - Concatenate base url and endpoint correctly.
- Display the tool results as valid JSONs.
- Do not return entire coordinates in `scs-get-one` tool.
- [frontend] - Better Vlab and Project selection.
- [frontend] - Fix long message overflowing.
- Display the entire input json for tool calls.
- Push to ECR prod+Staging.
- [frontend] - Text input disabled when HIL.
- Tool + content is saved as `AI_tool` now.
- [frontend] - Scrolling while streaming.
- [frontend] - Handle invalid json errors.
- [frontend] - Tool selection is all checked when refreshing.
- Fix bug for AI + tool calls.
- [frontend] - Fix docker compose redirect bug.
- [frontend] - Refactor
- Websearch tools.
- Small bugfixes.
- [frontend] - Fix suggestion UI.
- [frontend] - cosmetic fixes.

## [0.3.3] - 30.10.2024

### Changed
- Removed release please bot and add automatic on tag pushes to ecr.

## [0.3.2](https://github.com/BlueBrain/neuroagent/compare/v0.3.1...v0.3.2) (2024-10-29)


### Bug Fixes

* Fix ([#39](https://github.com/BlueBrain/neuroagent/issues/39)) ([948b8bf](https://github.com/BlueBrain/neuroagent/commit/948b8bf7b77fa62baddba357c293979b9ba05847))

## [0.3.1](https://github.com/BlueBrain/neuroagent/compare/v0.3.0...v0.3.1) (2024-10-29)


### Bug Fixes

* fix ecr yml ([#37](https://github.com/BlueBrain/neuroagent/issues/37)) ([1983b20](https://github.com/BlueBrain/neuroagent/commit/1983b2083e276ce2991cee6b6c3b0fc1e8268512))

## [0.3.0](https://github.com/BlueBrain/neuroagent/compare/v0.2.0...v0.3.0) (2024-10-29)


### Features

* Added release please ([dd11700](https://github.com/BlueBrain/neuroagent/commit/dd1170095a92b086d264e09d6ba417b506f2d3e4))
* Added release please to automate changelogs and releases. ([5b9d30b](https://github.com/BlueBrain/neuroagent/commit/5b9d30b1d304a4a16761939625db31ed581bc57b))
* Added stream ([#33](https://github.com/BlueBrain/neuroagent/issues/33)) ([3df8463](https://github.com/BlueBrain/neuroagent/commit/3df84637649fce5937688f288d4d03f9c4eab0b6))


### Added
- Swarm copy POC.
- Agent memory.


## [0.2.0] - 22.10.2024

### Changed
- Switched from OAUTH2 security on FASTAPI to HTTPBearer.
- Switched to async sqlalchemy.
- Expanded list of etypes.

### Added
- Add get morphoelectric (me) model tool
- BlueNaaS simulation tool.
- Validation of the project ID.
- BlueNaaS tool test.
- Human in the loop for bluenaas.

### Fixed
- Fixed 0% unittest coverage bug.
- Get ME model tool querying logic

## [0.1.1] - 26.09.2024

### Fixed
- Fixed a bug that prevented AsyncSqlite checkpoint to access the DB in streamed endpoints.
- Fixed a bug that caused some unit tests to fail due to a change in how httpx_mock works in version 0.32

## [0.1.0] - 19.09.2024

### Added
- Update readme
- Extra multi agent unit tests
- Extra unit tests for dependencies.py

### Removed
- Github action to create the docs.

### Changed
- Migration to pydantic V2.

### Fixed
- Streaming with chat agent.
- Deleted some legacy code.<|MERGE_RESOLUTION|>--- conflicted
+++ resolved
@@ -8,14 +8,11 @@
 ## [Unreleased]
 
 ### Changed
-<<<<<<< HEAD
 - Made the context analyzer an url analyzer instead.
 
 ### Fixed
 - `url_link` in tools that retrieve explore data.
-=======
 - Remove `sonata_asset_id` from circuit analysis tool dependency.
->>>>>>> a395d5a9
 
 ## [v0.9.2] - 25.09.2025
 
