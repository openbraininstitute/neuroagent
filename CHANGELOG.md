# Changelog

All notable changes to this project will be documented in this file.

The format is based on [Keep a Changelog](https://keepachangelog.com/en/1.1.0/),
and this project adheres to [Semantic Versioning](https://semver.org/spec/v2.0.0.html).

## [Unreleased]

### Added
- Python interpreter tool.
- Auto alembic upgrade.
<<<<<<< HEAD
- Circuit tools.

### Changed
- Switch from VARCHAR to UUID where possible.
=======
- New utterances in false positive semantic route.
- Ephys tool.
>>>>>>> 9c78c330

## [v0.6.4] - 02.07.2025

### Added
- False positive semantic route.
- Autogen diff CI.

### Fixed
- Distinction between entitycore and LS capabilities.

## [v0.6.3] - 01.07.2025

### Added
- Reasoning component.
- Rate limit endpoint.
- More entity core endpoints.
- Rules.
- New false positive utterances.

### Changed
- Entitycore autogen 2025.6.8
- Get rid of `brain_region__id` in entitycore tools

## Changed
- Allow for tool call + content in the UI.

## [v0.6.2] - 23.06.2025

### Added
- Multi-model support with OpenRouter.

### Changed
- Use UV in CI.
- ME-Models are now fetched from entitycore.
- Switch to gpt-4.1-mini and make it use markdown.

## [v0.6.1] - 12.06.2025

## Fixed
- Swagger issue.

## [v0.6.0] - 12.06.2025

### Changed
- Update to new version of useChat.

### Added
- Tools for (most) GET endpoints of entitycore.
- Thumbnail generation tool.
- Whitelisting of tools based on regex.

### Fixed
- Fixed bug where fastapi servers were wrongly set.
- Line break in ai message.

## Changed
- Track mcp.json.
- Rerun autogen tool on entitycore.
- Prompt engineering on tools.

### Removed
- Knowledge graph tools and utils.

## [0.5.5] - 02.06.2025

### Changed
- Bearer token is propagated through the `httpx_client`.
- Use `.model_dump(exclude_defaults=True)` for auto-generated classes dumping.
- Get morpho tool and resolve entities now uses entitycore.
- Remove usage of user journey in suggestion after first message.
- Tools based on API calls adapted to new autogen tool.
- Autogen tool and ways to auto gen input parameters.
- Input schema of the suggestion endpoint.

### Added
- Autogeneration of input schemas from APIs.
- Morphometrics tool using obi-one.
- Custom brain region resolving.
- Turn `neuroagent` into an MCP client.
- Tools for (most) GET endpoints of entitycore

### Fixed
- Handle breaking change in entitycore.
- Hallucinations of LS.

## [0.5.4]

### Fixed
- Fixe (hopefully) hallucinations related to literature search.

## [0.5.3]

### Fixed
- Suggestion enpoint.

## [0.5.2]

### Changed
- Merge two suggestion endpoints.


## [0.5.1]

### Added
- Suggestions inside chat.

### Fixed
- Make `docker build` work on ARM

## [v0.5.0] - 24.04.2025

### Fixed
- Multiple small frontend fixes.
- Increased route threshold.

### Changed
- Prettier automatic tailwind classes sorting.
- Nicer HIL validation window.

## Added
- [frontend] - tool thunmbnail in chat.
- Pass the entire message in LS input and let the LLM chose articles.

### Removed
- `order` column in `messages` table + fixed.
- SQLite support.

## Added
- Basic Guardrails.
- Possibility to interrupt streaming.
- Filter and sort get_thread and get_thread/messages.
- Plots for the SCS simulations.
- New semantic route.
- Pagination for threads and messages.

### Fixed
- Literature search points to right url.

## [v0.4.7] - 15.04.2025

### Fixed
- Empty groups from keycloak.

## [v0.4.6]

### Changed
- Return only one suggestion.
- Update system prompt.
- Add current time and date in system prompt.

### Added
- Every tool output schema to the OpenAPI json + swagger.
- Header containing rate limit info.

## [v0.4.5] - 28.03.2025

### Added
- Combine rate limiting with accounting for chat

## [v0.4.4] - 27.03.2025

### Added
- Limit for sequential and parallel tool calls.
- Platform description in prompt.

### Fixed
- Add LS and Web search guardrails.

## [v0.4.3] - 26.03.2025

### Added
- Accounting

## [v0.4.2] - 24.03.2025

### Added
- Rate limiting

### Fixed
- Checkbox clickable all the way.

### Changed
- LS tool now returns articles instead of paragraphs.

## [v0.4.1] - 14.03.2025

### Fixed
- ECR action

## [v0.4.0] - 14.03.2025

### Removed
- Removed trailing slashes from endpoints.
- Bunch of unused code
- God account logic
- Skipped tests (but astream)

### Changed
- Return model dumps of DB schema objects.
- Moved swarm_copy to neuroagent and delete old code.
- Create thread now has a body.
- Made streaming vercel compatible.
- [frontend] - Make human messages not span the entire width of the chat.
- Copyright and acknowledgement.
- pre-commit hooks for frontend.
- [frontend] - Loading bar and better first message.
- Better system prompt
- Sort components in folder.
- Brain region/cell hierarchies read from storage (not from local filesystem).
- Authentication is done directly through keycloak.
- Don't assume we run minIO by default and also add documentation.

### Added
- Docker compose for local development
- [frontend] Keycloak sign in + documentation.
- LLM evaluation logic
- Integrated Alembic for managing chat history migrations
- Tool implementations without langchain or langgraph dependencies
- Unit tests for the migrated tools
- CRUDs.
- BlueNaas CRUD tools
- Tests for threads module
- Cell types, resolving and utils tests
- app unit tests
- Tests of AgentsRoutine.
- Unit tests for database
- Tests for tool CRUD endpoints.
- Human In the Loop.
- Alembic in CI.
- Vitest tests for frontend
- Title generation endpoint.
- [frontend] - Dark mode.
- [frontend] - Automatic title generation
- [frontend] - Collapsible side bar.
- [frontend] - Add confirmation box on thread deletion.
- Feedback for HIL tool call refusal.
- [frontend] - Per message tool toggle.
- [frontend] - Possibility to dynamically chose available tools.
- [frontend] - Search bar in tool list.
- Displaying tool metadata
- GET threads depends on vlab+project_id.
- Object storage + plotting logic.
- Keywords filtering for literature search.
- [frontend] - bugfixes.
- Suggestion endpoint.
- Support empty vlab+project in threads.

### Fixed
- [frontend] - Parallel execution of tools
- Migrate LLM Evaluation logic to scripts and add tests
- Query size limiter.
- Fix /threads/messages endpoint.
- [frontend] - remove first message delay.
- [frontend] - improve loading UI on first message.
- [frontend] - MarkDown rendering.
- [frontend] - dark mode flickering.
- [frontend] - Concatenate base url and endpoint correctly.
- Display the tool results as valid JSONs.
- Do not return entire coordinates in `scs-get-one` tool.
- [frontend] - Better Vlab and Project selection.
- [frontend] - Fix long message overflowing.
- Display the entire input json for tool calls.
- Push to ECR prod+Staging.
- [frontend] - Text input disabled when HIL.
- Tool + content is saved as `AI_tool` now.
- [frontend] - Scrolling while streaming.
- [frontend] - Handle invalid json errors.
- [frontend] - Tool selection is all checked when refreshing.
- Fix bug for AI + tool calls.
- [frontend] - Fix docker compose redirect bug.
- [frontend] - Refactor
- Websearch tools.
- Small bugfixes.
- [frontend] - Fix suggestion UI.
- [frontend] - cosmetic fixes.

## [0.3.3] - 30.10.2024

### Changed
- Removed release please bot and add automatic on tag pushes to ecr.

## [0.3.2](https://github.com/BlueBrain/neuroagent/compare/v0.3.1...v0.3.2) (2024-10-29)


### Bug Fixes

* Fix ([#39](https://github.com/BlueBrain/neuroagent/issues/39)) ([948b8bf](https://github.com/BlueBrain/neuroagent/commit/948b8bf7b77fa62baddba357c293979b9ba05847))

## [0.3.1](https://github.com/BlueBrain/neuroagent/compare/v0.3.0...v0.3.1) (2024-10-29)


### Bug Fixes

* fix ecr yml ([#37](https://github.com/BlueBrain/neuroagent/issues/37)) ([1983b20](https://github.com/BlueBrain/neuroagent/commit/1983b2083e276ce2991cee6b6c3b0fc1e8268512))

## [0.3.0](https://github.com/BlueBrain/neuroagent/compare/v0.2.0...v0.3.0) (2024-10-29)


### Features

* Added release please ([dd11700](https://github.com/BlueBrain/neuroagent/commit/dd1170095a92b086d264e09d6ba417b506f2d3e4))
* Added release please to automate changelogs and releases. ([5b9d30b](https://github.com/BlueBrain/neuroagent/commit/5b9d30b1d304a4a16761939625db31ed581bc57b))
* Added stream ([#33](https://github.com/BlueBrain/neuroagent/issues/33)) ([3df8463](https://github.com/BlueBrain/neuroagent/commit/3df84637649fce5937688f288d4d03f9c4eab0b6))


### Added
- Swarm copy POC.
- Agent memory.


## [0.2.0] - 22.10.2024

### Changed
- Switched from OAUTH2 security on FASTAPI to HTTPBearer.
- Switched to async sqlalchemy.
- Expanded list of etypes.

### Added
- Add get morphoelectric (me) model tool
- BlueNaaS simulation tool.
- Validation of the project ID.
- BlueNaaS tool test.
- Human in the loop for bluenaas.

### Fixed
- Fixed 0% unittest coverage bug.
- Get ME model tool querying logic

## [0.1.1] - 26.09.2024

### Fixed
- Fixed a bug that prevented AsyncSqlite checkpoint to access the DB in streamed endpoints.
- Fixed a bug that caused some unit tests to fail due to a change in how httpx_mock works in version 0.32

## [0.1.0] - 19.09.2024

### Added
- Update readme
- Extra multi agent unit tests
- Extra unit tests for dependencies.py

### Removed
- Github action to create the docs.

### Changed
- Migration to pydantic V2.

### Fixed
- Streaming with chat agent.
- Deleted some legacy code.<|MERGE_RESOLUTION|>--- conflicted
+++ resolved
@@ -10,21 +10,18 @@
 ### Added
 - Python interpreter tool.
 - Auto alembic upgrade.
-<<<<<<< HEAD
-- Circuit tools.
-
-### Changed
-- Switch from VARCHAR to UUID where possible.
-=======
 - New utterances in false positive semantic route.
 - Ephys tool.
->>>>>>> 9c78c330
+
+## Changed
+- Switch from VARCHAR to UUID where possible.
 
 ## [v0.6.4] - 02.07.2025
 
 ### Added
 - False positive semantic route.
 - Autogen diff CI.
+- Circuit tools.
 
 ### Fixed
 - Distinction between entitycore and LS capabilities.
