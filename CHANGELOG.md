# Changelog

All notable changes to this project will be documented in this file.

The format is based on [Keep a Changelog](https://keepachangelog.com/en/1.1.0/),
and this project adheres to [Semantic Versioning](https://semver.org/spec/v2.0.0.html).

## [Unreleased]

<<<<<<< HEAD
### Changed
- get morpho tool now uses entitycore.
=======
## [0.5.3]

### Fixed
- Suggestion enpoint.

## [0.5.2]

### Changed
- Merge two suggestion endpoints.

## [0.5.1]

### Added
- Suggestions inside chat.
>>>>>>> eaac5557

### Fixed
- Make `docker build` work on ARM

## [v0.5.0] - 24.04.2025

### Fixed
- Multiple small frontend fixes.
- Increased route threshold.

### Changed
- Prettier automatic tailwind classes sorting.
- Nicer HIL validation window.

## Added
- [frontend] - tool thunmbnail in chat.
- Pass the entire message in LS input and let the LLM chose articles.

### Removed
- `order` column in `messages` table + fixed.
- SQLite support.

## Added
- Basic Guardrails.
- Possibility to interrupt streaming.
- Filter and sort get_thread and get_thread/messages.
- Plots for the SCS simulations.
- New semantic route.

### Fixed
- Literature search points to right url.

## [v0.4.7] - 15.04.2025

### Fixed
- Empty groups from keycloak.

## [v0.4.6]

### Changed
- Return only one suggestion.
- Update system prompt.
- Add current time and date in system prompt.

### Added
- Every tool output schema to the OpenAPI json + swagger.
- Header containing rate limit info.

## [v0.4.5] - 28.03.2025

### Added
- Combine rate limiting with accounting for chat

## [v0.4.4] - 27.03.2025

### Added
- Limit for sequential and parallel tool calls.
- Platform description in prompt.

### Fixed
- Add LS and Web search guardrails.

## [v0.4.3] - 26.03.2025

### Added
- Accounting

## [v0.4.2] - 24.03.2025

### Added
- Rate limiting

### Fixed
- Checkbox clickable all the way.

### Changed
- LS tool now returns articles instead of paragraphs.

## [v0.4.1] - 14.03.2025

### Fixed
- ECR action

## [v0.4.0] - 14.03.2025

### Removed
- Removed trailing slashes from endpoints.
- Bunch of unused code
- God account logic
- Skipped tests (but astream)

### Changed
- Return model dumps of DB schema objects.
- Moved swarm_copy to neuroagent and delete old code.
- Create thread now has a body.
- Made streaming vercel compatible.
- [frontend] - Make human messages not span the entire width of the chat.
- Copyright and acknowledgement.
- pre-commit hooks for frontend.
- [frontend] - Loading bar and better first message.
- Better system prompt
- Sort components in folder.
- Brain region/cell hierarchies read from storage (not from local filesystem).
- Authentication is done directly through keycloak.
- Don't assume we run minIO by default and also add documentation.

### Added
- Docker compose for local development
- [frontend] Keycloak sign in + documentation.
- LLM evaluation logic
- Integrated Alembic for managing chat history migrations
- Tool implementations without langchain or langgraph dependencies
- Unit tests for the migrated tools
- CRUDs.
- BlueNaas CRUD tools
- Tests for threads module
- Cell types, resolving and utils tests
- app unit tests
- Tests of AgentsRoutine.
- Unit tests for database
- Tests for tool CRUD endpoints.
- Human In the Loop.
- Alembic in CI.
- Vitest tests for frontend
- Title generation endpoint.
- [frontend] - Dark mode.
- [frontend] - Automatic title generation
- [frontend] - Collapsible side bar.
- [frontend] - Add confirmation box on thread deletion.
- Feedback for HIL tool call refusal.
- [frontend] - Per message tool toggle.
- [frontend] - Possibility to dynamically chose available tools.
- [frontend] - Search bar in tool list.
- Displaying tool metadata
- GET threads depends on vlab+project_id.
- Object storage + plotting logic.
- Keywords filtering for literature search.
- [frontend] - bugfixes.
- Suggestion endpoint.
- Support empty vlab+project in threads.

### Fixed
- [frontend] - Parallel execution of tools
- Migrate LLM Evaluation logic to scripts and add tests
- Query size limiter.
- Fix /threads/messages endpoint.
- [frontend] - remove first message delay.
- [frontend] - improve loading UI on first message.
- [frontend] - MarkDown rendering.
- [frontend] - dark mode flickering.
- [frontend] - Concatenate base url and endpoint correctly.
- Display the tool results as valid JSONs.
- Do not return entire coordinates in `scs-get-one` tool.
- [frontend] - Better Vlab and Project selection.
- [frontend] - Fix long message overflowing.
- Display the entire input json for tool calls.
- Push to ECR prod+Staging.
- [frontend] - Text input disabled when HIL.
- Tool + content is saved as `AI_tool` now.
- [frontend] - Scrolling while streaming.
- [frontend] - Handle invalid json errors.
- [frontend] - Tool selection is all checked when refreshing.
- Fix bug for AI + tool calls.
- [frontend] - Fix docker compose redirect bug.
- [frontend] - Refactor
- Websearch tools.
- Small bugfixes.
- [frontend] - Fix suggestion UI.
- [frontend] - cosmetic fixes.

## [0.3.3] - 30.10.2024

### Changed
- Removed release please bot and add automatic on tag pushes to ecr.

## [0.3.2](https://github.com/BlueBrain/neuroagent/compare/v0.3.1...v0.3.2) (2024-10-29)


### Bug Fixes

* Fix ([#39](https://github.com/BlueBrain/neuroagent/issues/39)) ([948b8bf](https://github.com/BlueBrain/neuroagent/commit/948b8bf7b77fa62baddba357c293979b9ba05847))

## [0.3.1](https://github.com/BlueBrain/neuroagent/compare/v0.3.0...v0.3.1) (2024-10-29)


### Bug Fixes

* fix ecr yml ([#37](https://github.com/BlueBrain/neuroagent/issues/37)) ([1983b20](https://github.com/BlueBrain/neuroagent/commit/1983b2083e276ce2991cee6b6c3b0fc1e8268512))

## [0.3.0](https://github.com/BlueBrain/neuroagent/compare/v0.2.0...v0.3.0) (2024-10-29)


### Features

* Added release please ([dd11700](https://github.com/BlueBrain/neuroagent/commit/dd1170095a92b086d264e09d6ba417b506f2d3e4))
* Added release please to automate changelogs and releases. ([5b9d30b](https://github.com/BlueBrain/neuroagent/commit/5b9d30b1d304a4a16761939625db31ed581bc57b))
* Added stream ([#33](https://github.com/BlueBrain/neuroagent/issues/33)) ([3df8463](https://github.com/BlueBrain/neuroagent/commit/3df84637649fce5937688f288d4d03f9c4eab0b6))


### Added
- Swarm copy POC.
- Agent memory.


## [0.2.0] - 22.10.2024

### Changed
- Switched from OAUTH2 security on FASTAPI to HTTPBearer.
- Switched to async sqlalchemy.
- Expanded list of etypes.

### Added
- Add get morphoelectric (me) model tool
- BlueNaaS simulation tool.
- Validation of the project ID.
- BlueNaaS tool test.
- Human in the loop for bluenaas.

### Fixed
- Fixed 0% unittest coverage bug.
- Get ME model tool querying logic

## [0.1.1] - 26.09.2024

### Fixed
- Fixed a bug that prevented AsyncSqlite checkpoint to access the DB in streamed endpoints.
- Fixed a bug that caused some unit tests to fail due to a change in how httpx_mock works in version 0.32

## [0.1.0] - 19.09.2024

### Added
- Update readme
- Extra multi agent unit tests
- Extra unit tests for dependencies.py

### Removed
- Github action to create the docs.

### Changed
- Migration to pydantic V2.

### Fixed
- Streaming with chat agent.
- Deleted some legacy code.<|MERGE_RESOLUTION|>--- conflicted
+++ resolved
@@ -7,10 +7,9 @@
 
 ## [Unreleased]
 
-<<<<<<< HEAD
 ### Changed
 - get morpho tool now uses entitycore.
-=======
+
 ## [0.5.3]
 
 ### Fixed
@@ -25,7 +24,6 @@
 
 ### Added
 - Suggestions inside chat.
->>>>>>> eaac5557
 
 ### Fixed
 - Make `docker build` work on ARM
