--- conflicted
+++ resolved
@@ -8,17 +8,13 @@
 ## [Unreleased]
 
 ### Added
-<<<<<<< HEAD
-- Autogen diff CI.
-
-### Fixed
-- Tool selection remains when going back to main page.
-=======
 - Python interpreter tool.
->>>>>>> 9c78c330
 - Auto alembic upgrade.
 - New utterances in false positive semantic route.
 - Ephys tool.
+
+### Fixed
+- Tool selection remains when switching between pages.
 
 ## [v0.6.4] - 02.07.2025
 
