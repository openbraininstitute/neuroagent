--- conflicted
+++ resolved
@@ -13,11 +13,8 @@
 - New utterances in false positive semantic route.
 - Tool pre-selection.
 - Ephys tool.
-<<<<<<< HEAD
 - Support for MCP tool name/description override.
-=======
 - Table to track token consumption.
->>>>>>> 76a9ec20
 - Optional exclusion of the empty threads.
 
 ### Changed
