--- conflicted
+++ resolved
@@ -9,17 +9,12 @@
 
 ### Changed
 - Tool calls have a unique ID independent of the provider.
+- ME-Models are now fetched from entitycore.
 
 ## [v0.6.1] - 12.06.2025
 
 ### Fixed
 - Swagger issue.
-
-<<<<<<< HEAD
-=======
-## Changed
-- ME-Models are now fetched from entitycore.
->>>>>>> fba04dd7
 
 ## [v0.6.0] - 12.06.2025
 
