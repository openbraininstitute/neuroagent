# Changelog

All notable changes to this project will be documented in this file.

The format is based on [Keep a Changelog](https://keepachangelog.com/en/1.1.0/),
and this project adheres to [Semantic Versioning](https://semver.org/spec/v2.0.0.html).

## [Unreleased]

### Added
- Entitycore links in tool output.
<<<<<<< HEAD
- Utterance structure for tools.
=======
- OBIExpert tool.
>>>>>>> 0cf2f667

### Changed
- Description of plot generator.

### Fixed
- Casing of get *O*ne ME-model.
- Deduplicate tool selection on our side.

## [v0.7.2] - 30.07.2025

### Added
- Config generation tool for simulations.

### Changed
- Datetimes are now offset-aware.
- Pinned the exa mcp (for now).

## [v0.7.1] - 21.07.2025

### Added
- Copy token button in UI.
- New false positive utterances.
- Copy button for tool output.
- Filtering on creation date of threads.

### Fixed
- Make sure .env is not read in tests.
- Make the Settings class hashable.
- No AWS HTTP requests in unit tests.

### Changed
- Name of exa tools.
- Description of run python tool.

### Removed
- LS related code.

## [v0.7.0] - 14.07.2025

### Added
- Python interpreter tool.
- Auto alembic upgrade.
- New utterances in false positive semantic route.
- Tool pre-selection.
- Ephys tool.
- Support for MCP tool name/description override.
- Table to track token consumption.
- Optional exclusion of the empty threads.

### Changed
- Switch from VARCHAR to UUID where possible.
- Prompt engineered the rules.
- Revert suggestion model to 4o-mini.

### Fixed
- Tool selection remains when switching between pages.
- Propagate temperature to the api call and set the seed.
- Make sure .env is not read in tests.

### Removed
- Brain region and mtype resolving.

## [v0.6.4] - 02.07.2025

### Added
- False positive semantic route.
- Autogen diff CI.
- Circuit tools.

### Fixed
- Distinction between entitycore and LS capabilities.

## [v0.6.3] - 01.07.2025

### Added
- Reasoning component.
- Rate limit endpoint.
- More entity core endpoints.
- Rules.
- New false positive utterances.

### Changed
- Entitycore autogen 2025.6.8
- Get rid of `brain_region__id` in entitycore tools

### Changed
- Allow for tool call + content in the UI.

## [v0.6.2] - 23.06.2025

### Added
- Multi-model support with OpenRouter.

### Changed
- Use UV in CI.
- ME-Models are now fetched from entitycore.
- Switch to gpt-4.1-mini and make it use markdown.

## [v0.6.1] - 12.06.2025

### Fixed
- Swagger issue.

## [v0.6.0] - 12.06.2025

### Changed
- Update to new version of useChat.

### Added
- Tools for (most) GET endpoints of entitycore.
- Thumbnail generation tool.
- Whitelisting of tools based on regex.

### Fixed
- Fixed bug where fastapi servers were wrongly set.
- Line break in ai message.

### Changed
- Track mcp.json.
- Rerun autogen tool on entitycore.
- Prompt engineering on tools.

### Removed
- Knowledge graph tools and utils.

## [0.5.5] - 02.06.2025

### Changed
- Bearer token is propagated through the `httpx_client`.
- Use `.model_dump(exclude_defaults=True)` for auto-generated classes dumping.
- Get morpho tool and resolve entities now uses entitycore.
- Remove usage of user journey in suggestion after first message.
- Tools based on API calls adapted to new autogen tool.
- Autogen tool and ways to auto gen input parameters.
- Input schema of the suggestion endpoint.

### Added
- Autogeneration of input schemas from APIs.
- Morphometrics tool using obi-one.
- Custom brain region resolving.
- Turn `neuroagent` into an MCP client.
- Tools for (most) GET endpoints of entitycore

### Fixed
- Handle breaking change in entitycore.
- Hallucinations of LS.

## [0.5.4]

### Fixed
- Fixe (hopefully) hallucinations related to literature search.

## [0.5.3]

### Fixed
- Suggestion enpoint.

## [0.5.2]

### Changed
- Merge two suggestion endpoints.


## [0.5.1]

### Added
- Suggestions inside chat.

### Fixed
- Make `docker build` work on ARM

## [v0.5.0] - 24.04.2025

### Fixed
- Multiple small frontend fixes.
- Increased route threshold.

### Changed
- Prettier automatic tailwind classes sorting.
- Nicer HIL validation window.

### Added
- [frontend] - tool thunmbnail in chat.
- Pass the entire message in LS input and let the LLM chose articles.

### Removed
- `order` column in `messages` table + fixed.
- SQLite support.

### Added
- Basic Guardrails.
- Possibility to interrupt streaming.
- Filter and sort get_thread and get_thread/messages.
- Plots for the SCS simulations.
- New semantic route.
- Pagination for threads and messages.

### Fixed
- Literature search points to right url.

## [v0.4.7] - 15.04.2025

### Fixed
- Empty groups from keycloak.

## [v0.4.6]

### Changed
- Return only one suggestion.
- Update system prompt.
- Add current time and date in system prompt.

### Added
- Every tool output schema to the OpenAPI json + swagger.
- Header containing rate limit info.

## [v0.4.5] - 28.03.2025

### Added
- Combine rate limiting with accounting for chat

## [v0.4.4] - 27.03.2025

### Added
- Limit for sequential and parallel tool calls.
- Platform description in prompt.

### Fixed
- Add LS and Web search guardrails.

## [v0.4.3] - 26.03.2025

### Added
- Accounting

## [v0.4.2] - 24.03.2025

### Added
- Rate limiting

### Fixed
- Checkbox clickable all the way.

### Changed
- LS tool now returns articles instead of paragraphs.

## [v0.4.1] - 14.03.2025

### Fixed
- ECR action

## [v0.4.0] - 14.03.2025

### Removed
- Removed trailing slashes from endpoints.
- Bunch of unused code
- God account logic
- Skipped tests (but astream)

### Changed
- Return model dumps of DB schema objects.
- Moved swarm_copy to neuroagent and delete old code.
- Create thread now has a body.
- Made streaming vercel compatible.
- [frontend] - Make human messages not span the entire width of the chat.
- Copyright and acknowledgement.
- pre-commit hooks for frontend.
- [frontend] - Loading bar and better first message.
- Better system prompt
- Sort components in folder.
- Brain region/cell hierarchies read from storage (not from local filesystem).
- Authentication is done directly through keycloak.
- Don't assume we run minIO by default and also add documentation.

### Added
- Docker compose for local development
- [frontend] Keycloak sign in + documentation.
- LLM evaluation logic
- Integrated Alembic for managing chat history migrations
- Tool implementations without langchain or langgraph dependencies
- Unit tests for the migrated tools
- CRUDs.
- BlueNaas CRUD tools
- Tests for threads module
- Cell types, resolving and utils tests
- app unit tests
- Tests of AgentsRoutine.
- Unit tests for database
- Tests for tool CRUD endpoints.
- Human In the Loop.
- Alembic in CI.
- Vitest tests for frontend
- Title generation endpoint.
- [frontend] - Dark mode.
- [frontend] - Automatic title generation
- [frontend] - Collapsible side bar.
- [frontend] - Add confirmation box on thread deletion.
- Feedback for HIL tool call refusal.
- [frontend] - Per message tool toggle.
- [frontend] - Possibility to dynamically chose available tools.
- [frontend] - Search bar in tool list.
- Displaying tool metadata
- GET threads depends on vlab+project_id.
- Object storage + plotting logic.
- Keywords filtering for literature search.
- [frontend] - bugfixes.
- Suggestion endpoint.
- Support empty vlab+project in threads.

### Fixed
- [frontend] - Parallel execution of tools
- Migrate LLM Evaluation logic to scripts and add tests
- Query size limiter.
- Fix /threads/messages endpoint.
- [frontend] - remove first message delay.
- [frontend] - improve loading UI on first message.
- [frontend] - MarkDown rendering.
- [frontend] - dark mode flickering.
- [frontend] - Concatenate base url and endpoint correctly.
- Display the tool results as valid JSONs.
- Do not return entire coordinates in `scs-get-one` tool.
- [frontend] - Better Vlab and Project selection.
- [frontend] - Fix long message overflowing.
- Display the entire input json for tool calls.
- Push to ECR prod+Staging.
- [frontend] - Text input disabled when HIL.
- Tool + content is saved as `AI_tool` now.
- [frontend] - Scrolling while streaming.
- [frontend] - Handle invalid json errors.
- [frontend] - Tool selection is all checked when refreshing.
- Fix bug for AI + tool calls.
- [frontend] - Fix docker compose redirect bug.
- [frontend] - Refactor
- Websearch tools.
- Small bugfixes.
- [frontend] - Fix suggestion UI.
- [frontend] - cosmetic fixes.

## [0.3.3] - 30.10.2024

### Changed
- Removed release please bot and add automatic on tag pushes to ecr.

## [0.3.2](https://github.com/BlueBrain/neuroagent/compare/v0.3.1...v0.3.2) (2024-10-29)


### Bug Fixes

* Fix ([#39](https://github.com/BlueBrain/neuroagent/issues/39)) ([948b8bf](https://github.com/BlueBrain/neuroagent/commit/948b8bf7b77fa62baddba357c293979b9ba05847))

## [0.3.1](https://github.com/BlueBrain/neuroagent/compare/v0.3.0...v0.3.1) (2024-10-29)


### Bug Fixes

* fix ecr yml ([#37](https://github.com/BlueBrain/neuroagent/issues/37)) ([1983b20](https://github.com/BlueBrain/neuroagent/commit/1983b2083e276ce2991cee6b6c3b0fc1e8268512))

## [0.3.0](https://github.com/BlueBrain/neuroagent/compare/v0.2.0...v0.3.0) (2024-10-29)


### Features

* Added release please ([dd11700](https://github.com/BlueBrain/neuroagent/commit/dd1170095a92b086d264e09d6ba417b506f2d3e4))
* Added release please to automate changelogs and releases. ([5b9d30b](https://github.com/BlueBrain/neuroagent/commit/5b9d30b1d304a4a16761939625db31ed581bc57b))
* Added stream ([#33](https://github.com/BlueBrain/neuroagent/issues/33)) ([3df8463](https://github.com/BlueBrain/neuroagent/commit/3df84637649fce5937688f288d4d03f9c4eab0b6))


### Added
- Swarm copy POC.
- Agent memory.


## [0.2.0] - 22.10.2024

### Changed
- Switched from OAUTH2 security on FASTAPI to HTTPBearer.
- Switched to async sqlalchemy.
- Expanded list of etypes.

### Added
- Add get morphoelectric (me) model tool
- BlueNaaS simulation tool.
- Validation of the project ID.
- BlueNaaS tool test.
- Human in the loop for bluenaas.

### Fixed
- Fixed 0% unittest coverage bug.
- Get ME model tool querying logic

## [0.1.1] - 26.09.2024

### Fixed
- Fixed a bug that prevented AsyncSqlite checkpoint to access the DB in streamed endpoints.
- Fixed a bug that caused some unit tests to fail due to a change in how httpx_mock works in version 0.32

## [0.1.0] - 19.09.2024

### Added
- Update readme
- Extra multi agent unit tests
- Extra unit tests for dependencies.py

### Removed
- Github action to create the docs.

### Changed
- Migration to pydantic V2.

### Fixed
- Streaming with chat agent.
- Deleted some legacy code.<|MERGE_RESOLUTION|>--- conflicted
+++ resolved
@@ -9,11 +9,8 @@
 
 ### Added
 - Entitycore links in tool output.
-<<<<<<< HEAD
 - Utterance structure for tools.
-=======
 - OBIExpert tool.
->>>>>>> 0cf2f667
 
 ### Changed
 - Description of plot generator.
