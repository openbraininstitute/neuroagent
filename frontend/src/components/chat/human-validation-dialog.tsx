--- conflicted
+++ resolved
@@ -186,7 +186,6 @@
                   </div>
                   <div className="mt-4">
                     <h3 className="text-sm font-medium">Arguments:</h3>
-<<<<<<< HEAD
                     <JsonEditor
                       data={editedArgs}
                       onUpdate={({ newData }) => {
@@ -238,12 +237,6 @@
                       showArrayIndices={false}
                       showCollectionCount={false}
                       restrictDelete={true}
-=======
-                    <textarea
-                      className="mt-2 h-32 w-full rounded-md bg-slate-100 p-4 font-mono text-sm dark:bg-slate-800"
-                      value={editedArgs}
-                      onChange={(e) => handleArgsChange(e.target.value)}
->>>>>>> 2478c7c3
                     />
                     {error && (
                       <p
