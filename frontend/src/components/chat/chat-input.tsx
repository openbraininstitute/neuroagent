--- conflicted
+++ resolved
@@ -59,7 +59,7 @@
   }, []); // Empty dependency array means this runs once on mount
 
   return !isPending ? (
-    <div className="flex flex-col items-center gap-4 pl-2 pr-2 h-[100%] justify-center">
+    <div className="flex flex-col items-center gap-4 h-[100%] justify-center m-5">
       <h1 className="text-2xl font-bold mt-4 mb-6">
         What can I help you with?
       </h1>
@@ -73,41 +73,24 @@
           }
           setInput("");
         }}
-        className="w-full flex flex-col w-[80%] justify-center"
+        className="flex flex-col w-full max-w-[1200px] justify-center"
       >
-<<<<<<< HEAD
-        <div className="min-w-[70%] max-w-[100%]">
-          <div className="flex items-center border-2  border-gray-500 rounded-[3vw] overflow-hidden min-h-16">
-            <TextareaAutosize
-              name="content"
-              autoComplete="off"
-              className="flex-grow outline-none border-none bg-transparent pl-6 resize-none"
-              placeholder={
-                isPending ? "Creating thread..." : "Message the AI..."
-              }
-              value={input}
-              onChange={(e) => setInput(e.target.value)}
-              onKeyDown={(e) => handleKeyDown(e)}
-              disabled={isPending}
-              maxRows={10}
-=======
-        <div className="flex items-center border-2 border-gray-500 rounded-full overflow-hidden">
-          <input
+        <div className="flex items-center border-2  border-gray-500 rounded-[3vw] overflow-hidden min-h-16">
+          <TextareaAutosize
             name="content"
-            type="text"
             autoComplete="off"
-            className="flex-grow p-4 outline-none bg-transparent"
+            className="flex-grow outline-none border-none bg-transparent pl-6 resize-none"
             placeholder={isPending ? "Creating thread..." : "Message the AI..."}
             value={input}
             onChange={(e) => setInput(e.target.value)}
-            onKeyDown={handleKeyDown}
+            onKeyDown={(e) => handleKeyDown(e)}
             disabled={isPending}
+            maxRows={10}
           />
           <div className="flex gap-2 mr-3">
             <OpenUserJourneyButton
               querySuggestions={suggestionActionWrapper}
               pendingSuggestions={pendingSuggestions}
->>>>>>> 7ca8eccf
             />
             <ToolSelectionDropdown
               availableTools={availableTools}
