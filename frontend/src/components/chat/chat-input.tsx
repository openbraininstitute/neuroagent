"use client";

import { useState } from "react";
import { useActionState, useEffect } from "react";
import { createThread } from "@/actions/create-thread";
import { useStore } from "@/lib/store";
import { ToolSelectionDropdown } from "@/components/chat/tool-selection-dropdown";
import { Send } from "lucide-react";
import ChatInputLoading from "@/components/chat/chat-input-loading";
<<<<<<< HEAD
=======
import { useRouter } from "next/navigation";
import { convert_tools_to_set } from "@/lib/utils";
>>>>>>> a05a263a

type ChatInputProps = {
  availableTools: Array<{ slug: string; label: string }>;
};

export function ChatInput({ availableTools }: ChatInputProps) {
  const { newMessage, setNewMessage, checkedTools, setCheckedTools } =
    useStore();
  const [input, setInput] = useState("");

<<<<<<< HEAD
  const [, action, isPending] = useActionState(createThreadWithMessage, null);
=======
  const [state, action, isPending] = useActionState(createThread, null);

  const actionWrapper = () => {
    if (newMessage === "" && input !== "") {
      setNewMessage(input);
    }
    action();
  };

  // Watch for state changes and redirect when ready
  useEffect(() => {
    if (!isPending && state?.success && state.threadId) {
      router.push(`/threads/${state.threadId}`);
    }
  }, [state, isPending, router]);
>>>>>>> a05a263a

  const handleKeyDown = (e: React.KeyboardEvent<HTMLInputElement>) => {
    if (e.key === "Enter") {
      e.preventDefault();
      if (!e.shiftKey) {
        e.currentTarget.form?.requestSubmit();
      }
    }
  };
  useEffect(() => {
    setCheckedTools(convert_tools_to_set(availableTools));
    // eslint-disable-next-line react-hooks/exhaustive-deps
  }, []); // Empty dependency array means this runs once on mount

  return !isPending ? (
    <div className="flex flex-col items-center gap-4 pl-2 pr-2">
      <h1 className="text-2xl font-bold mt-4 mb-6">
        What can I help you with?
      </h1>
      <form
        data-testid="chat-form"
        action={actionWrapper}
        onSubmit={(e) => {
          if (!input.trim()) {
            e.preventDefault();
            return;
          }
          setInput("");
        }}
        className="w-full flex justify-center"
      >
        <div className="flex items-center min-w-[70%] max-w-[100%] border-2 border-gray-500 rounded-full overflow-hidden">
          <input
            name="content"
            type="text"
            autoComplete="off"
            className="flex-grow p-4 outline-none bg-transparent"
            placeholder={isPending ? "Creating thread..." : "Message the AI..."}
            value={input}
            onChange={(e) => setInput(e.target.value)}
            onKeyDown={handleKeyDown}
            disabled={isPending}
          />
          <div className="flex gap-2 mr-3">
            <ToolSelectionDropdown
              availableTools={availableTools}
              checkedTools={checkedTools}
              setCheckedTools={setCheckedTools}
            />
            {isPending ? (
              <div
                className="w-6 h-6 border-2 ml-2 p-1 border-gray-500 border-t-transparent rounded-full animate-spin"
                data-testid="loading-spinner"
              />
            ) : (
              <button type="submit" data-testid="send-button" className="p-1">
                <Send className="opacity-50" />
              </button>
            )}
          </div>
        </div>
      </form>
    </div>
  ) : (
    <ChatInputLoading newMessage={newMessage} />
  );
}<|MERGE_RESOLUTION|>--- conflicted
+++ resolved
@@ -7,11 +7,7 @@
 import { ToolSelectionDropdown } from "@/components/chat/tool-selection-dropdown";
 import { Send } from "lucide-react";
 import ChatInputLoading from "@/components/chat/chat-input-loading";
-<<<<<<< HEAD
-=======
-import { useRouter } from "next/navigation";
 import { convert_tools_to_set } from "@/lib/utils";
->>>>>>> a05a263a
 
 type ChatInputProps = {
   availableTools: Array<{ slug: string; label: string }>;
@@ -22,10 +18,7 @@
     useStore();
   const [input, setInput] = useState("");
 
-<<<<<<< HEAD
-  const [, action, isPending] = useActionState(createThreadWithMessage, null);
-=======
-  const [state, action, isPending] = useActionState(createThread, null);
+  const [, action, isPending] = useActionState(createThread, null);
 
   const actionWrapper = () => {
     if (newMessage === "" && input !== "") {
@@ -33,14 +26,6 @@
     }
     action();
   };
-
-  // Watch for state changes and redirect when ready
-  useEffect(() => {
-    if (!isPending && state?.success && state.threadId) {
-      router.push(`/threads/${state.threadId}`);
-    }
-  }, [state, isPending, router]);
->>>>>>> a05a263a
 
   const handleKeyDown = (e: React.KeyboardEvent<HTMLInputElement>) => {
     if (e.key === "Enter") {
