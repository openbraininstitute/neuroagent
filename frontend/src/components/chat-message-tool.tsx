--- conflicted
+++ resolved
@@ -164,17 +164,12 @@
         <Collapsible open={toolOpen} onOpenChange={setToolOpen}>
           <div className="flex items-center gap-2">
             <CollapsibleTrigger className="hover:scale-105 active:scale-[1.10]">
-<<<<<<< HEAD
               <span className="text-sm p-4 truncate border-2 bg-blue-500 rounded-xl">
                 {
                   availableTools.filter(
                     (toolObj) => toolObj.slug === tool.toolName,
                   )[0].label
                 }
-=======
-              <span className="text-sm p-3 truncate border-2 bg-blue-500 rounded-xl">
-                {tool?.toolName}
->>>>>>> b33b551d
               </span>
             </CollapsibleTrigger>
             {tool?.state === "call" && validated === "pending" ? (
