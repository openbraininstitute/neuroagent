--- conflicted
+++ resolved
@@ -1,20 +1,15 @@
 "use client";
 import Link from "next/link";
-<<<<<<< HEAD
-import { MessageCircle } from "lucide-react";
-=======
 import { MessageCircle, X, Pencil, Ellipsis } from "lucide-react";
->>>>>>> 6e3a5d61
 import { Thread } from "@/lib/types";
 import { editThread } from "@/actions/edit-thread";
 import { deleteThread } from "@/actions/delete-thread";
 import { useActionState } from "react";
 import { usePathname } from "next/navigation";
-<<<<<<< HEAD
 import { EditThreadDialog } from "@/components/edit-thread-dialog";
 import { DeleteThreadDialog } from "@/components/delete-thread-dialog";
+import { Button } from "@/components/ui/button";
 
-=======
 import {
   Dialog,
   DialogContent,
@@ -31,7 +26,7 @@
   DropdownMenuItem,
 } from "@/components/ui/dropdown-menu";
 import { cn } from "@/lib/utils";
->>>>>>> 6e3a5d61
+
 type ThreadCardSidebarProps = Thread;
 
 export function ThreadCardSidebar({ title, threadID }: ThreadCardSidebarProps) {
@@ -39,12 +34,10 @@
   const [, deleteAction, isDeletePending] = useActionState(deleteThread, null);
   const pathname = usePathname();
   const currentThreadId = pathname.split("/").pop();
-<<<<<<< HEAD
-=======
-  const [isDialogOpen, setIsDialogOpen] = useState(false);
+  const [isEditDialogOpen, setIsEditDialogOpen] = useState(false);
+  const [isDeleteDialogOpen, setIsDeleteDialogOpen] = useState(false);
   const [isDropdownOpen, setIsDropdownOpen] = useState(false);
   const [newTitle, setNewTitle] = useState(title);
->>>>>>> 6e3a5d61
 
   return (
     <div
@@ -67,21 +60,6 @@
           {title}
         </span>
       </Link>
-<<<<<<< HEAD
-      <div className="flex gap-1">
-        <EditThreadDialog
-          title={title}
-          threadID={threadID}
-          editAction={editAction}
-          isEditPending={isEditPending}
-        />
-        <DeleteThreadDialog
-          threadID={threadID}
-          currentThreadId={currentThreadId}
-          deleteAction={deleteAction}
-          isDeletePending={isDeletePending}
-        />
-=======
 
       {/* Dropdown Menu */}
       <div className="absolute right-2 top-1/2 transform -translate-y-1/2 translate-x-[10%]">
@@ -98,78 +76,44 @@
           </DropdownMenuTrigger>
 
           <DropdownMenuContent className="flex flex-col min-w-fit -translate-y-[20%] translate-x-[50%] border-2">
-            {/* Edit Option */}
+             {/* Edit Option  */}
             <DropdownMenuItem
               onClick={(e) => {
                 e.preventDefault();
-                setIsDialogOpen(true);
+                setIsEditDialogOpen(true);
                 setIsDropdownOpen(false);
               }}
             >
-              <Pencil /> Edit
+              <Pencil/> Edit
             </DropdownMenuItem>
-
             {/* Delete Option */}
-            <form action={deleteAction}>
-              <input type="hidden" name="threadId" value={threadID} readOnly />
-              <input
-                type="hidden"
-                name="currentThreadId"
-                value={currentThreadId}
-                readOnly
-              />
-              <DropdownMenuItem asChild>
-                <button
-                  className="w-[100%]"
-                  disabled={isDeletePending}
-                  onClick={(e) => e.stopPropagation()}
+            <DropdownMenuItem
+                  onClick={(e) => {
+                    e.stopPropagation()
+                    setIsDeleteDialogOpen(true);
+                    setIsDropdownOpen(false);
+                  }}
                 >
-                  <X />
+                  <X/>
                   Delete
-                </button>
               </DropdownMenuItem>
-            </form>
           </DropdownMenuContent>
         </DropdownMenu>
 
-        <Dialog open={isDialogOpen} onOpenChange={setIsDialogOpen}>
-          <form action={editAction}>
-            <input type="hidden" name="threadId" value={threadID} />
-            <input
-              type="text"
-              name="title"
-              className="hidden"
-              id={`edit-${threadID}`}
-              defaultValue={newTitle}
+        <EditThreadDialog
+              title={title}
+              threadID={threadID}
+              editAction={editAction}
+              isDialogOpen={isEditDialogOpen}
+              setIsDialogOpen={setIsEditDialogOpen}
             />
-          </form>
-          <DialogContent>
-            <DialogHeader>
-              <DialogTitle>Edit Thread Title</DialogTitle>
-            </DialogHeader>
-            <Input
-              value={newTitle}
-              onChange={(e) => setNewTitle(e.target.value)}
-              placeholder="Enter new title"
+        <DeleteThreadDialog
+              threadID={threadID}
+              currentThreadId={currentThreadId}
+              deleteAction={deleteAction}
+              isDialogOpen={isDeleteDialogOpen}
+              setIsDialogOpen={setIsDeleteDialogOpen}
             />
-            <DialogFooter>
-              <Button
-                type="submit"
-                onClick={() => {
-                  const input = document.getElementById(
-                    `edit-${threadID}`,
-                  ) as HTMLInputElement;
-                  input.value = newTitle;
-                  input.form?.requestSubmit();
-                  setIsDialogOpen(false);
-                }}
-              >
-                Save Changes
-              </Button>
-            </DialogFooter>
-          </DialogContent>
-        </Dialog>
->>>>>>> 6e3a5d61
       </div>
     </div>
   );
