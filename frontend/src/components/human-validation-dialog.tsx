--- conflicted
+++ resolved
@@ -127,28 +127,6 @@
   return (
     <Dialog open={isOpen} onOpenChange={handleOpenChange}>
       <DialogContent>
-<<<<<<< HEAD
-        <DialogHeader>
-          <DialogTitle>Human Validation Required</DialogTitle>
-          <DialogDescription>
-            Please review the following tool execution
-          </DialogDescription>
-        </DialogHeader>
-        <div className="mt-4">
-          <div className="font-semibold">
-            {
-              availableTools.filter((toolObj) => toolObj.slug === toolName)[0]
-                .label
-            }
-          </div>
-          <div className="mt-4">
-            <h3 className="text-sm font-medium">Arguments:</h3>
-            <textarea
-              className="mt-2 w-full h-32 font-mono text-sm rounded-md bg-slate-100 p-4 dark:bg-slate-800"
-              value={editedArgs}
-              onChange={(e) => handleArgsChange(e.target.value)}
-            />
-=======
         <form action={handleAction} ref={formRef}>
           <input type="hidden" name="threadId" value={threadId} />
           <input type="hidden" name="toolCallId" value={toolId} />
@@ -172,7 +150,13 @@
                   </DialogDescription>
                 </DialogHeader>
                 <div className="mt-4">
-                  <div className="font-semibold">{toolName}</div>
+                  <div className="font-semibold">
+                    {
+                      availableTools.filter(
+                        (toolObj) => toolObj.slug === toolName,
+                      )[0].label
+                    }
+                  </div>
                   <div className="mt-4">
                     <h3 className="text-sm font-medium">Arguments:</h3>
                     <textarea
@@ -215,7 +199,6 @@
                 isTransitioning={dialogTransition}
               />
             )}
->>>>>>> b33b551d
           </div>
         </form>
       </DialogContent>
