--- conflicted
+++ resolved
@@ -26,7 +26,6 @@
   toggleCollapse,
 }: ChatMessageAIProps) {
   return (
-<<<<<<< HEAD
     <div className="flex justify-start mt-4">
       {associatedToolsIncides.length > 0 && !isLoading ? (
         <Button
@@ -47,23 +46,11 @@
 
       <Card className="max-w-[70%] bg-transparent shadow-none border-none mt-1">
         <CardContent>
-          <span className="text-lg text-left">
-            <Markdown>{content}</Markdown>
+          <span className="prose text-lg pt-8 text-left dark:prose-invert">
+            <Markdown remarkPlugins={[remarkGfm]}>{content}</Markdown>
           </span>
         </CardContent>
       </Card>
-=======
-    <div className="border-r-2 p-8 border-white-300 border-solid">
-      <div className="flex justify-start">
-        <Card className="max-w-[70%] bg-transparent shadow-none border-none">
-          <CardContent>
-            <span className="prose text-lg pt-8 text-left dark:prose-invert">
-              <Markdown remarkPlugins={[remarkGfm]}>{content}</Markdown>
-            </span>
-          </CardContent>
-        </Card>
-      </div>
->>>>>>> 54dbe81b
     </div>
   );
 }