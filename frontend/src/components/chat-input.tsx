"use client";

<<<<<<< HEAD
import { useState } from "react";
import { useActionState, useEffect } from "react";
import { createThreadWithMessage } from "@/actions/create-thread";
import { useStore } from "@/lib/store";
import { ToolSelectionDropdown } from "@/components/tool-selection-dropdown";
import { Send } from "lucide-react";
=======
import { useState, useEffect } from "react";
import { useActionState } from "react";
import { createThreadWithMessage } from "@/actions/create-thread";
import { useStore } from "@/lib/store";
import { useRouter } from "next/navigation";
>>>>>>> 90431ac8

type ChatInputProps = {
  availableTools: string[];
};

export function ChatInput({ availableTools }: ChatInputProps) {
  const { newMessage, setNewMessage, checkedTools, setCheckedTools } =
    useStore();
  const [input, setInput] = useState("");
  const router = useRouter();

  const [state, action, isPending] = useActionState(
    createThreadWithMessage,
    null,
  );

  // Watch for state changes and redirect when ready
  useEffect(() => {
    if (!isPending && state?.success && state.threadId) {
      router.push(`/threads/${state.threadId}`);
    }
  }, [state, isPending, router]);

  const actionWrapper = (formData: FormData) => {
    if (newMessage === "" && input !== "") {
      setNewMessage(input);
    }
    action(formData);
  };

  const handleKeyDown = (e: React.KeyboardEvent<HTMLInputElement>) => {
    if (e.key === "Enter" && !e.shiftKey) {
      e.preventDefault();
      e.currentTarget.form?.requestSubmit();
    }
  };
  useEffect(() => {
    const initialCheckedTools = availableTools.reduce<Record<string, boolean>>(
      (acc, tool) => {
        acc[tool] = true;
        return acc;
      },
      {},
    );
    initialCheckedTools["allchecked"] = true;
    setCheckedTools(initialCheckedTools);
    // eslint-disable-next-line react-hooks/exhaustive-deps
  }, []); // Empty dependency array means this runs once on mount

  return (
    <div className="flex flex-col items-center gap-4 pl-2 pr-2">
      <h1 className="text-2xl font-bold mt-4 mb-6">
        What can I help you with?
      </h1>
      <form
        data-testid="chat-form"
        action={actionWrapper}
        onSubmit={(e) => {
          if (!input.trim()) {
            e.preventDefault();
            return;
          }
          setInput("");
        }}
        className="w-full flex justify-center"
      >
        {/* Outer container for the input and buttons */}
        <div className="flex flex-row-reverse items-center w-3/5">
          {/* Input field */}
          <input
            name="content"
            type="text"
            autoComplete="off"
            className="flex-grow border-2 border-gray-500 p-4 rounded-full pr-16 bg-transparent text-white" // Adjust right padding
            placeholder={isPending ? "Creating thread..." : "Message the AI..."}
            value={input}
            onChange={(e) => setInput(e.target.value)}
            onKeyDown={handleKeyDown}
            disabled={isPending}
          />

          <div className="flex justify-around items-center absolute w-max-[20%] gap-2 pr-5">
            {/* Wrench button */}
            <ToolSelectionDropdown
              availableTools={availableTools}
              checkedTools={checkedTools}
              setCheckedTools={setCheckedTools}
            />
            {/* Send button or spinner */}
            {isPending ? (
              <div
                className="w-5 h-5 border-2 border-gray-500 border-t-transparent rounded-full animate-spin"
                data-testid="loading-spinner"
              />
            ) : (
              <button type="submit" data-testid="send-button" className="p-1">
                <Send className="opacity-50" />
              </button>
            )}
          </div>
        </div>
      </form>
    </div>
  );
}<|MERGE_RESOLUTION|>--- conflicted
+++ resolved
@@ -1,19 +1,12 @@
 "use client";
 
-<<<<<<< HEAD
 import { useState } from "react";
 import { useActionState, useEffect } from "react";
 import { createThreadWithMessage } from "@/actions/create-thread";
 import { useStore } from "@/lib/store";
 import { ToolSelectionDropdown } from "@/components/tool-selection-dropdown";
 import { Send } from "lucide-react";
-=======
-import { useState, useEffect } from "react";
-import { useActionState } from "react";
-import { createThreadWithMessage } from "@/actions/create-thread";
-import { useStore } from "@/lib/store";
 import { useRouter } from "next/navigation";
->>>>>>> 90431ac8
 
 type ChatInputProps = {
   availableTools: string[];
