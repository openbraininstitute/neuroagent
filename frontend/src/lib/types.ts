--- conflicted
+++ resolved
@@ -4,22 +4,19 @@
   ToolInvocationUIPart,
   UIMessage,
 } from "@ai-sdk/ui-utils";
-<<<<<<< HEAD
-import { components } from "./obione";
-=======
-import { components } from "./neuroagent_types";
->>>>>>> 63267324
+import { components as ObiOneComponents } from "./obione";
+import { components as NeuroagentComponents } from "./neuroagent_types";
 
 export type BPaginatedResponseThread =
-  components["schemas"]["PaginatedResponse_ThreadsRead_"];
+  NeuroagentComponents["schemas"]["PaginatedResponse_ThreadsRead_"];
 
 // This type needs to use native vercel AI types which are not defined the backend
 export type BPaginatedResponseMessage = Omit<
-  components["schemas"]["PaginatedResponse_MessagesReadVercel_"],
+  NeuroagentComponents["schemas"]["PaginatedResponse_MessagesReadVercel_"],
   "results"
 > & { results: BMessage[] };
 
-export type BThread = components["schemas"]["ThreadsRead"];
+export type BThread = NeuroagentComponents["schemas"]["ThreadsRead"];
 
 export type Thread = {
   threadId: string;
@@ -33,7 +30,7 @@
   isComplete?: boolean;
 };
 
-export type BTextPart = components["schemas"]["TextPartVercel"];
+export type BTextPart = NeuroagentComponents["schemas"]["TextPartVercel"];
 
 // This type needs to use native vercel AI types which are not defined the backend
 export type BMessageUser = {
@@ -64,12 +61,12 @@
 };
 
 export type BExecuteToolCallRequest =
-  components["schemas"]["ExecuteToolCallRequest"];
+  NeuroagentComponents["schemas"]["ExecuteToolCallRequest"];
 
 export type BExecuteToolCallResponse =
-  components["schemas"]["ExecuteToolCallResponse"];
+  NeuroagentComponents["schemas"]["ExecuteToolCallResponse"];
 
-export type BToolMetadata = components["schemas"]["ToolMetadata"];
+export type BToolMetadata = NeuroagentComponents["schemas"]["ToolMetadata"];
 
 export type ToolMetadata = {
   name: string;
@@ -77,7 +74,7 @@
 };
 
 export type BToolMetadataDetailed =
-  components["schemas"]["ToolMetadataDetailed"];
+  NeuroagentComponents["schemas"]["ToolMetadataDetailed"];
 
 export type ToolDetailedMetadata = {
   name: string;
@@ -97,7 +94,7 @@
 };
 
 export type BQuestionsSuggestions =
-  components["schemas"]["QuestionsSuggestions"];
+  NeuroagentComponents["schemas"]["QuestionsSuggestions"];
 
 export class CustomError extends Error {
   public statusCode: number;
@@ -109,7 +106,7 @@
   }
 }
 
-export type UserHistory = Array<components["schemas"]["UserJourney"]>;
+export type UserHistory = Array<NeuroagentComponents["schemas"]["UserJourney"]>;
 
 export type LLMModel = {
   id: string;
@@ -118,9 +115,9 @@
 };
 
 export type BOpenRouterModelResponse =
-  components["schemas"]["OpenRouterModelResponse"];
+  NeuroagentComponents["schemas"]["OpenRouterModelResponse"];
 
-export type SimulationsForm = components["schemas"]["SimulationsForm"];
+export type SimulationsForm = ObiOneComponents["schemas"]["SimulationsForm"];
 
 export const threadPageSize = "25";
 export const messagePageSize = "25";