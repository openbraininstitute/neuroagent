--- conflicted
+++ resolved
@@ -1,14 +1,11 @@
 import { ChatInput } from "@/components/chat/chat-input";
 import { getToolList } from "@/lib/server-fetches";
-<<<<<<< HEAD
-=======
 
 export async function generateMetadata() {
   return {
     title: "OBI chat",
   };
 }
->>>>>>> c6a9e6a1
 
 export default async function Home() {
   const availableTools = await getToolList();
