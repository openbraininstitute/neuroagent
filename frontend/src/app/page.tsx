import { ChatInput } from "@/components/chat-input";
import { fetcher } from "@/lib/fetcher";
import { auth } from "@/lib/auth";

<<<<<<< HEAD
export default function Home() {
  return <ChatInput />;
=======
async function getToolList() {
  const session = await auth();
  if (!session?.accessToken) {
    throw new Error("No session found");
  }

  const response = await fetcher({
    path: "/tools",
    headers: { Authorization: `Bearer ${session.accessToken}` },
  });
  return response as string[];
}

export default async function Home() {
  const availableTools = await getToolList();
  return (
    <div className="flex flex-col justify-center h-full m-4">
      <ChatInput availableTools={availableTools} />
    </div>
  );
>>>>>>> 45d7a5d1
}<|MERGE_RESOLUTION|>--- conflicted
+++ resolved
@@ -2,10 +2,6 @@
 import { fetcher } from "@/lib/fetcher";
 import { auth } from "@/lib/auth";
 
-<<<<<<< HEAD
-export default function Home() {
-  return <ChatInput />;
-=======
 async function getToolList() {
   const session = await auth();
   if (!session?.accessToken) {
@@ -26,5 +22,4 @@
       <ChatInput availableTools={availableTools} />
     </div>
   );
->>>>>>> 45d7a5d1
 }